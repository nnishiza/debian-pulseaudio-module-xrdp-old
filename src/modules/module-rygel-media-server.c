/***
  This file is part of PulseAudio.

  Copyright 2005-2009 Lennart Poettering

  PulseAudio is free software; you can redistribute it and/or modify
  it under the terms of the GNU Lesser General Public License as published
  by the Free Software Foundation; either version 2.1 of the License,
  or (at your option) any later version.

  PulseAudio is distributed in the hope that it will be useful, but
  WITHOUT ANY WARRANTY; without even the implied warranty of
  MERCHANTABILITY or FITNESS FOR A PARTICULAR PURPOSE. See the GNU
  General Public License for more details.

  You should have received a copy of the GNU Lesser General Public License
  along with PulseAudio; if not, write to the Free Software
  Foundation, Inc., 59 Temple Place, Suite 330, Boston, MA 02111-1307
  USA.
***/

#ifdef HAVE_CONFIG_H
#include <config.h>
#endif

#include <stdio.h>
#include <stdlib.h>
#include <string.h>
#include <unistd.h>

#include <pulse/xmalloc.h>
#include <pulse/util.h>
#include <pulse/i18n.h>
#include <pulse/utf8.h>

#include <pulsecore/sink.h>
#include <pulsecore/source.h>
#include <pulsecore/core-util.h>
#include <pulsecore/log.h>
#include <pulsecore/modargs.h>
#include <pulsecore/dbus-shared.h>
#include <pulsecore/endianmacros.h>
#include <pulsecore/namereg.h>
#include <pulsecore/mime-type.h>
#include <pulsecore/strbuf.h>
#include <pulsecore/protocol-http.h>
#include <pulsecore/parseaddr.h>

#include "module-rygel-media-server-symdef.h"

PA_MODULE_AUTHOR("Lennart Poettering");
PA_MODULE_DESCRIPTION("UPnP MediaServer Plugin for Rygel");
PA_MODULE_VERSION(PACKAGE_VERSION);
PA_MODULE_LOAD_ONCE(TRUE);
PA_MODULE_USAGE("display_name=<UPnP Media Server name>");

/* This implements http://live.gnome.org/Rygel/MediaServer2Spec */

#define SERVICE_NAME "org.gnome.UPnP.MediaServer2.PulseAudio"

#define OBJECT_ROOT "/org/gnome/UPnP/MediaServer2/PulseAudio"
#define OBJECT_SINKS "/org/gnome/UPnP/MediaServer2/PulseAudio/Sinks"
#define OBJECT_SOURCES "/org/gnome/UPnP/MediaServer2/PulseAudio/Sources"

#define CONTAINER_INTROSPECT_XML_PREFIX                                 \
    DBUS_INTROSPECT_1_0_XML_DOCTYPE_DECL_NODE                           \
    "<node>"                                                            \
    " <!-- If you are looking for documentation make sure to check out" \
    "      http://live.gnome.org/Rygel/MediaServer2Spec -->"            \
    " <interface name=\"org.gnome.UPnP.MediaContainer2\">"              \
    "  <method name='ListChildren'>"                                    \
    "   <arg direction='in' name='offset' type='u' />"                  \
    "   <arg direction='in' name='max' type='u' />"                     \
    "   <arg direction='in' name='filter' type='as' />"                 \
    "   <arg direction='out' type='aa{sv}' />"                          \
    "  </method>"                                                       \
    "  <method name='ListContainers'>"                                  \
    "   <arg direction='in' name='offset' type='u' />"                  \
    "   <arg direction='in' name='max' type='u' />"                     \
    "   <arg direction='in' name='filter' type='as' />"                 \
    "   <arg direction='out' type='aa{sv}' />"                          \
    "  </method>"                                                       \
    "  <method name='ListItems'>"                                       \
    "   <arg direction='in' name='offset' type='u' />"                  \
    "   <arg direction='in' name='max' type='u' />"                     \
    "   <arg direction='in' name='filter' type='as' />"                 \
    "   <arg direction='out' type='aa{sv}' />"                          \
    "  </method>"                                                       \
    "  <signal name=\"Updated\">"                                       \
    "   <arg name=\"path\" type=\"o\"/>"                                \
    "  </signal>"                                                       \
    "  <property name=\"ChildCount\" type=\"u\" access=\"read\"/>"      \
    "  <property name=\"ItemCount\" type=\"u\" access=\"read\"/>"       \
    "  <property name=\"ContainerCount\" type=\"u\" access=\"read\"/>"  \
    "  <property name=\"Searchable\" type=\"b\" access=\"read\"/>"      \
    " </interface>"                                                     \
    " <interface name=\"org.gnome.UPnP.MediaObject2\">"                 \
    "  <property name=\"Parent\" type=\"s\" access=\"read\"/>"          \
    "  <property name=\"Type\" type=\"s\" access=\"read\"/>"            \
    "  <property name=\"Path\" type=\"s\" access=\"read\"/>"            \
    "  <property name=\"DisplayName\" type=\"s\" access=\"read\"/>"     \
    " </interface>"                                                     \
    " <interface name=\"org.freedesktop.DBus.Properties\">"             \
    "  <method name=\"Get\">"                                           \
    "   <arg name=\"interface\" direction=\"in\" type=\"s\"/>"          \
    "   <arg name=\"property\" direction=\"in\" type=\"s\"/>"           \
    "   <arg name=\"value\" direction=\"out\" type=\"v\"/>"             \
    "  </method>"                                                       \
    "  <method name=\"GetAll\">"                                        \
    "   <arg name=\"interface\" direction=\"in\" type=\"s\"/>"          \
    "   <arg name=\"properties\" direction=\"out\" type=\"a{sv}\"/>"    \
    "  </method>"                                                       \
    " </interface>"                                                     \
    " <interface name=\"org.freedesktop.DBus.Introspectable\">"         \
    "  <method name=\"Introspect\">"                                    \
    "   <arg name=\"data\" type=\"s\" direction=\"out\"/>"              \
    "  </method>"                                                       \
    " </interface>"

#define CONTAINER_INTROSPECT_XML_POSTFIX                                \
    "</node>"

#define ROOT_INTROSPECT_XML                                             \
    CONTAINER_INTROSPECT_XML_PREFIX                                     \
    "<node name=\"Sinks\"/>"                                            \
    "<node name=\"Sources\"/>"                                          \
    CONTAINER_INTROSPECT_XML_POSTFIX

#define ITEM_INTROSPECT_XML                                             \
    DBUS_INTROSPECT_1_0_XML_DOCTYPE_DECL_NODE                           \
    "<node>"                                                            \
    " <!-- If you are looking for documentation make sure to check out" \
    "      http://live.gnome.org/Rygel/MediaProvider2Spec -->"          \
    " <interface name=\"org.gnome.UPnP.MediaItem2\">"                   \
    "  <property name=\"URLs\" type=\"as\" access=\"read\"/>"           \
    "  <property name=\"MIMEType\" type=\"s\" access=\"read\"/>"        \
    " <interface name=\"org.gnome.UPnP.MediaObject2\">"                 \
    "  <property name=\"Parent\" type=\"s\" access=\"read\"/>"          \
    "  <property name=\"Type\" type=\"s\" access=\"read\"/>"            \
    "  <property name=\"Path\" type=\"s\" access=\"read\"/>"            \
    "  <property name=\"DisplayName\" type=\"s\" access=\"read\"/>"     \
    " </interface>"                                                     \
    " <interface name=\"org.freedesktop.DBus.Properties\">"             \
    "  <method name=\"Get\">"                                           \
    "   <arg name=\"interface\" direction=\"in\" type=\"s\"/>"          \
    "   <arg name=\"property\" direction=\"in\" type=\"s\"/>"           \
    "   <arg name=\"value\" direction=\"out\" type=\"v\"/>"             \
    "  </method>"                                                       \
    "  <method name=\"GetAll\">"                                        \
    "   <arg name=\"interface\" direction=\"in\" type=\"s\"/>"          \
    "   <arg name=\"properties\" direction=\"out\" type=\"a{sv}\"/>"    \
    "  </method>"                                                       \
    " </interface>"                                                     \
    " <interface name=\"org.freedesktop.DBus.Introspectable\">"         \
    "  <method name=\"Introspect\">"                                    \
    "   <arg name=\"data\" type=\"s\" direction=\"out\"/>"              \
    "  </method>"                                                       \
    " </interface>"                                                     \
    "</node>"


static const char* const valid_modargs[] = {
    "display_name",
    NULL
};

struct userdata {
    pa_core *core;
    pa_module *module;

    pa_dbus_connection *bus;
    pa_bool_t got_name:1;

    char *display_name;

    pa_hook_slot *source_new_slot, *source_unlink_slot;

    pa_http_protocol *http;
};

static char *compute_url(const struct userdata *u, const char *name);

static void send_signal(struct userdata *u, pa_source *s) {
    DBusMessage *m;
    const char *parent;

    pa_assert(u);
    pa_source_assert_ref(s);

    if (u->core->state == PA_CORE_SHUTDOWN)
        return;

    if (s->monitor_of)
        parent = OBJECT_SINKS;
    else
        parent = OBJECT_SOURCES;

    pa_assert_se(m = dbus_message_new_signal(parent, "org.gnome.UPnP.MediaContainer2", "Updated"));
    pa_assert_se(dbus_connection_send(pa_dbus_connection_get(u->bus), m, NULL));

    dbus_message_unref(m);
}

static pa_hook_result_t source_new_or_unlink_cb(pa_core *c, pa_source *s, struct userdata *u) {
    pa_assert(c);
    pa_source_assert_ref(s);

    send_signal(u, s);

    return PA_HOOK_OK;
}

static pa_bool_t message_is_property_get(DBusMessage *m, const char *interface, const char *property) {
    const char *i, *p;
    DBusError error;

    dbus_error_init(&error);

    pa_assert(m);

    if (!dbus_message_is_method_call(m, "org.freedesktop.DBus.Properties", "Get"))
        return FALSE;

    if (!dbus_message_get_args(m, &error, DBUS_TYPE_STRING, &i, DBUS_TYPE_STRING, &p, DBUS_TYPE_INVALID) || dbus_error_is_set(&error)) {
        dbus_error_free(&error);
        return FALSE;
    }

    return pa_streq(i, interface) && pa_streq(p, property);
}

static pa_bool_t message_is_property_get_all(DBusMessage *m, const char *interface) {
    const char *i;
    DBusError error;

    dbus_error_init(&error);

    pa_assert(m);

    if (!dbus_message_is_method_call(m, "org.freedesktop.DBus.Properties", "GetAll"))
        return FALSE;

    if (!dbus_message_get_args(m, &error, DBUS_TYPE_STRING, &i, DBUS_TYPE_INVALID) || dbus_error_is_set(&error)) {
        dbus_error_free(&error);
        return FALSE;
    }

    return pa_streq(i, interface);
}

static void append_variant_object_array(DBusMessage *m, DBusMessageIter *iter, const char *path[], unsigned n) {
    DBusMessageIter _iter, variant, array;
    unsigned c;

    pa_assert(m);
    pa_assert(path);

    if (!iter) {
        dbus_message_iter_init_append(m, &_iter);
        iter = &_iter;
    }

    pa_assert_se(dbus_message_iter_open_container(iter, DBUS_TYPE_VARIANT, "ao", &variant));
    pa_assert_se(dbus_message_iter_open_container(&variant, DBUS_TYPE_ARRAY, "o", &array));

    for (c = 0; c < n; c++)
        pa_assert_se(dbus_message_iter_append_basic(&array, DBUS_TYPE_OBJECT_PATH, path + c));

    pa_assert_se(dbus_message_iter_close_container(&variant, &array));
    pa_assert_se(dbus_message_iter_close_container(iter, &variant));
}

static void append_variant_string(DBusMessage *m, DBusMessageIter *iter, const char *s) {
    DBusMessageIter _iter, sub;

    pa_assert(m);
    pa_assert(s);

    if (!iter) {
        dbus_message_iter_init_append(m, &_iter);
        iter = &_iter;
    }

    pa_assert_se(dbus_message_iter_open_container(iter, DBUS_TYPE_VARIANT, "s", &sub));
    pa_assert_se(dbus_message_iter_append_basic(&sub, DBUS_TYPE_STRING, &s));
    pa_assert_se(dbus_message_iter_close_container(iter, &sub));
}

static void append_variant_object(DBusMessage *m, DBusMessageIter *iter, const char *s) {
    DBusMessageIter _iter, sub;

    pa_assert(m);
    pa_assert(s);

    if (!iter) {
        dbus_message_iter_init_append(m, &_iter);
        iter = &_iter;
    }

    pa_assert_se(dbus_message_iter_open_container(iter, DBUS_TYPE_VARIANT, "o", &sub));
    pa_assert_se(dbus_message_iter_append_basic(&sub, DBUS_TYPE_OBJECT_PATH, &s));
    pa_assert_se(dbus_message_iter_close_container(iter, &sub));
}

static void append_variant_unsigned(DBusMessage *m, DBusMessageIter *iter, unsigned u) {
    DBusMessageIter _iter, sub;

    pa_assert(m);

    if (!iter) {
        dbus_message_iter_init_append(m, &_iter);
        iter = &_iter;
    }

    pa_assert_se(dbus_message_iter_open_container(iter, DBUS_TYPE_VARIANT, "u", &sub));
    pa_assert_se(dbus_message_iter_append_basic(&sub, DBUS_TYPE_UINT32, &u));
    pa_assert_se(dbus_message_iter_close_container(iter, &sub));
}

static void append_variant_boolean(DBusMessage *m, DBusMessageIter *iter, dbus_bool_t b) {
    DBusMessageIter _iter, sub;

    pa_assert(m);

    if (!iter) {
        dbus_message_iter_init_append(m, &_iter);
        iter = &_iter;
    }

    pa_assert_se(dbus_message_iter_open_container(iter, DBUS_TYPE_VARIANT, "b", &sub));
    pa_assert_se(dbus_message_iter_append_basic(&sub, DBUS_TYPE_BOOLEAN, &b));
    pa_assert_se(dbus_message_iter_close_container(iter, &sub));
}

static void append_variant_urls(DBusMessage *m, DBusMessageIter *iter, const struct userdata *u, pa_sink *sink, pa_source *source) {
    DBusMessageIter _iter, sub, array;
    char *url;

    pa_assert(m);
    pa_assert(u);
    pa_assert(sink || source);

    if (!iter) {
        dbus_message_iter_init_append(m, &_iter);
        iter = &_iter;
    }

    url = compute_url(u, sink ? sink->monitor_source->name : source->name);

    pa_assert_se(dbus_message_iter_open_container(iter, DBUS_TYPE_VARIANT, "as", &sub));
    pa_assert_se(dbus_message_iter_open_container(&sub, DBUS_TYPE_ARRAY, "s", &array));
    pa_assert_se(dbus_message_iter_append_basic(&array, DBUS_TYPE_STRING, &url));
    pa_assert_se(dbus_message_iter_close_container(&sub, &array));
    pa_assert_se(dbus_message_iter_close_container(iter, &sub));

    pa_xfree(url);
}

static void append_variant_mime_type(DBusMessage *m, DBusMessageIter *iter, pa_sink *sink, pa_source *source) {
    char *mime_type;

    pa_assert(sink || source);

    if (sink)
        mime_type = pa_sample_spec_to_mime_type_mimefy(&sink->sample_spec, &sink->channel_map);
    else
        mime_type = pa_sample_spec_to_mime_type_mimefy(&source->sample_spec, &source->channel_map);

    append_variant_string(m, iter, mime_type);

    pa_xfree(mime_type);
}

static void append_variant_item_display_name(DBusMessage *m, DBusMessageIter *iter, pa_sink *sink, pa_source *source) {
    const char *display_name;

    pa_assert(sink || source);

    display_name = pa_strna(pa_proplist_gets(sink ? sink->proplist : source->proplist, PA_PROP_DEVICE_DESCRIPTION));
    append_variant_string(m, iter, display_name);
}

static void append_property_dict_entry_object_array(DBusMessage *m, DBusMessageIter *iter, const char *name, const char *path[], unsigned n) {
    DBusMessageIter sub;

    pa_assert(iter);

    pa_assert_se(dbus_message_iter_open_container(iter, DBUS_TYPE_DICT_ENTRY, NULL, &sub));
    pa_assert_se(dbus_message_iter_append_basic(&sub, DBUS_TYPE_STRING, &name));
    append_variant_object_array(m, &sub, path, n);
    pa_assert_se(dbus_message_iter_close_container(iter, &sub));
}

static void append_property_dict_entry_string(DBusMessage *m, DBusMessageIter *iter, const char *name, const char *value) {
    DBusMessageIter sub;

    pa_assert(iter);

    pa_assert_se(dbus_message_iter_open_container(iter, DBUS_TYPE_DICT_ENTRY, NULL, &sub));
    pa_assert_se(dbus_message_iter_append_basic(&sub, DBUS_TYPE_STRING, &name));
    append_variant_string(m, &sub, value);
    pa_assert_se(dbus_message_iter_close_container(iter, &sub));
}

static void append_property_dict_entry_object(DBusMessage *m, DBusMessageIter *iter, const char *name, const char *value) {
    DBusMessageIter sub;

    pa_assert(iter);

    pa_assert_se(dbus_message_iter_open_container(iter, DBUS_TYPE_DICT_ENTRY, NULL, &sub));
    pa_assert_se(dbus_message_iter_append_basic(&sub, DBUS_TYPE_STRING, &name));
    append_variant_object(m, &sub, value);
    pa_assert_se(dbus_message_iter_close_container(iter, &sub));
}

static void append_property_dict_entry_unsigned(DBusMessage *m, DBusMessageIter *iter, const char *name, unsigned u) {
    DBusMessageIter sub;

    pa_assert(iter);

    pa_assert_se(dbus_message_iter_open_container(iter, DBUS_TYPE_DICT_ENTRY, NULL, &sub));
    pa_assert_se(dbus_message_iter_append_basic(&sub, DBUS_TYPE_STRING, &name));
    append_variant_unsigned(m, &sub, u);
    pa_assert_se(dbus_message_iter_close_container(iter, &sub));
}

static void append_property_dict_entry_boolean(DBusMessage *m, DBusMessageIter *iter, const char *name, dbus_bool_t b) {
    DBusMessageIter sub;

    pa_assert(iter);

    pa_assert_se(dbus_message_iter_open_container(iter, DBUS_TYPE_DICT_ENTRY, NULL, &sub));
    pa_assert_se(dbus_message_iter_append_basic(&sub, DBUS_TYPE_STRING, &name));
    append_variant_boolean(m, &sub, b);
    pa_assert_se(dbus_message_iter_close_container(iter, &sub));
}

static void append_property_dict_entry_urls(DBusMessage *m, DBusMessageIter *iter, const struct userdata *u, pa_sink *sink, pa_source *source) {
    DBusMessageIter sub;
    const char *property_name = "URLs";

    pa_assert(iter);

    pa_assert_se(dbus_message_iter_open_container(iter, DBUS_TYPE_DICT_ENTRY, NULL, &sub));
    pa_assert_se(dbus_message_iter_append_basic(&sub, DBUS_TYPE_STRING, &property_name));
    append_variant_urls(m, &sub, u, sink, source);
    pa_assert_se(dbus_message_iter_close_container(iter, &sub));
}

static void append_property_dict_entry_mime_type(DBusMessage *m, DBusMessageIter *iter, pa_sink *sink, pa_source *source) {
    DBusMessageIter sub;
    const char *property_name = "MIMEType";

    pa_assert(iter);

    pa_assert_se(dbus_message_iter_open_container(iter, DBUS_TYPE_DICT_ENTRY, NULL, &sub));
    pa_assert_se(dbus_message_iter_append_basic(&sub, DBUS_TYPE_STRING, &property_name));
    append_variant_mime_type(m, &sub, sink, source);
    pa_assert_se(dbus_message_iter_close_container(iter, &sub));
}

static void append_property_dict_entry_item_display_name(DBusMessage *m, DBusMessageIter *iter, pa_sink *sink, pa_source *source) {
    DBusMessageIter sub;
    const char *property_name = "DisplayName";

    pa_assert(iter);

    pa_assert_se(dbus_message_iter_open_container(iter, DBUS_TYPE_DICT_ENTRY, NULL, &sub));
    pa_assert_se(dbus_message_iter_append_basic(&sub, DBUS_TYPE_STRING, &property_name));
    append_variant_item_display_name(m, &sub, sink, source);
    pa_assert_se(dbus_message_iter_close_container(iter, &sub));
}

static pa_bool_t get_mediacontainer2_list_args(DBusMessage *m, unsigned *offset, unsigned *max_entries, char ***filter, int *filter_len) {
    DBusError error;

    dbus_error_init(&error);

    pa_assert(m);
    pa_assert(offset);
    pa_assert(max_entries);
    pa_assert(filter);

    if (!dbus_message_get_args(m, &error, DBUS_TYPE_UINT32, offset, DBUS_TYPE_UINT32, max_entries, DBUS_TYPE_ARRAY, DBUS_TYPE_STRING, filter, filter_len, DBUS_TYPE_INVALID) || dbus_error_is_set(&error)) {
        dbus_error_free(&error);
        return FALSE;
    }

    return TRUE;
}

static unsigned get_sinks_or_sources_count(const char *path, const struct userdata *u) {
    unsigned n, k;

    n = pa_idxset_size(u->core->sinks);
    k = pa_idxset_size(u->core->sources);
    pa_assert(k >= n);

    return pa_streq(path, OBJECT_SINKS) ? n : k - n;
}

static void append_sink_or_source_container_mediaobject2_properties(DBusMessage *r, DBusMessageIter *sub, const char *path) {
    append_property_dict_entry_object(r, sub, "Parent", OBJECT_ROOT);
    append_property_dict_entry_string(r, sub, "Type", "container");
    append_property_dict_entry_object(r, sub, "Path", path);
    append_property_dict_entry_string(r, sub, "DisplayName",
                                      pa_streq(path, OBJECT_SINKS) ?
                                      _("Output Devices") :
                                      _("Input Devices"));
}

static void append_sink_or_source_container_properties(
    DBusMessage *r, DBusMessageIter *iter,
    const char *path, const struct userdata *user_data,
    char * const * filter, int filter_len) {

    DBusMessageIter sub;

    pa_assert(r);
    pa_assert(iter);
    pa_assert(path);
    pa_assert(filter);

    pa_assert_se(dbus_message_iter_open_container(iter, DBUS_TYPE_ARRAY, "{sv}", &sub));

    if (filter_len == 1 && (*filter)[0] == '*' && (*filter)[1] == '\0') {
        append_sink_or_source_container_mediaobject2_properties(r, &sub, path);
        append_property_dict_entry_unsigned(r, &sub, "ChildCount", get_sinks_or_sources_count(path, user_data));
        append_property_dict_entry_boolean(r, &sub, "Searchable", FALSE);
    }
    else {
        for (int i = 0; i < filter_len; ++i) {
            const char *property_name = filter[i];
            if (pa_streq(property_name, "Parent")) {
                append_property_dict_entry_object(r, &sub, "Parent", OBJECT_ROOT);
            }
            else if (pa_streq(property_name, "Type")) {
                append_property_dict_entry_string(r, &sub, "Type", "container");
            }
            else if (pa_streq(property_name, "Path")) {
                append_property_dict_entry_object(r, &sub, "Path", path);
            }
            else if (pa_streq(property_name, "DisplayName")) {
                append_property_dict_entry_string(r, &sub, "DisplayName",
                                                  pa_streq(path, OBJECT_SINKS) ?
                                                  _("Output Devices") :
                                                  _("Input Devices"));
            }
            else if (pa_streq(property_name, "ChildCount")) {
                append_property_dict_entry_unsigned(r, &sub, "ChildCount", get_sinks_or_sources_count(path, user_data));
            }
            else if (pa_streq(property_name, "Searchable")) {
                append_property_dict_entry_boolean(r, &sub, "Searchable", FALSE);
            }
        }
    }

    pa_assert_se(dbus_message_iter_close_container(iter, &sub));
}

static void append_sink_or_source_item_mediaobject2_properties(DBusMessage *r, DBusMessageIter *sub, const char *path, pa_sink *sink, pa_source *source) {
    append_property_dict_entry_object(r, sub, "Parent", sink ? OBJECT_SINKS : OBJECT_SOURCES);
    append_property_dict_entry_string(r, sub, "Type", "audio");
    append_property_dict_entry_object(r, sub, "Path", path);
    append_property_dict_entry_item_display_name(r, sub, sink, source);
}

static void append_sink_or_source_item_properties(
    DBusMessage *r, DBusMessageIter *iter,
    const char *path, const struct userdata *user_data,
    pa_sink *sink, pa_source *source,
    char * const * filter, int filter_len) {

    DBusMessageIter sub;

    pa_assert(r);
    pa_assert(iter);
    pa_assert(path);
    pa_assert(filter);
    pa_assert(sink || source);

    pa_assert_se(dbus_message_iter_open_container(iter, DBUS_TYPE_ARRAY, "{sv}", &sub));

    if (filter_len == 1 && (*filter)[0] == '*' && (*filter)[1] == '\0') {
        append_sink_or_source_item_mediaobject2_properties(r, &sub, path, sink, source);
        append_property_dict_entry_urls(r, &sub, user_data, sink, source);
        append_property_dict_entry_mime_type(r, &sub, sink, source);
    }
    else {
        for (int i = 0; i < filter_len; ++i) {
            const char *property_name = filter[i];
            if (pa_streq(property_name, "Parent")) {
                append_property_dict_entry_object(r, &sub, "Parent", sink ? OBJECT_SINKS : OBJECT_SOURCES);
            }
            else if (pa_streq(property_name, "Type")) {
                append_property_dict_entry_string(r, &sub, "Type", "audio");
            }
            else if (pa_streq(property_name, "Path")) {
                append_property_dict_entry_object(r, &sub, "Path", path);
            }
            else if (pa_streq(property_name, "DisplayName")) {
                append_property_dict_entry_item_display_name(r, &sub, sink, source);
            }
            else if (pa_streq(property_name, "URLs")) {
                append_property_dict_entry_urls(r, &sub, user_data, sink, source);
            }
            else if (pa_streq(property_name, "MIMEType")) {
                append_property_dict_entry_mime_type(r, &sub, sink, source);
            }
        }
    }

    pa_assert_se(dbus_message_iter_close_container(iter, &sub));
}

static const char *array_root_containers[] = { OBJECT_SINKS, OBJECT_SOURCES };
static const char *array_no_children[] = { };

static DBusHandlerResult root_handler(DBusConnection *c, DBusMessage *m, void *userdata) {
    struct userdata *u = userdata;
    DBusMessage *r = NULL;

    pa_assert(u);

    if (message_is_property_get(m, "org.gnome.UPnP.MediaContainer2", "ChildCount")) {
        pa_assert_se(r = dbus_message_new_method_return(m));
        append_variant_unsigned(r, NULL, PA_ELEMENTSOF(array_root_containers));

    } else if (message_is_property_get(m, "org.gnome.UPnP.MediaContainer2", "ItemCount")) {
        pa_assert_se(r = dbus_message_new_method_return(m));
        append_variant_unsigned(r, NULL, PA_ELEMENTSOF(array_no_children));

    } else if (message_is_property_get(m, "org.gnome.UPnP.MediaContainer2", "ContainerCount")) {
        pa_assert_se(r = dbus_message_new_method_return(m));
        append_variant_unsigned(r, NULL, PA_ELEMENTSOF(array_root_containers));

    } else if (message_is_property_get(m, "org.gnome.UPnP.MediaContainer2", "Searchable")) {
        pa_assert_se(r = dbus_message_new_method_return(m));
        append_variant_boolean(r, NULL, FALSE);

    } else if (message_is_property_get_all(m, "org.gnome.UPnP.MediaContainer2")) {
        DBusMessageIter iter, sub;

        pa_assert_se(r = dbus_message_new_method_return(m));
        dbus_message_iter_init_append(r, &iter);

        pa_assert_se(dbus_message_iter_open_container(&iter, DBUS_TYPE_ARRAY, "{sv}", &sub));
        append_property_dict_entry_unsigned(r, &sub, "ChildCount", PA_ELEMENTSOF(array_root_containers));
        append_property_dict_entry_unsigned(r, &sub, "ItemCount", PA_ELEMENTSOF(array_no_children));
        append_property_dict_entry_unsigned(r, &sub, "ContainerCount", PA_ELEMENTSOF(array_root_containers));
        append_property_dict_entry_boolean(r, &sub, "Searchable", FALSE);
        pa_assert_se(dbus_message_iter_close_container(&iter, &sub));

    } else if (dbus_message_is_method_call(m, "org.gnome.UPnP.MediaContainer2", "ListChildren")
        || dbus_message_is_method_call(m, "org.gnome.UPnP.MediaContainer2", "ListContainers")) {
        DBusMessageIter iter, sub;
        unsigned offset, max;
        char ** filter;
        int filter_len;

        pa_assert_se(r = dbus_message_new_method_return(m));

        dbus_message_iter_init_append(r, &iter);
        pa_assert_se(dbus_message_iter_open_container(&iter, DBUS_TYPE_ARRAY, "a{sv}", &sub));

        if (get_mediacontainer2_list_args(m, &offset, &max, &filter, &filter_len)) {
            unsigned end = (max != 0 && offset + max < PA_ELEMENTSOF(array_root_containers))
                                ? max + offset
                                : PA_ELEMENTSOF(array_root_containers);

            for (unsigned i = offset; i < end; ++i) {
                const char *container_path = array_root_containers[i];
                append_sink_or_source_container_properties(r, &sub, container_path, u, filter, filter_len);
            }

            dbus_free_string_array(filter);
        }

        pa_assert_se(dbus_message_iter_close_container(&iter, &sub));

    } else if (dbus_message_is_method_call(m, "org.gnome.UPnP.MediaContainer2", "ListItems")) {
        DBusMessageIter iter, sub;

        pa_assert_se(r = dbus_message_new_method_return(m));

        dbus_message_iter_init_append(r, &iter);
        pa_assert_se(dbus_message_iter_open_container(&iter, DBUS_TYPE_ARRAY, "a{sv}", &sub));
        pa_assert_se(dbus_message_iter_close_container(&iter, &sub));

    } else if (message_is_property_get(m, "org.gnome.UPnP.MediaObject2", "Parent")) {
        pa_assert_se(r = dbus_message_new_method_return(m));
        append_variant_object(r, NULL, OBJECT_ROOT);

    } else if (message_is_property_get(m, "org.gnome.UPnP.MediaObject2", "Type")) {
        pa_assert_se(r = dbus_message_new_method_return(m));
        append_variant_string(r, NULL, "container");

    } else if (message_is_property_get(m, "org.gnome.UPnP.MediaObject2", "Path")) {
        const char *path = dbus_message_get_path(m);

        pa_assert_se(r = dbus_message_new_method_return(m));
        append_variant_object(r, NULL, path);

    } else if (message_is_property_get(m, "org.gnome.UPnP.MediaObject2", "DisplayName")) {
        pa_assert_se(r = dbus_message_new_method_return(m));
        append_variant_string(r, NULL, u->display_name);

    } else if (message_is_property_get_all(m, "org.gnome.UPnP.MediaObject2")) {
        DBusMessageIter iter, sub;
        const char *path = dbus_message_get_path(m);

        pa_assert_se(r = dbus_message_new_method_return(m));
        dbus_message_iter_init_append(r, &iter);

        pa_assert_se(dbus_message_iter_open_container(&iter, DBUS_TYPE_ARRAY, "{sv}", &sub));
        append_property_dict_entry_object(r, &sub, "Parent", OBJECT_ROOT);
        append_property_dict_entry_string(r, &sub, "Type", "container");
        append_property_dict_entry_object(r, &sub, "Path", path);
        append_property_dict_entry_string(r, &sub, "DisplayName", u->display_name);
        pa_assert_se(dbus_message_iter_close_container(&iter, &sub));

    } else if (dbus_message_is_method_call(m, "org.freedesktop.DBus.Introspectable", "Introspect")) {
        const char *xml = ROOT_INTROSPECT_XML;

        pa_assert_se(r = dbus_message_new_method_return(m));
        pa_assert_se(dbus_message_append_args(
                             r,
                             DBUS_TYPE_STRING, &xml,
                             DBUS_TYPE_INVALID));

    } else
        return DBUS_HANDLER_RESULT_NOT_YET_HANDLED;

    if (r) {
        pa_assert_se(dbus_connection_send(pa_dbus_connection_get(u->bus), r, NULL));
        dbus_message_unref(r);
    }

    return DBUS_HANDLER_RESULT_HANDLED;
}

static char *compute_url(const struct userdata *u, const char *name) {
    pa_strlist *i;

    pa_assert(u);
    pa_assert(name);

    for (i = pa_http_protocol_servers(u->http); i; i = pa_strlist_next(i)) {
        pa_parsed_address a;

        if (pa_parse_address(pa_strlist_data(i), &a) >= 0 &&
            (a.type == PA_PARSED_ADDRESS_TCP4 ||
             a.type == PA_PARSED_ADDRESS_TCP6 ||
             a.type == PA_PARSED_ADDRESS_TCP_AUTO)) {

            const char *address;
            char *s;

            if (pa_is_ip_address(a.path_or_host))
                address = a.path_or_host;
            else
                address = "@ADDRESS@";

            if (a.port <= 0)
                a.port = 4714;

            s = pa_sprintf_malloc("http://%s:%u/listen/source/%s", address, a.port, name);

            pa_xfree(a.path_or_host);
            return s;
        }

        pa_xfree(a.path_or_host);
    }

    return pa_sprintf_malloc("http://@ADDRESS@:4714/listen/source/%s", name);
}

<<<<<<< HEAD
static char **child_array(struct userdata *u, const char *path, unsigned *n) {
    unsigned m;
    uint32_t idx;
    char **array;

    pa_assert(u);
    pa_assert(path);
    pa_assert(n);

    if (pa_streq(path, OBJECT_SINKS))
        m = pa_idxset_size(u->core->sinks);
    else {
        unsigned k;

        m = pa_idxset_size(u->core->sources);
        k = pa_idxset_size(u->core->sinks);

        pa_assert(m >= k);

        /* Subtract the monitor sources from the numbers of
         * sources. There is one monitor source for each sink */
        m -= k;
    }

    array = pa_xnew(char*, m);
    *n = 0;

    if (pa_streq(path, OBJECT_SINKS)) {
        pa_sink *sink;

        PA_IDXSET_FOREACH(sink, u->core->sinks, idx) {
            pa_assert((*n) < m);
            array[(*n)++] = pa_sprintf_malloc(OBJECT_SINKS "/%u", sink->index);
        }
    } else {
        pa_source *source;

        PA_IDXSET_FOREACH(source, u->core->sources, idx) {

            if (!source->monitor_of) {
                pa_assert((*n) < m);
                array[(*n)++] = pa_sprintf_malloc(OBJECT_SOURCES "/%u", source->index);
            }
        }
    }

    pa_assert((*n) <= m);

    return array;
}

static void free_child_array(char **array, unsigned n) {

    for (; n >= 1; n--)
        pa_xfree(array[n-1]);

    pa_xfree(array);
}

=======
>>>>>>> ab0adf96
static DBusHandlerResult sinks_and_sources_handler(DBusConnection *c, DBusMessage *m, void *userdata) {
    struct userdata *u = userdata;
    DBusMessage *r = NULL;
    const char *path;

    pa_assert(u);

    path = dbus_message_get_path(m);

    if (pa_streq(path, OBJECT_SINKS) || pa_streq(path, OBJECT_SOURCES)) {

        /* Container nodes */

        if (message_is_property_get(m, "org.gnome.UPnP.MediaContainer2", "ChildCount")
            || message_is_property_get(m, "org.gnome.UPnP.MediaContainer2", "ItemCount")) {
            pa_assert_se(r = dbus_message_new_method_return(m));
            append_variant_unsigned(r, NULL, get_sinks_or_sources_count(path, u));

        } else if (message_is_property_get(m, "org.gnome.UPnP.MediaContainer2", "ContainerCount")) {
            pa_assert_se(r = dbus_message_new_method_return(m));
            append_variant_unsigned(r, NULL, 0);

        } else if (message_is_property_get(m, "org.gnome.UPnP.MediaContainer2", "Searchable")) {
            pa_assert_se(r = dbus_message_new_method_return(m));
            append_variant_boolean(r, NULL, FALSE);

        } else if (message_is_property_get_all(m, "org.gnome.UPnP.MediaContainer2")) {
            DBusMessageIter iter, sub;
            unsigned item_count;

            pa_assert_se(r = dbus_message_new_method_return(m));
            dbus_message_iter_init_append(r, &iter);

            pa_assert_se(dbus_message_iter_open_container(&iter, DBUS_TYPE_ARRAY, "{sv}", &sub));

<<<<<<< HEAD
        } else if (message_is_property_get(m, "org.gnome.UPnP.MediaContainer1", "ItemCount")) {
            unsigned n, k;

            n = pa_idxset_size(u->core->sinks);
            k = pa_idxset_size(u->core->sources);
            pa_assert(k >= n);

            pa_assert_se(r = dbus_message_new_method_return(m));
            append_variant_unsigned(r, NULL,
                                    pa_streq(path, OBJECT_SINKS) ? n : k - n);
=======
            item_count = get_sinks_or_sources_count(path, u);

            append_property_dict_entry_unsigned(r, &sub, "ChildCount", item_count);
            append_property_dict_entry_unsigned(r, &sub, "ItemCount", item_count);
            append_property_dict_entry_unsigned(r, &sub, "ContainerCount", 0);
            append_property_dict_entry_boolean(r, &sub, "Searchable", FALSE);

            pa_assert_se(dbus_message_iter_close_container(&iter, &sub));
>>>>>>> ab0adf96

        } else if (dbus_message_is_method_call(m, "org.gnome.UPnP.MediaContainer2", "ListChildren")
            || dbus_message_is_method_call(m, "org.gnome.UPnP.MediaContainer2", "ListItems")) {
            DBusMessageIter iter, sub;
<<<<<<< HEAD
            char **array;
            unsigned n, k;
=======
            unsigned offset, max;
            char **filter;
            int filter_len;
>>>>>>> ab0adf96

            pa_assert_se(r = dbus_message_new_method_return(m));

            dbus_message_iter_init_append(r, &iter);
            pa_assert_se(dbus_message_iter_open_container(&iter, DBUS_TYPE_ARRAY, "a{sv}", &sub));

            if (get_mediacontainer2_list_args(m, &offset, &max, &filter, &filter_len)) {
                unsigned end = (max != 0) ? max + offset : UINT_MAX;

                if (pa_streq(path, OBJECT_SINKS)) {
                    pa_sink *sink;
                    char sink_path[sizeof(OBJECT_SINKS) + 32];
                    char *path_end = sink_path + sizeof(OBJECT_SINKS);
                    unsigned item_index = 0;
                    uint32_t idx;

                    strcpy(sink_path, OBJECT_SINKS "/");

                    PA_IDXSET_FOREACH(sink, u->core->sinks, idx) {
                        if (item_index >= offset && item_index < end) {
                            sprintf(path_end, "%u", sink->index);
                            append_sink_or_source_item_properties(r, &sub, sink_path, u, sink, NULL, filter, filter_len);
                        }
                        ++item_index;
                    }
                } else {
                    pa_source *source;
                    char source_path[sizeof(OBJECT_SOURCES) + 32];
                    char *path_end = source_path + sizeof(OBJECT_SOURCES);
                    unsigned item_index = 0;
                    uint32_t idx;

                    strcpy(source_path, OBJECT_SOURCES "/");

                    PA_IDXSET_FOREACH(source, u->core->sources, idx)
                        if (!source->monitor_of) {
                            if (item_index >= offset && item_index < end) {
                                sprintf(path_end, "%u", source->index);
                                append_sink_or_source_item_properties(r, &sub, source_path, u, NULL, source, filter, filter_len);
                            }
                            ++item_index;
                        }
                }

                dbus_free_string_array(filter);
            }

            pa_assert_se(dbus_message_iter_close_container(&iter, &sub));

<<<<<<< HEAD
            array = child_array(u, path, &n);
            append_property_dict_entry_object_array(r, &sub, "Items", (const char**) array, n);
            free_child_array(array, n);

            n = pa_idxset_size(u->core->sinks);
            k = pa_idxset_size(u->core->sources);
            pa_assert(k >= n);

            append_property_dict_entry_unsigned(r, &sub, "ItemCount",
                                                pa_streq(path, OBJECT_SINKS) ? n : k - n);
=======
        } else if (dbus_message_is_method_call(m, "org.gnome.UPnP.MediaContainer2", "ListContainers")) {
            DBusMessageIter iter, sub;

            pa_assert_se(r = dbus_message_new_method_return(m));
>>>>>>> ab0adf96

            dbus_message_iter_init_append(r, &iter);
            pa_assert_se(dbus_message_iter_open_container(&iter, DBUS_TYPE_ARRAY, "a{sv}", &sub));
            pa_assert_se(dbus_message_iter_close_container(&iter, &sub));

        } else if (message_is_property_get(m, "org.gnome.UPnP.MediaObject2", "Parent")) {
            pa_assert_se(r = dbus_message_new_method_return(m));
            append_variant_object(r, NULL, OBJECT_ROOT);

        } else if (message_is_property_get(m, "org.gnome.UPnP.MediaObject2", "Type")) {
            pa_assert_se(r = dbus_message_new_method_return(m));
            append_variant_string(r, NULL, "container");

        } else if (message_is_property_get(m, "org.gnome.UPnP.MediaObject2", "Path")) {
            pa_assert_se(r = dbus_message_new_method_return(m));
            append_variant_object(r, NULL, path);

        } else if (message_is_property_get(m, "org.gnome.UPnP.MediaObject2", "DisplayName")) {
            pa_assert_se(r = dbus_message_new_method_return(m));
            append_variant_string(r,
                                  NULL,
                                  pa_streq(path, OBJECT_SINKS) ?
                                  _("Output Devices") :
                                  _("Input Devices"));

        } else if (message_is_property_get_all(m, "org.gnome.UPnP.MediaObject2")) {
            DBusMessageIter iter, sub;

            pa_assert_se(r = dbus_message_new_method_return(m));

            dbus_message_iter_init_append(r, &iter);
            pa_assert_se(dbus_message_iter_open_container(&iter, DBUS_TYPE_ARRAY, "{sv}", &sub));
            append_sink_or_source_container_mediaobject2_properties(r, &sub, path);

        } else if (dbus_message_is_method_call(m, "org.freedesktop.DBus.Introspectable", "Introspect")) {
            pa_strbuf *sb;
            char *xml;
            uint32_t idx;

            sb = pa_strbuf_new();
            pa_strbuf_puts(sb, CONTAINER_INTROSPECT_XML_PREFIX);

            if (pa_streq(path, OBJECT_SINKS)) {
                pa_sink *sink;

                PA_IDXSET_FOREACH(sink, u->core->sinks, idx)
                    pa_strbuf_printf(sb, "<node name=\"%u\"/>", sink->index);
            } else {
                pa_source *source;

                PA_IDXSET_FOREACH(source, u->core->sources, idx)
                    if (!source->monitor_of)
                        pa_strbuf_printf(sb, "<node name=\"%u\"/>", source->index);
            }

            pa_strbuf_puts(sb, CONTAINER_INTROSPECT_XML_POSTFIX);
            xml = pa_strbuf_tostring_free(sb);

            pa_assert_se(r = dbus_message_new_method_return(m));
            pa_assert_se(dbus_message_append_args(
                                 r,
                                 DBUS_TYPE_STRING, &xml,
                                 DBUS_TYPE_INVALID));

            pa_xfree(xml);
        } else
            return DBUS_HANDLER_RESULT_NOT_YET_HANDLED;

    } else {
        pa_sink *sink = NULL;
        pa_source *source = NULL;

        /* Child nodes */

        if (pa_startswith(path, OBJECT_SINKS "/"))
            sink = pa_namereg_get(u->core, path + sizeof(OBJECT_SINKS), PA_NAMEREG_SINK);
        else if (pa_startswith(path, OBJECT_SOURCES "/"))
            source = pa_namereg_get(u->core, path + sizeof(OBJECT_SOURCES), PA_NAMEREG_SOURCE);

        if (!sink && !source)
            return DBUS_HANDLER_RESULT_NOT_YET_HANDLED;

        if (message_is_property_get(m, "org.gnome.UPnP.MediaObject2", "Parent")) {
            pa_assert_se(r = dbus_message_new_method_return(m));
            append_variant_object(r, NULL, sink ? OBJECT_SINKS : OBJECT_SOURCES);

        } else if (message_is_property_get(m, "org.gnome.UPnP.MediaObject2", "Type")) {
            pa_assert_se(r = dbus_message_new_method_return(m));
            append_variant_string(r, NULL, "audio");

        } else if (message_is_property_get(m, "org.gnome.UPnP.MediaObject2", "Path")) {
            pa_assert_se(r = dbus_message_new_method_return(m));
            append_variant_object(r, NULL, path);

        } else if (message_is_property_get(m, "org.gnome.UPnP.MediaObject2", "DisplayName")) {
            pa_assert_se(r = dbus_message_new_method_return(m));
            append_variant_item_display_name(r, NULL, sink, source);

        } else if (message_is_property_get_all(m, "org.gnome.UPnP.MediaObject2")) {
            DBusMessageIter iter, sub;

            pa_assert_se(r = dbus_message_new_method_return(m));
            dbus_message_iter_init_append(r, &iter);

            pa_assert_se(dbus_message_iter_open_container(&iter, DBUS_TYPE_ARRAY, "{sv}", &sub));
            append_sink_or_source_item_mediaobject2_properties(r, &sub, path, sink, source);

        } else if (message_is_property_get(m, "org.gnome.UPnP.MediaItem2", "MIMEType")) {
            pa_assert_se(r = dbus_message_new_method_return(m));
            append_variant_mime_type(r, NULL, sink, source);

        } else if (message_is_property_get(m, "org.gnome.UPnP.MediaItem2", "URLs")) {
            pa_assert_se(r = dbus_message_new_method_return(m));
            append_variant_urls(r, NULL, u, sink, source);

        } else if (message_is_property_get_all(m, "org.gnome.UPnP.MediaItem2")) {
            DBusMessageIter iter, sub;

            pa_assert_se(r = dbus_message_new_method_return(m));
            dbus_message_iter_init_append(r, &iter);

            pa_assert_se(dbus_message_iter_open_container(&iter, DBUS_TYPE_ARRAY, "{sv}", &sub));

            append_property_dict_entry_mime_type(r, &sub, sink, source);
            append_property_dict_entry_urls(r, &sub, u, sink, source);

            pa_assert_se(dbus_message_iter_close_container(&iter, &sub));

        } else if (dbus_message_is_method_call(m, "org.freedesktop.DBus.Introspectable", "Introspect")) {
            const char *xml =
                ITEM_INTROSPECT_XML;

            pa_assert_se(r = dbus_message_new_method_return(m));
            pa_assert_se(dbus_message_append_args(
                                 r,
                                 DBUS_TYPE_STRING, &xml,
                                 DBUS_TYPE_INVALID));

        } else
            return DBUS_HANDLER_RESULT_NOT_YET_HANDLED;
    }

    if (r) {
        pa_assert_se(dbus_connection_send(pa_dbus_connection_get(u->bus), r, NULL));
        dbus_message_unref(r);
    }

    return DBUS_HANDLER_RESULT_HANDLED;
}

int pa__init(pa_module *m) {

    struct userdata *u;
    pa_modargs *ma = NULL;
    DBusError error;
    const char *t;

    static const DBusObjectPathVTable vtable_root = {
        .message_function = root_handler,
    };
    static const DBusObjectPathVTable vtable_sinks_and_sources = {
        .message_function = sinks_and_sources_handler,
    };

    dbus_error_init(&error);

    if (!(ma = pa_modargs_new(m->argument, valid_modargs))) {
        pa_log("Failed to parse module arguments.");
        goto fail;
    }

    m->userdata = u = pa_xnew0(struct userdata, 1);
    u->core = m->core;
    u->module = m;
    u->http = pa_http_protocol_get(u->core);

    if ((t = pa_modargs_get_value(ma, "display_name", NULL)))
        u->display_name = pa_utf8_filter(t);
    else
        u->display_name = pa_xstrdup(_("Audio on @HOSTNAME@"));

    u->source_new_slot = pa_hook_connect(&m->core->hooks[PA_CORE_HOOK_SOURCE_PUT], PA_HOOK_LATE, (pa_hook_cb_t) source_new_or_unlink_cb, u);
    u->source_unlink_slot = pa_hook_connect(&m->core->hooks[PA_CORE_HOOK_SOURCE_UNLINK], PA_HOOK_LATE, (pa_hook_cb_t) source_new_or_unlink_cb, u);

    if (!(u->bus = pa_dbus_bus_get(m->core, DBUS_BUS_SESSION, &error))) {
        pa_log("Failed to get session bus connection: %s", error.message);
        goto fail;
    }

    pa_assert_se(dbus_connection_register_object_path(pa_dbus_connection_get(u->bus), OBJECT_ROOT, &vtable_root, u));
    pa_assert_se(dbus_connection_register_fallback(pa_dbus_connection_get(u->bus), OBJECT_SINKS, &vtable_sinks_and_sources, u));
    pa_assert_se(dbus_connection_register_fallback(pa_dbus_connection_get(u->bus), OBJECT_SOURCES, &vtable_sinks_and_sources, u));

    if (dbus_bus_request_name(pa_dbus_connection_get(u->bus), SERVICE_NAME, DBUS_NAME_FLAG_DO_NOT_QUEUE, &error) != DBUS_REQUEST_NAME_REPLY_PRIMARY_OWNER) {
        pa_log("Failed to request service name " SERVICE_NAME ": %s", error.message);
        goto fail;
    }

    u->got_name = TRUE;

    pa_modargs_free(ma);

    return 0;

fail:
    pa__done(m);

    if (ma)
        pa_modargs_free(ma);

    dbus_error_free(&error);

    return -1;
}

void pa__done(pa_module*m) {
    struct userdata*u;
    pa_assert(m);

    if (!(u = m->userdata))
        return;

    if (u->source_new_slot)
        pa_hook_slot_free(u->source_new_slot);
    if (u->source_unlink_slot)
        pa_hook_slot_free(u->source_unlink_slot);

    if (u->bus) {
        DBusError error;

        dbus_error_init(&error);

        dbus_connection_unregister_object_path(pa_dbus_connection_get(u->bus), OBJECT_ROOT);
        dbus_connection_unregister_object_path(pa_dbus_connection_get(u->bus), OBJECT_SINKS);
        dbus_connection_unregister_object_path(pa_dbus_connection_get(u->bus), OBJECT_SOURCES);

        if (u->got_name) {
            if (dbus_bus_release_name(pa_dbus_connection_get(u->bus), SERVICE_NAME, &error) != DBUS_RELEASE_NAME_REPLY_RELEASED) {
                pa_log("Failed to release service name " SERVICE_NAME ": %s", error.message);
                dbus_error_free(&error);
            }
        }

        pa_dbus_connection_unref(u->bus);
    }

    pa_xfree(u->display_name);

    if (u->http)
        pa_http_protocol_unref(u->http);

    pa_xfree(u);
}<|MERGE_RESOLUTION|>--- conflicted
+++ resolved
@@ -776,68 +776,6 @@
     return pa_sprintf_malloc("http://@ADDRESS@:4714/listen/source/%s", name);
 }
 
-<<<<<<< HEAD
-static char **child_array(struct userdata *u, const char *path, unsigned *n) {
-    unsigned m;
-    uint32_t idx;
-    char **array;
-
-    pa_assert(u);
-    pa_assert(path);
-    pa_assert(n);
-
-    if (pa_streq(path, OBJECT_SINKS))
-        m = pa_idxset_size(u->core->sinks);
-    else {
-        unsigned k;
-
-        m = pa_idxset_size(u->core->sources);
-        k = pa_idxset_size(u->core->sinks);
-
-        pa_assert(m >= k);
-
-        /* Subtract the monitor sources from the numbers of
-         * sources. There is one monitor source for each sink */
-        m -= k;
-    }
-
-    array = pa_xnew(char*, m);
-    *n = 0;
-
-    if (pa_streq(path, OBJECT_SINKS)) {
-        pa_sink *sink;
-
-        PA_IDXSET_FOREACH(sink, u->core->sinks, idx) {
-            pa_assert((*n) < m);
-            array[(*n)++] = pa_sprintf_malloc(OBJECT_SINKS "/%u", sink->index);
-        }
-    } else {
-        pa_source *source;
-
-        PA_IDXSET_FOREACH(source, u->core->sources, idx) {
-
-            if (!source->monitor_of) {
-                pa_assert((*n) < m);
-                array[(*n)++] = pa_sprintf_malloc(OBJECT_SOURCES "/%u", source->index);
-            }
-        }
-    }
-
-    pa_assert((*n) <= m);
-
-    return array;
-}
-
-static void free_child_array(char **array, unsigned n) {
-
-    for (; n >= 1; n--)
-        pa_xfree(array[n-1]);
-
-    pa_xfree(array);
-}
-
-=======
->>>>>>> ab0adf96
 static DBusHandlerResult sinks_and_sources_handler(DBusConnection *c, DBusMessage *m, void *userdata) {
     struct userdata *u = userdata;
     DBusMessage *r = NULL;
@@ -873,18 +811,6 @@
 
             pa_assert_se(dbus_message_iter_open_container(&iter, DBUS_TYPE_ARRAY, "{sv}", &sub));
 
-<<<<<<< HEAD
-        } else if (message_is_property_get(m, "org.gnome.UPnP.MediaContainer1", "ItemCount")) {
-            unsigned n, k;
-
-            n = pa_idxset_size(u->core->sinks);
-            k = pa_idxset_size(u->core->sources);
-            pa_assert(k >= n);
-
-            pa_assert_se(r = dbus_message_new_method_return(m));
-            append_variant_unsigned(r, NULL,
-                                    pa_streq(path, OBJECT_SINKS) ? n : k - n);
-=======
             item_count = get_sinks_or_sources_count(path, u);
 
             append_property_dict_entry_unsigned(r, &sub, "ChildCount", item_count);
@@ -893,19 +819,13 @@
             append_property_dict_entry_boolean(r, &sub, "Searchable", FALSE);
 
             pa_assert_se(dbus_message_iter_close_container(&iter, &sub));
->>>>>>> ab0adf96
 
         } else if (dbus_message_is_method_call(m, "org.gnome.UPnP.MediaContainer2", "ListChildren")
             || dbus_message_is_method_call(m, "org.gnome.UPnP.MediaContainer2", "ListItems")) {
             DBusMessageIter iter, sub;
-<<<<<<< HEAD
-            char **array;
-            unsigned n, k;
-=======
             unsigned offset, max;
             char **filter;
             int filter_len;
->>>>>>> ab0adf96
 
             pa_assert_se(r = dbus_message_new_method_return(m));
 
@@ -955,23 +875,10 @@
 
             pa_assert_se(dbus_message_iter_close_container(&iter, &sub));
 
-<<<<<<< HEAD
-            array = child_array(u, path, &n);
-            append_property_dict_entry_object_array(r, &sub, "Items", (const char**) array, n);
-            free_child_array(array, n);
-
-            n = pa_idxset_size(u->core->sinks);
-            k = pa_idxset_size(u->core->sources);
-            pa_assert(k >= n);
-
-            append_property_dict_entry_unsigned(r, &sub, "ItemCount",
-                                                pa_streq(path, OBJECT_SINKS) ? n : k - n);
-=======
         } else if (dbus_message_is_method_call(m, "org.gnome.UPnP.MediaContainer2", "ListContainers")) {
             DBusMessageIter iter, sub;
 
             pa_assert_se(r = dbus_message_new_method_return(m));
->>>>>>> ab0adf96
 
             dbus_message_iter_init_append(r, &iter);
             pa_assert_se(dbus_message_iter_open_container(&iter, DBUS_TYPE_ARRAY, "a{sv}", &sub));
