# This file is part of PulseAudio.
#
# PulseAudio is free software; you can redistribute it and/or modify
# it under the terms of the GNU Lesser General Public License as
# published by the Free Software Foundation; either version 2.1 of the
# License, or (at your option) any later version.
#
# PulseAudio is distributed in the hope that it will be useful, but
# WITHOUT ANY WARRANTY; without even the implied warranty of
# MERCHANTABILITY or FITNESS FOR A PARTICULAR PURPOSE. See the GNU
# General Public License for more details.
#
# You should have received a copy of the GNU Lesser General Public License
# along with PulseAudio; if not, write to the Free Software Foundation,
# Inc., 59 Temple Place, Suite 330, Boston, MA 02111-1307 USA.

; Mixer path for PulseAudio's ALSA backend, common elements for all
; input paths. If multiple options by the same id are discovered they
; will be suffixed with a number to distuingish them, in the same
; order they appear here.
;
; Source selection should use the following names:
;
;       input                       -- If we don't know the exact kind of input
;       input-microphone
;       input-microphone-internal
;       input-microphone-external
;       input-linein
;       input-video
;       input-radio
;       input-docking-microphone
;       input-docking-linein
;       input-docking
;
;  We explicitly don't want to wrap the following sources:
;
;       CD
;       Synth/MIDI
;       Phone
;       Mix
;       Digital/SPDIF
;       Master
;       PC Speaker
;
; See analog-output.conf.common for an explanation on the directives

;;; 'Input Source Select'

[Element Input Source Select]
enumeration = select

[Option Input Source Select:Input1]
name = input
priority = 10

[Option Input Source Select:Input2]
name = input
priority = 5

;;; 'Input Source'

[Element Input Source]
enumeration = select

[Option Input Source:Digital Mic]
name = input-microphone
priority = 20

[Option Input Source:Mic]
name = input-microphone
priority = 20

[Option Input Source:Microphone]
name = input-microphone
priority = 20

[Option Input Source:Front Mic]
name = input-microphone
priority = 19

[Option Input Source:Front Microphone]
name = input-microphone
priority = 19

[Option Input Source:Int Mic]
name = input-microphone
priority = 19

[Option Input Source:Internal Mic]
name = input-microphone
priority = 19

[Option Input Source:Rear Mic]
name = input-microphone
priority = 19

[Option Input Source:Internal Mic 1]
name = input-microphone
priority = 19

[Option Input Source:Line]
name = input-linein
priority = 18

[Option Input Source:Line-In]
name = input-linein
priority = 18

[Option Input Source:Line In]
name = input-linein
priority = 18

[Option Input Source:Docking-Station]
name = input-docking
priority = 17

[Option Input Source:AUX IN]
name = input
priority = 10

;;; 'Capture Source'

[Element Capture Source]
enumeration = select

[Option Capture Source:TV Tuner]
name = input-video

[Option Capture Source:FM]
name = input-radio

[Option Capture Source:Mic/Line]
name = input

[Option Capture Source:Line/Mic]
name = input

[Option Capture Source:Mic]
name = input-microphone

[Option Capture Source:Microphone]
name = input-microphone

[Option Capture Source:Int Mic]
name = input-microphone-internal

[Option Capture Source:Int DMic]
name = input-microphone-internal

[Option Capture Source:Internal Mic]
name = input-microphone-internal

[Option Capture Source:iMic]
name = input-microphone-internal

[Option Capture Source:i-Mic]
name = input-microphone-internal

[Option Capture Source:Internal Microphone]
name = input-microphone-internal

[Option Capture Source:Front Mic]
name = input-microphone

[Option Capture Source:Front Microphone]
name = input-microphone

[Option Capture Source:Rear Mic]
name = input-microphone

[Option Capture Source:Mic1]
name = input-microphone

[Option Capture Source:Mic2]
name = input-microphone

[Option Capture Source:D-Mic]
name = input-microphone

[Option Capture Source:IntMic]
name = input-microphone-internal

[Option Capture Source:ExtMic]
name = input-microphone-external

[Option Capture Source:Ext Mic]
name = input-microphone-external

[Option Capture Source:E-Mic]
name = input-microphone-external

[Option Capture Source:e-Mic]
name = input-microphone-external

[Option Capture Source:LineIn]
name = input-linein

[Option Capture Source:Analog]
name = input

[Option Capture Source:Line]
name = input-linein

[Option Capture Source:Line-In]
name = input-linein

[Option Capture Source:Line In]
name = input-linein

[Option Capture Source:Video]
name = input-video

[Option Capture Source:Aux]
name = input

[Option Capture Source:Aux0]
name = input

[Option Capture Source:Aux1]
name = input

[Option Capture Source:Aux2]
name = input

[Option Capture Source:Aux3]
name = input

[Option Capture Source:AUX IN]
name = input

[Option Capture Source:Aux In]
name = input

[Option Capture Source:AOUT]
name = input

[Option Capture Source:AUX]
name = input

[Option Capture Source:Cam Mic]
name = input-microphone

[Option Capture Source:Digital Mic]
name = input-microphone

[Option Capture Source:Digital Mic 1]
name = input-microphone

[Option Capture Source:Digital Mic 2]
name = input-microphone

[Option Capture Source:Analog Inputs]
name = input

[Option Capture Source:Unknown1]
name = input

[Option Capture Source:Unknown2]
name = input

[Option Capture Source:Docking-Station]
name = input-docking

[Option Capture Source:Dock Mic]
name = input-docking-microphone

;;; 'Mic Jack Mode'

[Element Mic Jack Mode]
enumeration = select

[Option Mic Jack Mode:Mic In]
name = input-microphone

[Option Mic Jack Mode:Line In]
name = input-linein

;;; 'Digital Input Source'

[Element Digital Input Source]
enumeration = select

[Option Digital Input Source:Analog Inputs]
name = input

[Option Digital Input Source:Digital Mic 1]
name = input-microphone

[Option Digital Input Source:Digital Mic 2]
name = input-microphone

<<<<<<< HEAD
=======
;;; 'Analog Source'

[Element Analog Source]
enumeration = select

[Option Analog Source:Mic]
name = input-microphone

[Option Analog Source:Line in]
name = input-linein

[Option Analog Source:Aux]
name = input

;;; 'Shared Mic/Line in'

[Element Shared Mic/Line in]
enumeration = select

[Option Shared Mic/Line in:Mic in]
name = input-microphone

[Option Shared Mic/Line in:Line in]
name = input-linein

>>>>>>> ab0adf96
;;; Various Boosts

[Element Capture Boost]
switch = select

[Option Capture Boost:on]
name = input-boost-on

[Option Capture Boost:off]
name = input-boost-off

[Element Auto Gain Control]
switch = select

[Option Auto Gain Control:on]
name = input-agc-on

[Option Auto Gain Control:off]
name = input-agc-off<|MERGE_RESOLUTION|>--- conflicted
+++ resolved
@@ -289,8 +289,6 @@
 [Option Digital Input Source:Digital Mic 2]
 name = input-microphone
 
-<<<<<<< HEAD
-=======
 ;;; 'Analog Source'
 
 [Element Analog Source]
@@ -316,7 +314,6 @@
 [Option Shared Mic/Line in:Line in]
 name = input-linein
 
->>>>>>> ab0adf96
 ;;; Various Boosts
 
 [Element Capture Boost]
