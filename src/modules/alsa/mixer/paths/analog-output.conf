--- conflicted
+++ resolved
@@ -52,13 +52,10 @@
 [Element Speaker]
 switch = mute
 volume = off
-<<<<<<< HEAD
-=======
 
 [Element Desktop Speaker]
 switch = mute
 volume = off
->>>>>>> ab0adf96
 
 [Element Front]
 switch = mute
