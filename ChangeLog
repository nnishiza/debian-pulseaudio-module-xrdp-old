
<<<<<<< HEAD
=======
2010-11-26	Lennart Poettering
	70f69ac: build-sys: simplify things for building on fedora
	1af3253: i18n: update POTFILES.in
	3a67dde: build-sys: bump soname

2010-11-25	Daniel T Chen
	dad4b4e: Handle 'Internal Mic 1' as an 'Input Source'

2010-11-19	David Henningsson
	167a9a4: Add "Rear Mic" to alsa mixer paths.

2010-11-25	Lennart Poettering
	b53f06a: alsa-source: fix enum types
	9472d7a: alsa-mixer: make a few strings translatable

2010-11-25	Jan Kratochvil
	745f59a: pulse: make sure legacy_dir is not static

2010-11-18	Wanming.Zhang@tieto.com
	b173f9c: man: Remove repeated lines

2010-11-14	Stephen Moehle
	8036598: upnp: Implement the MediaServer2 D-Bus interface

2010-11-17	Colin Guthrie
	70a060d: combine: Only check if the sink is h/w etc. in automatic mode

2010-11-12	Antti-Ville Jansson
	33ea7b7: combine: Handle reappearing slave sinks in non-automatic mode.

2010-11-11	Pierre-Louis Bossart
	34fd605: alsa: remove redundant call to snd_pcm_nonblock()

2010-10-03	David Fries
	2c9c908: doxygen: Add 'See also' linking to the overview page

2010-10-12	David Fries
	f2593da: doxygen: Documentation improvements
	14bc454: doxygen: Fix the "all" comments regarding volume helper functions.

2010-09-18	David Fries
	b7303e2: doxygen: Fix documentation typos

2010-10-01	Colin Guthrie
	352ae22: sink-input: Fix comment

2010-10-16	Colin Guthrie
	848dd37: intended-roles: Mark devices with a form factor of 'headset' as being appropriate for 'phone' streams

2010-10-15	Daniel Mack
	8a30d4c: alsa-mixer: add profile for Native Instruments Korecontroller

2010-10-08	David Henningsson
	a8d76e9: SSE/MMX/ARM: Fix high frequency noise with unusual number of channels

2010-10-06	Colin Guthrie
	a378c02: augment-properties: Fix debug messages and statement bracketing.

2010-10-01	Colin Guthrie
	9109a18: suspend: Do not assert when checking for device suspended status and a stream is not linked.

2010-06-04	Colin Guthrie
	a21b832: device-manager: Ensure that sinks/sources populate the device manager lists in order of their priority.

2010-01-31	Colin Guthrie
	858abe6: augment-properties: Search for .desktop files in subfolders too.

2010-02-05	Colin Guthrie
	a7a6f44: stream-restore: Clear the save_sink/save_source flags on apply_entry.

2009-12-06	Arun Raghavan
	9729966: Add a configure option to change 'udevrulesdir'

2010-09-18	Colin Guthrie
	165cb87: x11: Use the default screen for X11 properties.
	5c0bc09: xcb: xcb_get_setup() can return 0, so make sure we check it before using
	2c564f2: xcb: Ensure the XCB connection is valid before using it.

2010-09-14	Colin Guthrie
	eef247b: alsa: Only set the 'first' flag to false when we actually call snd_pcm_start()

2010-09-11	Daniel Mack
	28f4aeb: alsa-mixer: add profile for Traktor Kontrol S4

2010-09-09	Wim Taymans
	1ff360c: alsa: make defines for smoother configuration

2010-09-08	Wim Taymans
	1c29f55: alsa: work around slightly broken _delay implementations

2010-09-06	Wim Taymans
	74c117f: alsa-time-test: make test usable for capture too
	1503b8c: alsa-source: refactor smoother and device start
	3d9b710: smoother: avoid losing precision

2010-09-04	Colin Guthrie
	a65825f: alsa: Set the rewind safeguard proportionally to sample spec

2010-08-24	Tanu Kaskinen
	8748ebd: alsa-sink: Get rid of a compiler warning regarding rewind_safeguard type.

2010-04-29	Pierre-Louis Bossart
	514fd1e: add rewind-safeguard parameter

2010-02-23	Lennart Poettering
	e2ef3a1: alsa: don't make use of tsched related variables when tsched is disabled

2010-09-03	Wim Taymans
	4fb02d8: alsa: increase the smoother window

2010-08-23	Wim Taymans
	9375019: alsa: resume smoother after unsuspend

2010-05-29	Colin Guthrie
	2b88634: x11: Partially convert to XCB.

2010-07-19	Lennart Poettering
	4a1072e: udev: fix hex decoding

2010-07-13	Pierre-Louis Bossart
	aaae99d: alsa: disable rewinds when using ALSA plugins

2010-06-06	Colin Guthrie
	6c8660a: alsa: Fix assertion on mmap_write (triggered via a52 plugin)

2010-05-08	Colin Guthrie
	65f89dc: rtp: Fix bracketing in pa_rtp_recv.

2010-05-03	David Henningsson
	d519ca4: jack: Prevent crash on jack server shutdown

2010-05-03	Lennart Poettering
	bc7314f: thread: name all threads so that the names appear in /proc/$PID/task/$TID/comm

2010-03-22	Lennart Poettering
	22f708a: Revert "Fix crash on jack server shutdown"

2010-03-22	Jez Austin
	e8b83fa: socket-client: properly handle asyncns failures

2010-03-17	Colin Guthrie
	a7c1778: intended-roles: Do not pick monitor sources when doing automatic role-based device selection

2010-03-14	David Henningsson
	e756467: Fix crash on jack server shutdown

2010-03-10	Daniel T Chen
	29845be: Handle 'Digital Mic' as an 'Input Source'

2010-03-02	Kees Cook
	d3efa43: core-util: ensure that we chmod only the dir we ourselves created

2010-02-23	Lennart Poettering
	0d1154d: core: rework how stream volumes affect sink volumes
	30f28eb: esd,simple: use pa_memblockq_pop_missing()

2010-02-21	Lennart Poettering
	195069c: core-util: introduce generic function pa_strip()

2010-02-22	Lennart Poettering
	dd682d6: alsa: reset max_rewind/max_request while suspending

2010-02-21	Lennart Poettering
	522c446: alsa-util: strip spaces from ALSA card/pcm names

2010-02-22	Lennart Poettering
	4a32103: native: improve logging for buffer_attrs
	a469d44: suspend-on-idle: resume audio device even for initially corked streams

2010-02-21	Lennart Poettering
	b2e9fb6: pacat: pass buffer_attr to recording streams too
	f9b9579: scache: when playing a sample from the cache make sure not queue them up when the sink is suspended
	1805895: sample-cache: use the sample name as unmodified fallback in the properties when playing a sample from the cache
	8adf536: stream-restore: be a little bit more verbose why we don't reastore a sink
	ddabaa3: proplist: explicitly mention a role 'test'
	117c99d: vala: fix wrapping of port setting calls
	3f44bf0: channelmap: Use "Subwoofer" as pretty name for LFE

2010-02-19	Daniel T Chen
	047e16f: Add missing profile and alsa-mixer/paths to src/Makefile.am

2010-02-19	Lennart Poettering
	6bbdd20: vala: fix definition of the GLib mainloop adapter
	5ce18c3: vala: fix definition of INVALID_INDEX
	dfe27f6: shm: don't complain about missing SHM segments

2010-02-18	Lennart Poettering
	6e064d1: pacmd: don't enter busy loop when reading from stdin very early
	96ec29c: pacmd: store away fd type
	19fa81b: pacat: always fully fulfill write requests

2010-02-16	Lennart Poettering
	5e2af2d: fdsem: be more verbose when reading from eventfd fails.
	96592c2: dbus: first restart timer, then dispatch it
	ff2474e: padsp: emulate /dev/audio, too
	f9b31fe: build-sys: add gobject to build dependencies
	307bd14: alsa: use default output port names
	0c836aa: alsa: cover "Internal Mic" elements

2010-02-15	Lennart Poettering
	7d6bab0: alsa: cover 'Shared Mic/Line in', 'Analog Source'
	e8cb96c: alsa: cover "Desktop Speaker" mixer elements

2010-02-09	Colin Guthrie
	a631bee: core: Fix macro typo - PA_SINK_IS_LINKED -> PA_SINK_INPUT_IS_LINKED

2010-01-18	Lennart Poettering
	84782f2: native: rework handling of seeks that depend on variables the client does not know anything about

2009-12-03	Tanu Kaskinen
	52c66b4: libpulse: Store pa_stream pointers to hashmaps instead of dynarrays.

2009-12-16	Daniel T Chen
	fd5c802: Fix the following warnings (which now cause buildd failures in Ubuntu 10.04):
	09c416e: More src/pulsecore/cpu-arm.c FTBFS fixes

2010-01-04	Daniel T Chen
	8c7148a: udev: Use SOUND_CLASS instead of SOUND_FORM_FACTOR when checking for modem
	a2418ef: threaded-mainloop: Properly initialise m->n_waiting_for_accept to prevent deadlock

2010-01-05	David KÃ¥gedal
	66e1a2d: alsa: add profile set for M-Audio FastTrack Pro USB

2010-01-14	Lennart Poettering
	86144ee: client: include dolby channel names in comments

2010-01-15	Lennart Poettering
	fa64230: client: implement $PULSE_LATENCY_MSEC
	27df027: pacat: allow configuration of latency in msec

2010-01-14	Lennart Poettering
	e129f85: udev: use ID_MODEL_ENC instead of ID_MODEL if it is set

2009-12-06	Arun Raghavan
	366e6d7: Mark shared variables as volatile

2010-01-14	Lennart Poettering
	48e0f68: alsa: cover bass boost mixer element
	93cb75d: daemon: first take name on the bus, then return in starter process
	acb4996: udev: rework modem detection a bit

2010-01-14	Daniel T. Chen
	63c968b: udev: handle sound cards with both modem and audio properly

2010-01-13	Colin Guthrie
	291cd09: alsa: Cover the 'Int Mic Boost' element.
	67c6535: alsa: cover Input Source:Int Mic

2010-01-13	Lennart Poettering
	1708127: cpu: check for CMOV flag before using this intsruction in assembly
	540ec7b: alsa: ignore volume changes from the hw if we are not on the active console
	9b37dce: udev: make sure we get events only for sound devices
	21b484e: log: add an easy way to disable log rate limiting
	4bcb1a9: bluetooth: fix invalid memory access

2010-01-12	Lennart Poettering
	73ae1fc: once: make once related variables volatile
	15a3018: udev: don't forget to unref devices we are not interested in
	78811c5: client: verify connection state in pa_stream_connect_upload()
	bf50dc4: client: detect forking in sample cache API, too

2010-01-08	Lennart Poettering
	e7d9f89: bluetooth: don't hit an assert if latency is queried for a stooped recording stream
	11688ec: bluetooth: destruct stream only if it is not already destructed
	3eed219: core: make sure we always return a valid memblock in sink_input_pop() callbacks
	8d35665: native: fix request counter miscalculations
	c41ee00: dbus: remove filter functions only if they were actually set before

>>>>>>> ab0adf96
2009-11-23	Lennart Poettering
	06327b1: bump soname

2009-11-20	Lennart Poettering
	7ab8e83: alsa: fix minor sampling rate deviations before adjusting the buffer size
	366e3eb: alsa: fix log output when the audio device refuses to give us again the same period settings we had before
	a281aad: pulse: ask for timing updates both *before* and *after* triggering a stream state change so that in the STARTED/UNDERFLOW callbacks we accurate transport latency information
	c13bf3d: pulse: delay smoother update only when unpausing, not when pausing, since we don't want the timer to advance when we are supposedly already paused
	d6a851c: pulse: try to fix inaccuracy with uncork timing for streams that are created in corked state
	5c90723: daemon: complain if user passes too many arguments

2009-11-20	Colin Guthrie
	3014081: Merge branch '0.9.20-stable' into stable-queue

2009-11-18	Lennart Poettering
	231417c: rygel: fix itemCount property for sources

2009-11-16	Colin Guthrie
	9f41584: build-sys: Fix missing trailing slash in 14eaf2

2009-11-14	Sjoerd Simons
	8edf2f0: build-sys: Make sure all alsa path config files are installed

2009-11-11	Colin Guthrie
	25537ff: device-manager: Update docs version -> 0.9.20

2009-11-09	Colin Guthrie
	725ab6c: device-manager: Update docs version -> 0.9.20

2009-10-19	Colin Guthrie
	ff71cbf: device-manager: Fix compiler warning.

2009-10-10	Colin Guthrie
	5382455: device-manager: Rather than flagging the device as available, just include the sink/source index with PA_INVALID_INDEX meaning unavailable

2009-10-02	Colin Guthrie
	af55f07: device-manager: Play nice with module-stream-restore.
	1b31d8a: device-manager: Make use of PA_IDXSET_FOREACH when applying entries.
	ab3502f: device-manager: Keep track as to whether or not the user specifically renamed the device.
	654df0f: device-manager: No need to check the version after calling read_entry()
	324eb21: device-manager: Fix typo in module loading script.

2009-10-01	Colin Guthrie
	3130403: device-manager: Add some scripts that are only run under KDE to load/initialise module-device-manager with routing turned on.
	996fc1f: device-manager: Misc fixes to co-exist with other stream management/routing modules.
	6e0dde1: device-manager: Misc fixes.
	763de9e: device-manager: Fix the writing of the database when priority doesn't change.
	d5dc700: device-manager: Add extra debug messages
	8a5778d: device-manager: Change the prefer/defer options to a single 'reorder' command.

2009-09-27	Colin Guthrie
	45a4d26: device-manager: Don't notify clients on every subscription (it happens all the time).
	ff633cb: device-manager: Save icon and report current availability over protocol.

2009-09-26	Colin Guthrie
	055ad89: device-manager: Expose the priority lists in the protocol extension.

2009-09-21	Colin Guthrie
	aa93410: device-manager: Add a function to dump the database which we do whenever we save it (and on startup)

2009-09-20	Colin Guthrie
	d9a3131: device-manager: Reroute streams when they change allowing the media.role to be updated mid-stream.
	3072f65: device-manager: Refactor the routing method to allow the routing of a single stream
	888a515: device-manager: More sensible names for internal functions
	d81fa00: device-manager: Reroute the streams on startup and update our cache on enable.
	df893f6: device-manager: Keep a cache of the highest priority devices for each role.
	009d087: device-manager: Fix the database write mode
	8863dbe: device-manager: Update exports
	6e67653: device-manager: Some efficiency and safety tweaks
	26f1ec7: device-manager: Allow the routing component to be turned on via a module argument as well as via protocol extn.
	8d3d0d3: device-manager: Remove unused variables
	5077fe1: device-manager: Set the most appropriate sink/source when new streams are created
	470b625: device-manager: Add routing functions that are triggered when sinks/soruces are added/removed.
	8c99667: device-manager: Add a function to get a list of the highest priority device indexes for each role.
	d69eba3: device-manager: Remove unneeded logic for checking for and (un)loading module-stream-restore. We can co-exist
	a0567fb: device-manager: Rough framework (slots etc.) for handling routing.
	fd5a508: device-manager: debug and comments
	2b71480: device-manager: Fix the freeing of the datum on prefer/defer.
	0541028: device-manager: When a new device is encountered, initialise the priority list to an appropriate value
	5e3f1c2: device-manager: Let subscribed clients know when something changes.
	6d4afac: device-manager: Change the write function to a rename function.

2009-09-19	Colin Guthrie
	4981268: device-manager: Provide a method for prefering/defering a device.
	a9bd1ab: device-manager: Fix copy+paste code that looped over the tagstruct when not necessary
	c1ece6c: device-manager: Provide a way for clients to enable/disable role-based device-priority routing.
	25f0545: device-manager: Update docs version -> 0.9.19 (predicted)

2009-07-05	Colin Guthrie
	bddebbf: device-manager: Fix copy+paste leftover

2009-06-29	Colin Guthrie
	58bc037: device-manager: Only store and save details for non-monitor sources

2009-06-28	Colin Guthrie
	276e953: device-restore: Fix the application of an entry to allow changing the name of devices.
	b8b28ef: device-manager: Fix tagstruct description extraction (copy+paste blunder)
	89c1f57: device-manager: Link native protocol library.
	11f01de: device-manager: Export device-manager extension functions

2009-06-27	Colin Guthrie
	97eb065: device-manager: Fix indentation
	0f6ace7: device-manager: Add an untested protocol extension.
	4c68fe7: device-manager: Add a new module to keep track of the names and descriptions of various sinks.

2009-11-11	Lennart Poettering
	a79585e: i18n: fix LINGUAS
	5471643: Merge remote branch 'origin/master-tx' into 0.9.19-stable
	de2654c: daemon: add missing tty_fd definition
	bff94c1: build-sys: bump soname
	2c12df9: core: make cpuid code compile cleanly with 32bit PIC
	ed5af77: core: adjust volume only when there is actually a memory block

2009-11-10	Wim Taymans
	9ad5671: protocol: use the right sample rate for sources

2009-11-05	Lennart Poettering
	409a9d0: jack: never try to autoconnect to MIDI ports
	75f3b19: man: fix build with --disable-manpages
	3b25302: alsa: disable timer-based scheduling inside a VM
	5da0297: daemon: during startup say whether we run in a VM
	1460374: core-util: add call to detect if we are called from within a VM
	b47a9e7: alsa: introduce more standard path names

2009-11-04	Lennart Poettering
	ab573f2: alsa: cover 'Analog Output' control

2009-10-31	Lennart Poettering
	4323c9f: alsa: create a seperate mixer path for Speaker elements
	8a26fbf: alsa: leave other headphone control enabled if possible
	08d0654: alsa: lower priority for Headphone2 path
	18018b3: alsa: cover Input Source:AUX IN
	d711caa: alsa: cover Headphone2 mixer element
	82d7b75: alsa: cover 'Digital Input Source' element
	6fad765: alsa: cover Mic Jack Mode element
	70da8d6: bluetooth: do not hand out access to devices that are not fully configured yet

2009-10-30	David Yoder
	bfb1735: daemon: realpath segfault fix

2009-10-29	Wim Taymans
	973a4eb: sink: simplify silence checks

2009-10-30	Lennart Poettering
	320d76f: daemon: don't crash if pa_realpath() fails

2009-10-28	Lennart Poettering
	732b468: protocol-native: if a client set volume/mute/device store it since it is user input
	3dcdab6: libpulse: explain semantics of pa_stream_connect_playback() in more detail
	0c31723: protocol-native: declare that user configured volumes are always absolute

2009-10-12	Lennart Poettering
	84e77cb: libpulse: add missing includes

2009-10-07	Diego Elio 'Flameeyes' PettenÃ²
	8d612d5: Fix build when using -fweb, accept both register and memory constraints.

2009-10-06	Lennart Poettering
	3201aec: position-event-sounds: never position test sounds in space
	833bf30: alsa: disable period event only with tsched=1

2009-10-02	Tor-BjÃ¶rn Claesson
	c15bd97: loopback: Setting latency of module-loopback

2009-10-04	Lennart Poettering
	df49370: bluetooth: don't set auto_connect flag when discovering bt devices

2009-11-09	vpv
	ecaf971: Sending translation for Finnish
	05ccf10: Sending translation for Finnish
	7d5d76e: Sending translation for Finnish

2009-10-30	kmilos
	151c746: Sending translation for Serbian (Latin)
	4392888: Sending translation for Serbian

2009-10-29	Wim Taymans
	cc1e90f: svolume: fix MMX error

2009-10-26	thalia
	e4259e7: Sending translation for Greek

2009-10-23	igor
	99dcbc7: Sending translation for Brazilian Portuguese

2009-10-22	igor
	6d8d0ff: Sending translation for Brazilian Portuguese

2009-10-22	kami911
	037df85: Sending translation for Hungarian
	80e43f6: Sending translation for Hungarian

2009-10-18	perplex
	45409d5: Sending translation for Italian

2009-10-17	pmkovar
	662986f: Sending translation for Czech

2009-10-17	kami911
	6e8c64f: Sending translation for Hungarian
	6614be9: Sending translation for Hungarian
	497b981: Sending translation for Hungarian

2009-10-15	kami911
	55ccda6: Sending translation for Hungarian

2009-10-14	reinouts
	a620a39: Sending translation for Dutch

2009-10-09	kami911
	72ac187: Sending translation for Hungarian

2009-10-06	mvdz
	5331e60: Sending translation for Ukrainian

2009-10-04	fgonz
	3aec580: Sending translation for Spanish

2009-10-02	warrink
	e8bab13: Sending translation for Dutch

2009-10-01	kami911
	8cfd01e: Sending translation for po/hu.po

2009-09-30	pmkovar
	7e0bccf: Sending translation for Czech

2009-09-30	raven
	fc74fc1: Sending translation for Polish

2009-09-30	warrink
	f2f37b5: Sending translation for Dutch

2009-09-30	Lennart Poettering
	afd1b6d: build-sys: bump soname
	c622f77: i18n: run make update-po

2009-09-29	Lennart Poettering
	6a3b51a: i18n: ad more .c files to POTFILES.in
	b8de3bd: polkit: drop left-over polkit policy file from git tree

2009-09-26	Nix
	eac5662: Don't refuse to start on systems using GNU stow, graft, STORE et al

2009-09-29	Lennart Poettering
	faf113d: i18n: run make update-po
	0c84757: Merge remote branch 'origin/master-tx'

2009-09-28	Lennart Poettering
	d06f2ea: reserve: downgrade reserve logic messages, so that reusing pa in two sessions does not create spew in syslog

2009-09-28	jsimon
	c992ad2: Sending translation for German
	966a259: Sending translation for German

2009-09-27	raven
	31d59de: Sending translation for Polish

2009-09-23	Wim Taymans
	5eecd8e: svolume: tweak constraints for 32 bits

2009-09-22	ruigo
	c04b75a: Sending translation for Portuguese

2009-09-22	Colin Guthrie
	8f4940b: libpulse: Add *_NOFLAGS flags with value 0 for various enums

2009-09-22	shanky
	183c9ab: Sending translation for Kannada

2009-09-21	anipeter
	c4b154b: Sending translation for Malayalam

2009-09-21	sandeeps
	f078e69: Sending translation for Marathi

2009-09-21	kkrothap
	20a5b0e: Sending translation for Telugu

2009-09-21	rajesh
	e8692bc: Sending translation for Hindi

2009-09-20	Colin Guthrie
	c194db7: tunnel: fix parsing of source info from newer servers
	cc6932c: stream-restore: Comment fix

2009-09-20	Emil Renner Berthing
	592345f: tunnel: fix parsing of sink info from newer servers

2009-09-20	Lennart Poettering
	e7686a6: core: dump proplist when creating stream similar to how we already to it for sinks/sources
	88b7773: alsa: make build gcc clean on 32bit

2009-09-19	Lennart Poettering
	33b45cd: Merge remote branch 'origin/master-tx'
	6c0317d: build-sys: bump soname for release
	ab6ed06: vala: install .vapi file by default
	3fe9f8f: vala: numerous updates

2009-09-18	ricardopinto
	e141ddc: Sending translation for Portuguese

2009-09-19	Lennart Poettering
	996051e: memtrap: properly add items to linked list

2009-09-18	Lennart Poettering
	56e1290: gconf: run the wrapper script when running gconf-helper from build tree
	8ad8e39: namereg: choose default sink/source as soon as one becomes available
	1d19d6b: i18n: run make update-po
	3cb8e01: Merge remote branch 'origin/master-tx'
	9697c5d: memblock: don't try to reuse PA_MEMBLOCK_APPENDED memblocks since they usually are much bigger than we want them
	f84d755: mainloop: fix detection of rt clocks
	cd5d6e7: socket-client: modernizations
	c010172: memblock: modernizations
	d629151: mainloop: pass monotonic times back to user if he passed monotonic times to us
	c024aea: timeval: make timeval conversion routines handle PA_USEC_INVALID special
	a1da83b: timeval: add UNLIKELY annotation
	05f6236: timeval: make pa_timeval_sub saturating
	fdec460: core-rtclock: introduce pa_timespec_store() akin pa_timeval_store()
	f7d3896: timeval: introduce PA_USEC_MAX
	56f217f: macro: introduce PA_INT_TYPE_MIN, PA_INT_TYPE_MAX, PA_INT_TYPE_SIGNED macros
	fb4a2a1: mainloop: sum up dispatched events in an unsigned to clarify range
	18d69c5: mainloop: use PA_LLIST_FOREACH macros where applicable
	b32f599: mainloop: don't initialize fields we don't have to
	a049909: mainloop: calculate in pa_usec_t everywhere
	a43118b: mainloop: properly convert time to wallclock time when handing it to the user
	a37e48a: alsa: fix Surround mixer element name

2009-09-18	Colin Guthrie
	8f29968: conf: Fix typo in daemon.conf: rlimit-rtttime - too many t's
	fd25e8f: alsa: Give all ports a human name to allow UI tools to present the choice to users.
	0323e48: rtp: Remove 'fix me' comment after it was actually fixed in [56b6e1]
	56b6e18: rtp: Factor out direct io writing and use ioline instead.

2009-09-18	ifelix
	62b8780: Sending translation for Tamil

2009-09-18	ricardopinto
	774b37e: Sending translation for Portuguese

2009-09-16	Colin Guthrie
	94d20a5: raop: Use pa_module_unload_request_by_index as per module-zeroconf-discover

2009-09-17	Lennart Poettering
	7b76ea3: core-util: unify how we determine the temporary directory
	2d9168c: Improve TMPDIR handling
	3de5c49: cli: properly destruct cli object
	b4d4f2b: cli: don't accidentaly set O_NDELAY on stderr
	94f28b9: proplist: introduce PA_PROP_WINDOW_DESKTOP property
	add4cbf: position-event-sounds: don't warn that loud about vpos/hpos out of range
	cdbeac6: libpulse: as a special exception, don't require a non-NULL context in pa_context_errno
	231c17b: svolume_mmx: disable test accidentaly left on
	4e6dce5: Merge remote branch 'wtay/optimize'
	1a6974a: pacat: use fully automatic buffer sizes if possible
	e2899f8: memblock: make it easy to disable mempool usage with $PULSE_MEMPOOL_DISABLE
	6b8fdc4: CANCELLED vs. CANCELED

2009-09-17	Vladimir Kokarev
	e63c867: alsa: correct assumptions about channels an element lacks

2009-09-16	kmilos
	15da2f2: Sending translation for Serbian (Latin)
	0c8498a: Sending translation for Serbian

2009-09-12	Wim Taymans
	3d5a572: svolume_mmx: optimize some more
	d397a82: svolume_sse: fix comment

2009-09-15	vpv
	3c89dc0: Sending translation for Finnish

2009-09-15	Lennart Poettering
	12f2111: gccmacro: enable weakrefs only on ELF

2009-09-14	fab
	19968fe: Sending translation for Swiss German
	7c80d2c: Sending translation for German

2009-09-14	mvdz
	4382519: Sending translation for Ukrainian

2009-09-12	xconde
	e35101b: Sending translation for Catalan

2009-09-12	raven
	6e76544: Sending translation for Polish

2009-09-11	warrink
	66eb022: Sending translation for Dutch

2009-09-11	beckerde
	cc597d6: Sending translation for Spanish

2009-09-11	swkothar
	030dfad: Sending translation for Gujarati

2009-09-11	mgiri
	9267201: Sending translation for Oriya

2009-09-11	jassy
	e706a84: Sending translation for Punjabi

2009-09-11	Lennart Poettering
	180ef1e: position-event-sounds: apply volume factor after, not before resampling
	a015d56: core: add an additional volume factor that is applied after resampling took place
	6fa2445: position-event-sounds: honour window position if set, position both vertically and horizontally
	5919337: proplist: define properties for storing window position
	42b795b: doxygen: don't confuse doxygen with spurious ..
	4e3f7d5: doxygen: add rtclock.h to documentation
	297f318: doxygen: drop references to pacat.c and paplay.c as examples since tehy are not useful as such and in the case of paplay not even existant anymore
	7e43371: build-sys: increase library version
	a7ab04f: i18n: run make update-po
	2f11884: i18n: add ja to LINGUAS
	67bed86: Merge remote branch 'origin/master-tx'
	80b4457: alsa: properly report suspension error codes
	bb36bb4: alsa: properly convert sample buffer sizes
	5460967: libpulse: add new error code PA_ERR_BUSY

2009-09-10	warrink
	64e8eb7: Sending translation for Dutch

2009-09-10	hyuuga
	8bdec63: Sending translation for po/ja.po

2009-09-10	kkrothap
	27b3a74: Sending translation for Telugu

2009-09-10	runab
	5d264fd: Sending translation for Bengali (India)

2009-09-10	rajesh
	c67c46e: Sending translation for Hindi

2009-09-10	ifelix
	d0df346: Sending translation for Tamil

2009-09-10	sandeeps
	a81ee39: Sending translation for Marathi

2009-09-10	swkothar
	c49f3f9: Sending translation for Gujarati

2009-09-10	anipeter
	c471d4d: Sending translation for Malayalam

2009-09-10	jassy
	3fd8e7d: Sending translation for Punjabi

2009-09-10	amitakhya
	7f799d4: Sending translation for Assamese

2009-09-10	Lennart Poettering
	12c7460: libpulse: don't support pa_context_get_card_info_list() on servers that cannot handle it
	807f2a9: native: send PA_COMMAND_PLAYBACK_BUFFER_ATTR_CHANGED messages only to clients that understand it
	b043207: i18n: run make update-po
	a41c510: Merge remote branch 'origin/master-tx'
	f3879f8: i18n: run make update-po
	b2de8d8: i18n: get rid of ko.po/ru.po since they contain exactly 0 translated strings
	9c65e5b: add ml to LINGUAS
	43c3164: Merge remote branch 'origin/master-tx'

2009-09-09	Lennart Poettering
	d5f43bd: alsa: disable tsched for software devices before we configure the buffer metrics so that we don't accidently set a buffer size that is suitable for tsched where we don't use tsched
	8364b95: alsa: when probing for profiles configure buffer/period sizes since some broken drivers apparently need that
	84ade21: alsa: pass SND_PCM_NONBLOCK when opening device during unsuspend, the same way we do it for initial opening
	557c429: alsa: rework buffer/period configuration
	71e066c: simd: be more precise which SIMD optimizations we activate
	1f0904b: sample-util: add pa_convert_size() call for converting sizes between two sample specs
	c2f1994: udev: ratelimit device initializations
	12df686: ratelimit: allow non-static ratelimit structs

2009-09-09	kmilos
	4f24a62: Sending translation for Serbian (Latin)
	8a9166f: Sending translation for Serbian

2009-09-09	soko
	4dee032: Sending translation for Serbian (Latin)
	3984dd5: Sending translation for Serbian

2009-09-09	mgiri
	399b0ad: Sending translation for Oriya

2009-09-09	kkrothap
	4539250: Sending translation for Telugu

2009-09-09	pmkovar
	3a47c80: Sending translation for Czech

2009-09-08	Lennart Poettering
	7cc100d: padsp: properly return return values (llvm-clang-analyzer)
	b51f5e5: pacat: don't convert stream name twice (llvm-clang-analyzer)
	49bc6bc: stripnul: initialize 'found' bool properly (llvm-clang-analyzer)
	31d1d90: protocol-native: log explicitly when someone asks us to quit
	31ae7de: core-util: properly fill in exception array for pa_reset_sigs() (llvm-clang-analyzer)
	1516b7c: conf-parser: properly initialize variable we free() later (llvm-clang-analyzer)
	3c9a09b: cli-command: don't necessarily ovveride failure code of files (llvm-clang-analyzer)
	5fd751f: cli-command: modernizations
	05506d7: utf8: minor simplification
	f3be47f: rtsp: document that rtsp_exec() needs fixing (llvm-clang-analyzer)
	157ec79: hal: check properly for failure of libhal_find_device_by_capability() (llvm-clang-analyzer)
	1380f18: blueooth: actually honour 'room' variable (llvm-clang-analyzer)
	382eced: alsa-sink: init after_avail earlier (llvm-clang-analyzer)
	f504675: llvm-clang-analyzer: drop a few unnecessary assignments and other trivial fixes

2009-09-08	shanky
	98fcf4e: Sending translation for Kannada

2009-09-08	mvdz
	6bdda4c: Sending translation for Ukrainian

2009-09-07	Lennart Poettering
	b2606cf: i18n: move \r out of translatable string
	508c462: Merge remote branch 'wtay/optimize'
	08a4d57: libpulse: allow invocation of pa_context_play_sample_with_proplist() with NULL proplist
	f8f8cdc: vala: reindent
	b705a9b: vector: don't try to build vector stuff on altivec
	a02861e: vala: s/PropList/Proplist/g since the C version does not use an underscore there
	0b8f239: vala: add vala .vapi file for the PulseAudio APIs, but don't include them in the tarball for now
	41a0dc1: volume: if pa_cvolume_set_{balance	d000dd6: volume: when passing NULL as channel map to pa_cvolume_scale_mask() handle this the same way as pa_cvolume_scale()
	9755bfa: volume: drop some redundant but expensive validity checks
	cc6c4fe: volume: add a couple of validity checks for pa_volume_t arguments
	3bbc5e6: volume: fix definition of PA_VOLUME_MAX and introduce PA_VOLUME_INVALID and use it wherever applicable

2009-09-07	shanky
	6c385eb: Sending translation for Kannada

2009-09-07	jassy
	b96de8e: Sending translation for Punjabi

2009-09-07	Wim Taymans
	7234994: x86: also call see init for SSE2
	b5ac383: x86: only install some functions when SSE2

2009-09-07	warrink
	942bd46: Sending translation for Dutch

2009-09-07	mgiri
	f969ce6: Sending translation for Oriya

2009-09-07	sandeeps
	35ffd1b: Sending translation for Marathi

2009-09-07	ifelix
	efebe09: Sending translation for Tamil

2009-09-06	Lennart Poettering
	5cf0c1e: introspect: rearrange order of functions a bit
	e6a666d: libpulse: introduce PA_BYTES_SNPRINT_MAX and make use of it wherever applicable

2009-09-05	xconde
	646f666: Sending translation for Catalan

2009-09-04	vpv
	14ec32f: Sending translation for Finnish

2009-09-04	warrink
	124e3dc: Sending translation for Dutch

2009-09-04	runab
	d5fb6d3: Sending translation for Bengali (India)
	8d03381: Sending translation for Bengali (India)

2009-09-04	anipeter
	b6030d3: Sending translation for po/ml.po

2009-09-04	rajesh
	2ad5e33: Sending translation for Hindi

2009-09-04	Lennart Poettering
	812be32: daemon: disable CPU load limiter by default
	5daecea: always-sink: rename null sink created to 'dummy sink' and make it translatable
	0ad6a57: null: make name of null sink translatable

2009-09-03	beckerde
	ab1af38: Sending translation for Spanish

2009-09-03	raven
	71dd5a0: Sending translation for Polish

2009-09-03	swkothar
	ef9138d: Sending translation for Gujarati

2009-09-03	Lennart Poettering
	8cd635b: alsa: add more input sources to path set
	7ca81bd: i18n: run make update-po
	8539539: i18n: fix LINGUAS
	1213a7c: Merge commit 'origin/master-tx'
	6f396c8: remap: build sse code only on x86
	14a9771: core: drop unnecessary variable initialization
	d088c8f: daemon: make use of SIMD optional via config variable to ease debugging
	9f4f374: remap_sse: fix inner loop increment on SSE
	51423ca: remap_sse: reindent macro so that diff to MMX is nicer

2009-09-02	Wim Taymans
	26164ff: sconv_sse: fix leftover counter

2009-09-02	Lennart Poettering
	51fc176: Merge branch 'master' of ssh://rootserver/home/lennart/git/public/pulseaudio
	39e4652: daemon: drop polkit code from git repo we weren't using anymore
	297afad: core-util: don't leak memory in pa_unset_env_recorded()
	767c7c7: core-util: call dbus_connection_set_exit_on_disconnect() on shared busses to make sure dbus_shutdown() isn't fatal
	470e9a8: build-sys: drop LIBOIL_{FLAGS	1200a0b: sink: simplify pa_sink_render_full() by replacing it by a pa_sink_render() plus a couple of pa_sink_render_full()
	a8c0f65: daemon: clean up environment when forking off children
	5f92996: core-util: add api for setting env vars and record them so that we can undo them n fork

2009-09-01	Lennart Poettering
	45513a2: core: fill up memblock with pa_sink_render_into_full() in pa_sink_render_full() instead of doing our own loop
	17f609a: core: handle suspended state in pa_sink_render_full() similar to the other render functions
	ce6dff4: core: add missing sink_unref()
	b245b54: ladspa,remap: make description of sink follow moves
	46b9ca7: alsa: by default increase watermarks only on real underruns, don't try to be smart
	6b6d146: alsa: distuingish real underruns from left_to_play=0
	dfe3f90: daemon: don't override path env vars if they are already set

2009-09-01	sandeeps
	350b8ac: Sending translation for Marathi

2009-09-01	ifelix
	605fa59: Sending translation for Tamil

2009-08-29	Wim Taymans
	dc221f2: remap: fix counters for mmx and sse remap

2009-08-31	Lennart Poettering
	dee2aa3: pactl: drop unnecessary newlines from pa_log() invocations
	5b61a19: pactl: implement pactl commands for changing volumes/mute stati
	e20d906: cli: make sure 'dump' uses pa_cvolume_max() to deduce a single-channel volume from a multi-channel volume
	7c6a0ec: cli: apply single-channel volume changes equally to all channels
	2970c11: core: always allow volume setting with single-channel pa_cvolume

2009-08-31	perplex
	9efc2af: Sending translation for Italian

2009-08-30	vpv
	b143a8f: Sending translation for Finnish
	8774166: Sending translation for Finnish

2009-08-29	raven
	844399d: Sending translation for po/LINGUAS

2009-08-29	Lennart Poettering
	e1ce365: native: make sure clients cannot trigger an assert by sending us invalid volume info
	8bf2e3f: core: initialize sink/source priorities automatically based on their proplists
	18b13a8: namereg: select default sink by priority
	a7b3125: protocol-native: replace use of pa_namereg_is_valid_name() by pa_namereg_is_valid_name_or_wildcard() where applicable to allow use of @@ wildcards
	85a683f: namereg: add new pa_namereg_is_valid_name_or_wildcard() call

2009-08-28	pmkovar
	5111101: Sending translation for Czech

2009-08-28	Lennart Poettering
	3b54849: core: add priority field to pa_sink/pa_source
	ca2c0f2: sconv: quieten gcc a bit
	f029041: suspend-on-idle: don't resume devices for corked streams
	84eb661: core: move 'flags' field into 'pa_sink_input_new_data' structure so that hooks can access it
	9011c4e: build-sys: make proximity helper properly suid
	63f3dc0: bluetooth: remove left-over debug line

2009-08-28	Andy Shevchenko
	300384c: Fix checking for NULL after usage
	ae38353: core-util: Fix logic of pa_make_path_absolute()
	4e8562c: raop: Fix memory leak

2009-08-27	Lennart Poettering
	db835de: Merge commit 'vudentz/master'

2009-08-27	Luiz Augusto von Dentz
	8169a6a: Handle DisconnectRequested in bluetooth module.

2009-08-26	Wim Taymans
	beb180b: convert: add sse/sse2 s16 to float32ne conversions
	27bfb76: macro: add macro to align variables
	5907089: remap: cleanup assembler a little

2009-08-25	Wim Taymans
	9d25467: sample-util: avoid stack overrun
	509d9f0: remap: add sse optimized mono to stereo

2009-08-24	Wim Taymans
	26bd090: sconv: fix indentation

2009-08-27	Lennart Poettering
	35fcb27: proplist: allow setting of zero-length data properties
	5df842d: sink-input: extend comments on rewinding logic a bit
	c372b52: protocol-native: print more volume change debug messages to easy tracking down of feedback loops
	cab48d4: protocol-native: compare uint64_t variable with (uint64_t) -1 instead of (size_t) -1 for compat with 32bit archs

2009-08-26	Lennart Poettering
	44b7982: pdispatch: various modernizations
	34829eb: pdispatch: add missing commands to command table
	4e1298d: llist: add PA_LLIST_FOREACH_SAFE macro for iteration that allows deleting
	368c3e3: loopback: quieten gcc on 32bit
	4614412: loopback: update description and icons when moving loopback streams
	d909f59: loopback: make sure a monitor can't be looped back to its sink
	99d3e6b: combine: store adjust time in usec
	ea4b65b: loopback: add loopback module for direct connections of sinks and sources
	827ae07: macro: add PA_CLIP_SUB() for saturated subtraction

2009-08-25	mvdz
	4544873: Sending translation for Ukrainian

2009-08-25	giallu
	956ff24: Sending translation for Italian

2009-08-25	ypoyarko
	cdf7e02: Sending translation for po/ru.po

2009-08-25	Finn Thain
	457b973: Solaris: debug my latest enbugging, take 2

2009-08-24	igor
	7a2d1d3: Sending translation for Brazilian Portuguese

2009-08-24	Lennart Poettering
	57e1f84: Merge commit 'jprvita2/master'
	57fb771: remap: fix build for non-x86 builds
	419b071: detect: recommend module-udev-detect instead of module-hal-detect
	ba17ff4: build-sys: add missing header files to tarball

2009-07-24	JoÃ£o Paulo Rechi Vita
	2772521: bluetooth: add discover of bluetooth sources

2009-07-30	JoÃ£o Paulo Rechi Vita
	65c3e65: bluetooth: handle bluetooth source

2009-08-24	Lennart Poettering
	be46eaa: i18n: run make update-po
	60a3502: Merge commit 'origin/master-tx'
	050a3a9: alsa: automatically decrease watermark after a time of stability

2009-08-23	Lennart Poettering
	80c6937: alsa: increase interval between smoother updates exponentially for alsa sources, following the scheme for sinks
	a0f01dd: port a few things over to use xmalloc and friends instead of low-level libc malloc/free directly
	ab5ac06: Merge commit 'wtay/optimize'

2009-08-23	beckerde
	57117d4: Sending translation for Spanish

2009-08-22	Lennart Poettering
	d6fb8d1: udev: check busy status of alsa cards before loading alsa modules and hence initiating profile probing
	560da5b: udev: process all inotify events queued up, not just the first one in the queue
	1a05d67: core: relex validity checks when destructing half-set up source outputs/sink inputs
	5b0683d: ladspa/remap: handle failing stream moves properly
	2595b9d: add usergroup-test to .gitignore
	aa54298: daemon: don't free script_commands twice

2009-08-22	raven
	857e055: Sending translation for Polish

2009-08-21	Ted Percival
	17dc410: core: Remove wrong doc on how to free returned data
	15eb03a: core: Add thread-safe group info functions with dynamic buffers

2009-08-21	Finn Thain
	601fb63: Solaris: fixed latency (resent)
	87d2dde: Solaris: use smoother (resent)
	44c7aa5: Solaris: build fixes (resent)
	b96390f: Solaris: bootstrap portability

2009-08-22	Lennart Poettering
	9d1cc13: i18n: run make update-po
	aaf0d5a: Merge commit 'origin/master-tx'

2009-08-21	Scott Reeves
	de19bdd: daemon: fix leak of script_commands

2009-08-21	Lennart Poettering
	066e160: udev: tell inotify to actually inform us about ACL changes
	2d01204: udev: watch for both ACL changes and processes closing devices
	4ec701a: udev: don't access string after free()
	d06680a: udev: always verify access before loading modules
	14c27c7: gconf: use correct path for gconf-helper tool when running from build tree
	9abc010: object: speed up type verification by not relying on strcmp()
	5317e35: udev: when a device appears that we cannot access right-away try again later on inotify
	fe9a577: alsa: leave headphone jack enabled in normal mixer paths
	ac05619: combine: quieten gcc a bit
	8a2a6b2: adjust various data/library paths automatically if we are run from a build tree
	a562978: ladspa: forward volume changes from ladspa sink to stream and hence via flat volume logic to master sink
	9f97b7c: sink-input: add callbacks that are called whenever the mute/volume changes

2009-08-21	igor
	c5d7860: Sending translation for Brazilian Portuguese

2009-08-20	Wim Taymans
	6076cef: remap: make the MMX code pretier
	6e5dbed: remap: add MMX mono to stereo
	e961efc: remap: init the do_remap function to NULL
	28baa53: remap: allow specialisations to install NULL
	ac1f2e0: remap: move remapping code in separate file
	a3f4a4f: resamples; refactor the channel remapping bits
	05fef5f: sconv: allow for setting custom functions
	c1b6a87: alsa-sink: reduce the amount of smoother updates
	f8ffe0d: svolume: cleanups
	f09b511: whitespace fixes

2009-08-19	Wim Taymans
	3cc1278: resampler: avoid some multiplies when we can
	aeae567: svolume: add comment
	8aa86f5: arm: implement ARM cpu detection
	078bde1: x86: keep the cpu flags local
	370016c: svolume: fix compilation in 32bits
	d2389ef: sample: manually inline table lookups
	548b735: resampler: fix identity check
	d04a6e9: resample: fix counters
	b4e9942: resample: refactor the channel remapping a little
	bd49d43: svolume: add CPU guards around code
	951bf1b: svolume: add ARM optimized volume scaling
	a98fa95: svolume: remove unneeded compare

2009-08-17	Wim Taymans
	601e5f1: resampler: cache integer channel_map

2009-08-14	Wim Taymans
	25724cd: Get rid of liboil
	591baac: volume: remove ref functions
	f24c24c: volume: improved comments
	a123544: volume: make the benchmark more meaningfull
	dcae9a3: svolume: add some comments

2009-08-13	Wim Taymans
	e396fe6: cpu-x86: guard header with ifdef
	563cb2d: main: hook up cpu detection code
	a83f552: cpu-x86: add cpu detection code and helpers
	5998cf9: svolume: improve SSE and MMX code

2009-08-12	Wim Taymans
	7086784: volume_sse: add sse optimisations
	08f3e16: volume_mmx: fix mmx code a bit
	3a0b012: volume: add first mmx optimized function
	2d73f13: samples-util: add padding to volume array

2009-08-11	Wim Taymans
	3d00896: sample-util: move volume code to separate file
	e71e644: sample-util: move some functions around
	5b8b654: sample-utils: coding style cleanup
	26839c4: sample-utils: split out functions from case

2009-06-30	Xabier Rodriguez Calvar
	52e5d4b: Modification of the thread-mainloop doc to ensure that nobody frees the api as it is owned by the loop.
	65f86ef: Modification of the mainloop doc to ensure that nobody frees the api as it is owned by the loop.
	30ba903: Modification of the glib-mainloop doc to ensure that nobody frees the api as it is owned by the loop.

2009-08-20	Lennart Poettering
	c5bd725: core: check return value of getgrnam_r() instead of errno

2009-08-19	raven
	d2f50ea: Sending translation for Polish

2009-08-19	beckerde
	9b6add3: Sending translation for Spanish

2009-08-19	Lennart Poettering
	f4f16ab: i18n: run make update-po
	8f29090: i18n: add ko to LINGUAS
	b2cb8ef: Merge commit 'origin/master-tx'
	7af3833: lirc: replace manual code by pa_cvolume_{inc	2f54798: mmkbd: replace manual code by pa_cvolume_{inc	8c31974: sink: volume handling rework, new flat volume logic
	5207e19: match: document how broken the module-match logic is
	cfef930: volume: introduce pa_cvolume_{inc	1421eff: volume: use PA_VOLUME_MAX instead of (pa_volume_t) -1
	d6f598a: udev: allow passing of ignore_dB= parameter to alsa modules
	24e5828: source: rework volume handling
	2838b78: macro: extend comments a bit
	a69b729: voltest: extend test to verify correctness of _multiply() and _divide()
	2223a9f: dbus: never return DBUS_HANDLER_RESULT_HANDLED in filter callbacks, since other callbacks might stell want to have the messages
	ef01baf: volume: round properly when showing human readable volume percentages
	96f01b8: volume: simplify volume multiplifactions, do them in integer only
	d634555: volume: introduce pa_cvolume_min() and pa_cvolume_min_mask()

2009-08-17	Lennart Poettering
	8f928b2: macro: simplify page/word alignment macros a bit
	fe3a21f: macro: add PA_ROUND_UP/PA_ROUND_DOWN macros
	319d187: bluetooth: fix match syntax
	90a0743: bluetooth: make NameOwnerChanged filter matches more focussed
	ffeb1b8: volume: document when arguments of certain functions may overlap
	caa7928: libpulse: some minor optimizations when checking equality
	50de2d8: channelmap: minor doxygen fix
	6dd580d: channelmap: document where the WAVEX channelmap is documented
	32a1ef3: channelmap: adjust RFC3551 channel maps to follow spec more closely
	c579cb5: reserver: update from upstream git
	8208214: volume: add pa_cvolume_merge() call

2009-08-17	pmkovar
	91e06c1: Sending translation for Czech

2009-08-16	Lennart Poettering
	01e4b61: aupdate: implicitly call _write_swap() if it wasn't called explicitly
	8dd0d87: core: add to FIXMEs
	4c29ba9: modules: add various checks to avoid selecting objects that are not linked or in another unclear state
	2a39663: bluetooth: move installation of mq's earlier to avoid context asserts to be triggered

2009-08-15	Lennart Poettering
	de4968c: bluetooth: ask first for Headset and AudioSink properties, followed by Audio
	fa52a91: bluetooth: recognize only those BT devices that implement both the Audio and either AudioSink or Headset interfaces
	5c90cf2: bluetooth: drop PA_BT_AUDIO_STATE_LAST since it is unused and we normally call that _MAX anyway
	011add1: thread-mq: do final q flush only when we aren't dispatching anyway
	0c20e74: asyncmsgq: introduce pa_asyncmsgq_dispatching()
	e5b08a8: ladspa/remap: sync latency flags from master sink when moving between sinks
	0c08dbd: core: introduce pa_{sink
2009-07-20	Marc-AndrÃ© Lureau
	d8a90a3: pulse: even in case of record stream, let's initialize req_bytes to 0
	3ecb80e: bluetooth: fix typo with service_{read,write}_type

2009-07-06	Marc-AndrÃ© Lureau
	fd32fee: bluetooth: don't call pa_sink_render with 0 bytes request

2009-08-12	Juho HÃ¤mÃ¤lÃ¤inen
	ea5cdcb: database: simple hashmap based database implementation

2009-08-15	Maarten Bosmans
	61105df: combine: determine sample parameters of combined sink from underlying sinks

2009-08-15	Lennart Poettering
	1eeddd8: combine: warn when the latency of a stream gets too high
	e1f3f5e: combine: big rework
	8947d65: combine: drop adjust_timestamp variable because it is unused
	a5b2dee: ladspa: name sink after human readable plugin name, not the id string
	7638662: module-ladspa: allow moving of sink, forward fixed latency
	1b3848e: module-remap: allow moving of sink, forward fixed latency
	c44f518: ladspa: move LADSPA_Data size check to compile time
	fb5205d: remap: unify argument order with other modules
	d9e4605: hook-list: make use of PA_LLIST_FOREACH
	d7d86e3: native-protocol: downgrade volume change log messages
	3c271ae: core: document difference between IO and main thread view on requested latency
	c6080d8: core: don't update latency range if not changed
	3f9c67a: core: call pa_sink_get_latency_within_thread() instead of going directly via process_msg()
	350a2bc: core: make fixed latency dynamically changeable
	4eb59fb: core: move rtpoll to thread_info sub structure
	58d441f: log: place more rate limit invocations
	fd1266c: rescure-stream: handle failed moves as well as dying sinks/sources
	e4db56b: core: split of FAIL_ON_SUSPEND into KILL_ON_SUSPEND and NO_CREATE_ON_SUSPEND
	e53d2fc: native: handle moving() callback with NULL destination properly
	0989be1: core: introduce pa_{sink_input
2009-08-14	Lennart Poettering
	7891f96: module-stream-restore: don't fiddle with sinks/sources/streams that are not fully set up yet
	0f2a4ed: volume: guarantee dB/linear conversion is reversible
	72d2540: protocol-native: log explicitly each time a client triggers a volume change
	a1598c7: daemon: reset gids too, not just uids
	fecd0dc: resampler: round up when estimating input/output sizes
	9e21182: thread-mq: never drop queued messages for the main loop
	446fb2c: asyncmsgq: add pa_asyncmsgq_flush() call
	a42c597: memblockq: add pa_memblockq_get_maxrewind() API
	b0cabfe: shm: bump shm size limit to 1GB
	aae7054: pacmd: handle multi word commands in argv[] properly

2009-08-13	eukim
	82b7e72: Sending translation for po/ko.po

2009-08-13	Lennart Poettering
	5ee4069: core: add functions to query max_rewind/max_request values from streams
	9a95fe4: core: add assert macros for verifying calling context

2009-08-12	Lennart Poettering
	17d5741: start-child: clean up child environment a bit better
	5fcb8a3: pacmd: port pacmd from select() to poll() so that we notice writer side hangups
	286ab2f: memblock: rate limit 'Pool full' message
	5921324: context: document why we only do minimal cleanups before the autospawn exec()
	27b8cd7: daemon: reset scheduling priority on startup, too
	ef176ec: core-util: move personality resetting into core-util
	9f53aa5: daemon: unconditionally clean up priviliges
	facae1f: conf: invert all negative boolean configuration option
	8998cba: conf: add pa_config_parse_not_bool() for parsing inverse boolean configuration options
	eb40da2: daemon: install D-Bus system policy file for PA system instances
	e834034: alsa: enable ext. amplifier by default
	462cdf4: alsa: adjust priority bonus of mappings that match the configured default channel map

2009-08-11	Lennart Poettering
	d27e26d: volume-restore: forward module load return value of stream-restore back to caller
	c117feb: hal: replace subdevs= parameter by subdevices= parameter
	c1039c9: udev: drop definition of LIBUDEV_I_KNOW_THE_API_IS_SUBJECT_TO_CHANGE
	c904f97: hal: add stub module that loads module-udev-detect instead of module-hal-detect

2009-08-10	Lennart Poettering
	ebe3596: Revert "build-sys: drop libcap checks, since we don't use caps anymore"
	a99e3b5: Merge commit 'origin/master-tx'
	d8d2697: Merge commit 'flameeyes/master'

2009-08-09	Maxim Levitsky
	23a294c: Correctly deal with events in the past in calc_next_timeout

2009-08-10	logan
	0f77afe: Sending translation for Spanish

2009-08-08	igor
	de68d36: Sending translation for Brazilian Portuguese

2009-08-08	Lennart Poettering
	9bd3398: mix-test: fix test for s24-32 samples
	9ade136: build-sys: drop libcap checks, since we don't use caps anymore

2009-08-08	Diego Elio 'Flameeyes' PettenÃ²
	10e4171: Update the end-of-configuration summary for OSS output/wrapper split.
	4c15115: Split OSS support in output and wrapper.

2009-08-07	Lennart Poettering
	7d49163: ladspa/remap: make sure we process all requested rewinds unconditionally
	51b3899: core: save volume/mute changes coming from the hardware automatically

2009-08-05	Lennart Poettering
	aa7408b: run make update-po
	42f92a8: Merge commit 'origin/master-tx'
	8483de4: simple: bump libpulse-simple library revision
	ff52588: smoother: readd #ifdef protection

2009-08-05	ruigo
	19f2ffb: Sending translation for Portuguese
	40b2dde: Sending translation for Portuguese

2009-08-04	ruigo
	20d62e2: Sending translation for Portuguese

2009-08-05	Lennart Poettering
	2cab6a2: simple: check for == RUNNING instead of != DONE when waiting for operations
	5bbeb51: simple: split data/length validity checks into two
	53fcf3a: simple: call pa_context_disconnect() just to be sure
	a73c615: simple: always loop around pa_threaded_mainloop_wait() to handle spurious wakeups properly
	b553e72: simple: use pa_xnew0 instead of manual reset to 0
	a4bc41a: simple: use PA_xxx_IS_GOOD for state checks

2009-08-04	Luke Yelavich
	5e61111: POTFILES - Remove references to more non-existant files in the source tree

2009-08-04	Lennart Poettering
	9b2534b: alsa: properly treat ESTRPIPE as system suspend

2009-08-03	Lennart Poettering
	3e2ab9b: client: extend documentation on pa_operation_cancel() a bit
	a44cb64: build-sys: take preset CFLAGS into account

2009-08-02	Lubomir Rintel
	34f31f6: Recover stream when it's suspended upon rewind

2009-08-01	Lennart Poettering
	2778220: autospawn: if creating the lock file fails, pass error code cleanly back to main process
	49fd8ee: core-util: replace remaining fixed size destination string functions by _malloc() versions
	c6ea9fe: core-util: rework pa_strlcpy() to not rely on strncpy()
	e5c2256: pipe: replace PIPE_BUF macro pa pa_pipe_buf call

2009-07-31	Lennart Poettering
	0113e72: hal: add option to initialize all subdevices of an OSS device
	478f325: client: documented that pa_stream_drain() may only have a single operation active at a time
	2952f28: client: fix documentation for threaded mainloop

2009-07-01	Alam Arias
	66db0c8: update pulse-daemon.conf.5.xml.in about realtime-scheduling
	6d0c5a1: update pulse-daemon.conf.5.xml.in about exit-idle-time

2009-07-31	Lennart Poettering
	39aa1cf: alsa: revert to first set number of periods, then set buffer size
	c14f6c1: tunnel: don't assert on misaligned reads, closes #597 and rhbz #496310

2009-07-30	Lennart Poettering
	4f5e2b7: threaded-mainloop: loop around pa_cond_wait() invocation in pa_threaded_mainloop_signal()

2009-07-28	igor
	7463edd: Sending translation for Brazilian Portuguese

2009-07-28	raven
	1cc375c: Sending translation for Polish

2009-07-28	Lennart Poettering
	f8873ab: build-sys: bump binary version
	115d853: i18n: run make-update-po
	09e57c2: Merge branch 'master' into master-tx

2009-07-25	Lennart Poettering
	8343360: client: minor modernizations
	6ce7d20: client: if a child we created was already reaped, assume that it was successful

2009-07-24	Lennart Poettering
	59659e1: interpol-test: allow configuration of latency
	211d0f3: client: limit block size for zero-copy operations to mempool block size
	e7ca058: client: make volume struct const
	5efb072: alsa: throw timing data away after device resume
	f676391: autospawn: refuse autospawning if process disabled waitpid()
	5e24b6d: memblock: try to hit an assert earlier when ref counting doesn't work
	2bbdf63: udev: explain what happened when inotify_add_watch() returned ENOSPC, rhbz #513571
	18433c1: alsa: handle correctly if alsa returns us 0 or EAGAIN on snd_pcm_mmap_begin if we didn't call snd_pcm_avail immediately before

2009-07-23	logan
	835a2ae: Sending translation for Spanish

2009-07-23	Lennart Poettering
	a81244a: pacat: use zero-copy write calls when playing audio file
	e02e025: client: include zerocopy write calls in map file
	c325b93: alsa: don't reset volume/mute when selecting path
	5a0ef5f: daemon: replace colons by dash in per-machine directory names for compat with weird filesystems
	ac38c4d: build-sys: add a couple of stub Makefiles
	1160cad: alsa: control 'Speaker' element as well
	efe5b65: po: run make update-po
	638f9a5: Merge branch 'master-tx'
	88d5749: Merge branch 'master' of ssh://rootserver/home/lennart/git/public/pulseaudio
	3d6278b: Merge commit 'flameeyes/osx'

2009-07-23	raven
	097c0cb: Sending translation for Polish

2009-07-23	Wim Taymans
	3b01d3a: protocol-native: use the right samplerate

2009-07-22	Lennart Poettering
	41ad33d: Merge branch 'master' of ssh://rootserver/home/lennart/git/public/pulseaudio
	e3b0ce5: udev: don't fail if /dev/snd is not available right-away
	2f54b5d: daemon: reset personality, to make the autospawn env cleaup complete
	7e2afff: alsa: deal properly with IO functions asking us to write 0 bytes

2009-07-20	Lennart Poettering
	0225ef6: memtrap: clarify that we are not interested in the return value of write()
	23039af: client: allow zero-copy writing to the stream
	a2b207e: daemon: before exec'ing ourselves, make sure nobody plays games with /proc/self/exe

2009-07-18	xconde
	0aca5ad: Sending translation for Catalan

2009-07-17	Diego Elio 'Flameeyes' PettenÃ²
	d18eb61: Again make sure that the wait() definition is not shadowed.
	542607f: Make the rtstutter tests mostly pointless without CLOCK_REALTIME.
	8c85c99: Further simplify on Daniel's patch for bootstrap.sh.
	0a5257b: Also request Darwin extensions, as they are needed for stuff like NSIG.
	a6d6718: Request explicitly POSIX.1-2001 for clock_gettime.
	673112b: Check for support of -z nodelete LD flag, don't use it unconditionally.

2009-07-17	Daniel Mack
	191c57e: make bootstrap.sh aware of Darwin environment

2009-07-16	Colin Guthrie
	7e4509f: Merge commit 'flameeyes/master'

2009-07-07	Diego Elio 'Flameeyes' PettenÃ²
	84200b4: Remove exploitable LD_BIND_NOW hack (CVE-2009-1894).

2009-07-12	Colin Guthrie
	61fefd6: introspect: Fix two memory issues in port handling code.

2009-07-07	pmkovar
	cea1b8c: Sending translation for Czech

2009-07-04	Diego Elio 'Flameeyes' PettenÃ²
	ff252cb: Check for the library containing the backtrace() function.

2009-07-01	Lennart Poettering
	6fdd584: stream-restore: mark volume changes from instant apply as saved ones

2009-06-29	Marc-AndrÃ© Lureau
	95d3faa: bluetooth: don't connect on unconnected profile

2009-07-01	Marc-AndrÃ© Lureau
	e93c6c3: bluetooth: warn on EAGAIN after POLLOUT

2009-07-01	Lennart Poettering
	7dabe05: memtrap: properly lock access to memtrap changer
	28e4625: memblock: rearrange locking order
	efdd3d0: reserve: update from upstream git repo
	5d4769b: alsa: fix a few comments
	5bb1883: build-sys: add missing dependency to libcli
	b174a51: libpulse: minor cleanups
	a10b7cd: native: don't hit assert when user uploads zero-sized sample
	cd70d7f: bluetooth: don't busy loop when device is not writable but we want to write
	c3958aa: bluetooth: handle absence of bluez D-Bus service properly

2009-06-30	Lennart Poettering
	1104141: reserve: fix build without D-Bus

2009-06-28	Colin Guthrie
	00c392d: bootstrap: Ship git-version-gen with the tarball.
	59376b0: introspect: Fix a bug in sink/source info protocol handling related to ports.

2009-06-27	Colin Guthrie
	a007d47: combine: Do not set (and update) description if the user passed one in during load.
	7ee1b47: udev: Don't install the udev rules if we're not compiling udev support

2009-06-25	Diego Elio 'Flameeyes' PettenÃ²
	1ca7603: Add missing headers includes for FreeBSD.
	bce211e: Rename the flock variable to f_lock.
	6f44792: Only declare saved_errno when it's going to be used (on Linux).
	9a2ac32: Rename the wait parameter to wait_op, to avoid shadowing wait().
	2266a39: Remove the call for pa_rtpoll_install() in the Solaris module.
	24564af: Fix the moved rtclock.h header in the Solaris module.

2009-06-24	Diego Elio 'Flameeyes' PettenÃ²
	de40e41: Also alias MAP_ANONYMOUS to MAP_ANON in shm.c, for FreeBSD.
	2f7bce9: Add a missing sys/stat.h include for FreeBSD to declare umask().
	fc649ad: Don't try to compile the rtkit sources when dbus is not enabled.
	ad4e025: Implement mix-test for s24le and s24be sample formats.
	595f80f: Use static constants to keep the generated sample blocks.
	080f630: Ignore IPv6 tests, if IPv6 was built in but the system doesn't have it.
	cd375da: Use the new CC_CHECK_CFLAGS_APPEND macro instead of a manual for.
	e7c3a12: Properly link module-zeroconf-publish against libnative-protocol.
	a4703ce: Check for and use flags to reject undefined symbols in libraries.
	e61795c: Update attributes.m4 file from xine-lib.

2009-06-13	Diego Elio 'Flameeyes' PettenÃ²
	e832383: Make it more clear that PulseAudio needs libtool 2.2.

2009-06-23	Lennart Poettering
	2654eb7: sndfile: fix build on BE archs
	0b52bf4: build-sys: don't make pulseaudio binary suid on install anymore
	390c275: build-sys: properly drop '-' from major/minor/micro strings
	b4b1f03: build-sys: teacch git versioning script to not kill - in version strings
	5651c03: build-sys: drop compat with old git versions so that tarballs for -test1 style evrsions are properly created
	5b78752: intended-roles: drop quite a few unnecessary includes
	ef85558: modules: pass properly initialized userdata pointers to various hooks
	b6d0b0e: intended-roles: properly initialize split state
	d965000: rtclock: make use of constants when converting between nsec and usec
	b627d68: intended-roles: fix symdef header inclusion
	bcae796: build-sys: use pax tar format to allow longer file names
	da6b156: builds-sys: work around automake 1.11 borkage
	38e3d83: build-sys: bump udev revision to pull in new rules files
	882cdfc: rtclock: fix type of PA_TIMEVAL_RTCLOCK
	9217b47: timeval: don't create the wrong illusion that nsecs should be stored in pa_usec_t
	f3bbbd0: rtclock: document that we fallback to wallclock time if monotonic time is not supported

2009-06-22	Lennart Poettering
	f753ef2: rtclock: enable rtclock for our own mainloop implementations
	3ee2900: rtclock: fix build after merge
	fc33f7e: Merge most of elmarco/rtclock2
	048e576: build-sys: dropo shave support, depend on automake's new silent build support instead
	de5219a: daemon: enable module-intended-roles by default
	374efbd: Merge branch 'master' of ssh://rootserver/home/lennart/git/public/pulseaudio
	aa2570c: rescue: make sure module-rescue-streams is used only as last fallback
	60d36c7: module-stream-restore: recheck stream database on hotplug/unplug and potentially move streams
	27af460: modules: add module-intended-roles that automatically puts streams marked with a role on devices that are intended for that role
	c4d90ea: restore: change 'save' flag behaviour to reflect whether an entry shall and/or is in the on-disk databases

2009-06-20	Marc-AndrÃ© Lureau
	e4d914c: rtclock: fix issues found by Lennart

2009-04-05	Marc-AndrÃ© Lureau
	0955e3d: Base mainloop on pa_rtclock_now()

2009-04-04	Marc-AndrÃ© Lureau
	125c528: pulse: move pa_rtclock_now in pulsecommon

2009-06-19	Lennart Poettering
	32e2cd6: core: get rid of rt sig/timer handling since modern Linux' ppooll() is finally fixed for granularity
	a62db27: daemon: enable real-time by default
	06ec5fd: mergo

2009-04-04	Marc-AndrÃ© Lureau
	5dcdd5e: perl -p -i -e 's/pa_rtclock_usec/pa_rtclock_now/g' `find . -name '*.[ch]'`

2009-06-19	Lennart Poettering
	9c438bc: daemon: strip all special suid/caps log from our startup code, we'll now rely on RealtimeKit for all high-priority/RT scheduling policy issues
	bacc5ca: core: use rtkit to acquire high-priority scheduling
	8474fd7: core: ask RealtimeKit for RT scheduling
	6ad3855: alsa: synthesize volume values more sensibly for channels that are not controllable in hw
	b1ea7c0: alsa: document alsa mixer path/profile sets a bit more
	b70b5ed: alsa: add copyright blobs and comments to all mixer paths/profile sets

2009-06-19	logan
	f21457e: Sending translation for Spanish

2009-06-19	barney
	8f81555: Sending translation for German

2009-06-18	Lennart Poettering
	11d2a7e: alsa: move udev rules file behind the other sound related rules
	131f76a: alsa: move mixer config files to subdir in /usr/share
	0fd17c6: alsa: document default profile set a bit better
	8a5f8f4: alsa: add profile set for Native Instruments 4 DJ
	348dcd6: alsa: unify alsa log handling and snd_config_update_free_global() handling in one place
	25e5197: alsa: merge mic boost into volume slider
	8fe50b0: alsa,core: include mapping name in description strings
	ca560cc: alsa: add profile set for Native Instruments Audio 8 DJ sound card
	60df970: alsa: properly count mappings of manually defined profiles
	b5cea8d: alsa: fix duplicate mapping detection
	34b4888: alsa: when creating alsa sinks/sources include mapping name in device name to allow profiles mit multiple sinks or multiple sources
	8d3362c: device-restore: properly check save_muted flag when storing muted state
	39b37a2: core: be a bit more verbose when registering a sink/source fails
	4951e08: card,stream-restore: minor cleanups
	0e4ac56: device-restore: save last used port in database
	59bd793: card-restore: we don't need to save card data that came from the database
	d773638: stream-restore: e don't need to save stream data that came from the database

2009-06-18	raven
	4dccbe3: Sending translation for Polish

2009-06-17	Lennart Poettering
	53b8703: Merge commit 'origin/master' into master-tx
	a9f82f1: i18n: update i18n
	f1ef2f6: Merge commit 'origin/master-tx'
	75256fb: pactl: show list of supported ports
	46b8ca2: native-protocol: allow enumerating ports
	c65ebee: raop: move all raop files to subdir
	6b2ca09: pactl: implement pactl set-{sink	914ef89: libpulse: implement client side for sink/source port selection commands
	6d7cf14: native: implement command to change sink/source port
	bd8e043: bluetooth: return sensible error code in set_profile()
	334325e: alsa: allow placing device id in alsa device strings at arbitrary positions
	31575f7: alsa: rework mixer logic
	e9c70ac: pdispatch: fix s/recieve/receive/ typos
	1ec33f3: pstream: fix s/recieve/receive/ typos
	dddb4b0: gdbm: set default block size to 1K
	279e0d6: card: get rid of description field which is unused
	4f44fe8: card: make sure to always hand failure code back in some calls
	325c01b: card: some modernizations
	dda0f5a: rtp: fix s/recieve/receive/ typo
	0fa1ddf: core-util: implement pa_maybe_prefix_path()
	7fa05be: core-util: implement pa_split_spaces_strv()
	c5dbf75: core-util: implement pa_xstrfreev()
	7de7b01: conf-parse: implement .include directive
	083b17b: volume,channelmap: reimplement a couple of calls based on channel masks
	77901e5: channelmap: define a couple of standard channel masks
	697b8de: malloc: implement pa_xrenew()
	4f36cc7: channelmap: make sure a mask is generated is 64 bit int
	26d5f28: version: fix prefix in PA_CHECK_VERSION macro
	d993969: channelmap: implement pa_channel_position_from_string()
	64b0f38: volume: implement functions for multiplicating a cvolume with a scalar
	c6830bd: hashmap: implement pa_hashmap_last()
	a1d84e3: hashmap: implement api to iterate a hashmap backwards
	277e8c5: idxset: implement pa_idxset_copy()
	0b479ff: daemon: write a warning blurb to syslog when folks use --system mode

2009-06-13	ruigo
	550b619: Sending translation for Portuguese

2009-06-12	xconde
	f0f30fb: Sending translation for Catalan

2009-06-12	dennistobar
	88730fd: Sending translation for Spanish

2009-06-10	Lennart Poettering
	1e8a374: alsa: fix bad memory access for devices that lack a mixer

2009-06-08	raven
	a87f8a2: Sending translation for Polish

2009-06-08	Lennart Poettering
	89e3adf: sample: fix build on BE archs
	3c4c1f4: udev: reshuffle the properties we read from udev a bit
	f13bbd5: prop: introduce new PA_PROP_DEVICE_INTENDED_ROLES property
	12d5382: i18n: update po data
	983aa5d: Merge commit 'origin/master-tx'
	e7a6d53: core: replace tabs by spaces
	587fc2a: core: make sure soft mute status stays in sync with hw mute status

2009-06-08	rajesh
	cc9354f: Sending translation for po/hi.po

2009-06-07	Lennart Poettering
	ab5adce: rtstutter: increase log level by default

2009-06-07	ruigo
	00cc168: Sending translation for Portuguese

2009-05-14	Jyri Sarha
	8eaea3a: optimization: Optimized pa_sink_render_full.

2009-06-07	Lennart Poettering
	8adf1d5: man: document that tsched doesn't use fragment settings
	3aefc45: man: document 24bit sample types in man page
	5be1cc5: man: document log related daemon.conf options
	78bccde: conf: remove obsolete module-idle-time directive from default config file/man page
	a9b38b3: daemon: optionally call mlockall() on startup
	71ce195: udev: properly initialize userdata to 0

2009-06-06	Lennart Poettering
	3a118f2: build-sys: bump libsndfile dependency
	bab4b94: udev: try to unsuspend devices whenever they are closed by other processes
	d1646f7: core: monitor sources need to inherit the suspend cause from their sinks
	69eab1e: core: suppress suspending/resume when we are already in the right state
	496be21: hashmap: introduce PA_HASHMAP_FOREACH macro
	e84644a: hal,udev: deprecate HAL support in favour of udev
	8080ab1: udev: add module-udev-detect for discovering and configuring devices

2009-06-06	aalam
	86f3961: Sending translation for Punjabi

2009-06-05	Lennart Poettering
	e5dd9df: rtp: remove gcc warning
	f398407: augment: try to deduce the media role from the menu category
	561c0af: alsa: monitor device reservation status and resume automatically when device becomes unused
	00797b8: core: add a suspend cause flags field
	3af5f8c: reserve: wrap device reservation monitor reference implementation
	1748fd2: reserve: update reserve.[ch] from upstream git

2009-06-04	Lennart Poettering
	3e10f3f: tdb: include signal.h before tdb.h for compat reasons
	4d87475: utils: use pa_path_get_filename() where applicable

2009-05-28	Lennart Poettering
	8bada74: Merge branch 'master' of ssh://rootserver/home/lennart/git/public/pulseaudio
	c224aac: modules: introduce PA_MODULE_DEPRECATED() macro for marking modules deprecated
	1c4393a: modules: add {sink
2009-05-27	Lennart Poettering
	6044aab: Merge commit 'flameeyes/master'
	2088626: null: introduce sink_properties= argument
	6601e09: simple: set ADJUST_LATENCY by default
	19d7ced: modargs: introduce pa_modargs_get_proplist()

2009-05-27	jassy
	8c6c8e5: Sending translation for Punjabi

2009-05-26	Lennart Poettering
	699bd54: libpulse: introduce PA_CHECK_VERSION macro
	e8f7eb6: oss: don't deadlock when we try to resume an OSS device that lacks a mixer
	d2198c9: alsa: fix wording, we are speaking of card profiles, not output profiles
	5c10b84: sndfile: big rework of libsndfile interfacing code

2009-05-26	jassy
	ed105ef: Sending translation for Punjabi

2009-05-25	Lennart Poettering
	759a9d0: core-util: introduce pa_disable_sigpipe()
	ebce318: cli: allow easy repeating of commands with '/'
	8b180b6: volume: implement pa_cvolume_{scale	5f2d848: map-file: add missing channel map/cvolume position functions
	8f23a2e: proplist: add two new generic properties, media.copyright and media.software
	01fa34b: channelmap: introduce pa_channel_map_mask() and pa_channel_position_mask_t
	261a483: sample: introduce pa_proplist_setp()
	346a708: sample: introduce pa_sample_format_is_{le,be,ne,re}()
	3533599: upnp: s/org.Rygel./org.gnome.UPnP/ following the newest version of the spec

2009-05-24	ruigo
	911f890: Sending translation for Portuguese

2009-05-24	Lennart Poettering
	f809284: channelmap: document how apple's/microsoft's channel names map to ours

2009-05-22	Lennart Poettering
	e2aba15: core-util: fall back to sysconf(_SC_OPEN_MAX) to find maximum file descriptor
	ce3fbb5: tests: show dB in volume-ui.py
	000bdb8: volume: change pa_volume_t mapping to cubic

2009-05-21	ruigo
	4b9aac2: Sending translation for Portuguese

2009-05-20	ruigo
	0ba756b: Sending translation for po/LINGUAS
	0e23210: Sending translation for po/pt.po

2009-05-19	Lennart Poettering
	e7bca90: upnp: s/url/URL/ in GetAll() D-Bus call

2009-05-17	Diego Elio 'Flameeyes' PettenÃ²
	ce6643e: Use the _ONCE variation of AC_CHECKs where applicable.

2009-05-15	Diego Elio 'Flameeyes' PettenÃ²
	ff5b7fb: Add missing headers' include to build on FreeBSD 7.1.
	99f2541: Add missing include directory path for OSS modules.
	d45c909: When MAP_ANONYMOUS is missing, fallback to MAP_ANON.
	0de6877: Don't use == for comparison in tests. Fix build with non-bash shells.

2009-05-15	Lennart Poettering
	862a05f: upnp: update to newest spec

2009-05-14	Lennart Poettering
	0921b1b: shm: rework alignment when punching memory
	763954c: upnp: convert all property names to CamelCase to follow D-Bus spec
	1a39acc: rescue: make we don't end up in an endless loop when we can't move a sink input
	234c61b: upnp: implement item-count/container-count properties
	0cb3837: alsa: be a bit more verbose when a hwparam call fails
	b7e2223: database: port restore modules to new database API
	003e03d: macro: include string.h because we need it for memset
	6df14e0: database: add tdb backend
	46bceed: database: add gdbm backend
	c69ed91: database: add abstracted database API

2009-05-13	Lennart Poettering
	905c800: volume: introduce pa_cvolume_{get	28069ef: core: automatically add icons for headsets/headphones/speakers for devices

2009-05-12	Lennart Poettering
	dfd6b61: alsa: include mixer name in sink/source properties
	21ab720: http: fix segfault on connection termination

2009-05-12	Marc-AndrÃ© Lureau
	86caf45: context: don't fail if session bus is not there
	4c3aef3: suspend-on-idle: add per-device timeout property

2009-05-11	Lennart Poettering
	a7a7358: git: activate default commit hook
	37c3620: upnp: rework property handling
	35b7ce5: upnp: use new rygel @HOSTNAME@ wildcard for server name
	dc5dce5: upnp: properly issue method not found exception when we don't now it
	98a6454: upnp: update to newest spec, generate 'Updated' signal
	6c4c61d: upnp: fix URL of MediaServer spec
	eb20564: mime: drop additional whitespace from mime types

2009-05-07	Jyri Sarha
	35faedb: core: Take samples from silence cache rather than write zeros
	d7b8947: core: optimize pa_sink_render_full()

2009-05-08	Lennart Poettering
	a714861: channelmap: add pa_channel_map_has_position()
	7f767e5: core: liberalize 99a6a4 a bit
	8d9c26e: core: cache requested latency only when we are running, not while we are still constructing
	99a6a47: core: make sure we fix up flags/monitor flags already in pa_sink_new() instead of pa_sink_put()
	3766850: core: introduce pa_{sink,source}_set_fixed_latency()

2009-05-08	Jyri Sarha
	44e566a: bluetooth-device: Add safe guard against BT streaming irregularities.

2009-05-07	Lennart Poettering
	92a6141: macro: add macros for initializing memory

2009-05-05	troubi51
	9dd1af6: Sending translation for French
	dd1cd9e: Sending translation for French

2009-05-03	pmkovar
	4caa33b: Sending translation for Czech

2009-05-01	Lennart Poettering
	e0f0821: sconv: fix a few minor conversion issues
	5caf09d: resampler-test: add tests for 24bit sample formats
	76caa27: resampler-test: use global PA_FLOAT32_SWAP implementation
	4bffc78: alsa: initialize buffer size before number of periods to improve compat with some backends
	d2b5ae5: sample-util: fix iteration loop when adjusting volume of s24 samples
	3a7b287: sample-util: properly allocate silence block for s24-32 formats
	076830a: endian: fix LE/BE order for 24 bit accessor functions
	947bf5d: zeroconf: properly unref native protocol object
	d4b10d8: sample: correctly pass s24-32 formats
	4129f51: alsa: don't hit an assert when invalid module arguments are passed

2009-04-30	Lennart Poettering
	5a2898d: zeroconf: use pa_get_{user	3522b7d: zeroconf: copy more sink/source properties into DNS-SD TXT data
	407a810: zeroconf: computer native protocol port automatically
	d696416: headers: minor cleanups
	5326f5f: rygel: get rid of forgotten debug trap
	93db3cb: rygel: instead of always handing out wildcard address find out the actual address we are listening on
	8dfdfd4: http: export information about currently active server strings
	23a798c: strlist: add new calls pa_strlist_{next	9208b86: parseaddr: add new call pa_is_ip_address()

2009-04-29	Lennart Poettering
	d5f9057: rygel: make server name configurable
	c95cc9e: rygel: add module that interfaces with Rygel UPnP
	390fe02: http: split out mime type handling calls
	84a92f2: protocol-http: allow listening into sinks/sources via HTTP
	c215011: ioline: add new calls pa_ioline_detach_iochannel() and pa_ioline_is_drained()
	a64097a: ioline: add callback that can be called when the ioline object is fully drained
	4cb6ea2: simple-protocol: don't hit an assert when we call connection_unlink() early
	0b2d96d: protocol-http: substantial modernizations
	d871071: alsa: allow configuration of fallback device strings in profiles
	ad5a1f3: protocol-native,proplist-util: port to pa_get_{user	a8f0d7e: core-util: introduce pa_get_host_name_malloc() and pa_get_user_name_malloc()
	4abd5fa: memtrap: implicitly page align memory areas
	bd0e4ce: macro: make pa_page_align roung up instead of down
	68f3ca9: macro: add new macro pa_align_ptr()
	8247e45: shm: minor modernizations
	595c22a: shm: page align shm size when mmap()ing it
	9745483: strbuf: add new call pa_strbuf_putc()
	5d39b8d: idxset: add enumeration macro PA_IDXSET_FOREACH

2009-04-28	Lennart Poettering
	0368d6e: build-system: move x11 and jack modules into subdirectories

2009-04-24	Lennart Poettering
	908b0e6: build-system: hide .version from git
	af8f058: build-system: run make update-shave

2009-04-23	Marc-AndrÃ© Lureau
	35382d6: build: there is no such thing as SHAVE_OUTPUT anymore
	ebe22ad: build: generate git tarball using git describe

2009-04-22	Lennart Poettering
	edba78c: start-pulseaudio-x11: don't start a local sound server if a remote sound server is configured
	ad12d7d: memtrap,aupdate: split atomic update from memtrap into seperate aupdate framework

2009-04-21	Lennart Poettering
	bb07c16: i18n: run make update-po
	79c8826: i18n: add missing file to LINGUAS ... again
	6919424: Merge commit 'origin/master-tx'
	26383c6: memtrap: add a bit of documentation for memtrap
	67efc76: memtrap: fix parameter type
	684b4c1: memtrap: hook up core to memtrap system
	928adf4: memtrap: make installation of SIGBUS handler explicit to ease integration into libraries
	7b00861: memtrap: when we fail to handle sigbus say so
	6224fac: memtrap: add new logic to trap and handle SIGBUS
	fbbcfae: semaphore: introduce static semaphores
	391d50c: mutex: add initializer for static mutexes
	b304a98: mutex: when we fail to fill in mutex into static mutex ptr free it again
	12065f3: llist: add PA_LLIST_FOREACH

2009-04-20	marionline
	3c36836: Sending translation for Italian

2009-04-19	mvdz
	ed10a15: Sending translation for po/uk.po

2009-04-19	Lennart Poettering
	8fbf626: object: revert to old unref() behaviour
	eb04d0f: object: fix ref counting of objects on destruction
	ad2a0ab: alsa: remove debug code
	98a25c5: alsa: properly convert return values of snd_strerror() to utf8
	39a26d8: log: use pa_logl() instead of pa_log_level()
	b9f1af4: log: print file name only when we have it
	6773d00: util: if NULL is passed to pa_path_get_filename() just hand it through

2009-04-15	Erich Boleyn
	b03a650: reserve-device: allow building without D-Bus

2009-04-17	Finn Thain
	1c0667d: solaris: 0.9.15 solaris module build failure

2009-04-18	Lennart Poettering
	12c5afe: object: keep refcount at 1 while destructing objects
	ad447d1: core-util: handle EINTR already inside of pa_read/pa_write

2009-04-18	beckerde
	4ec5375: Sending translation for Spanish

2009-04-18	fab
	0093379: Sending translation for po/LINGUAS
	ae3caa6: Sending translation for po/de_CH.po
	8a1938c: Sending translation for German

2009-04-04	Marc-AndrÃ© Lureau
	099b328: bluetoth-device: be less strict on CONNECTED state to switch profile

2009-04-17	Marc-AndrÃ© Lureau
	344eea4: pulse/context: when NOFAIL, don't try_next_connection() if c->client

2009-04-17	Lennart Poettering
	d775cf6: rescue-streams: when one stream move fails try to continue with the remaining ones

2009-04-15	warrink
	83e7186: Sending translation for Dutch

2009-04-14	warrink
	0846b68: Sending translation for Dutch

2009-04-14	raven
	5faacd8: Sending translation for Polish

2009-04-14	Lennart Poettering
	ca9cd14: add a few missing initializations
	40d71e1: explcitly ignore return values of some functions marked with gcc's warn_unused_result attribute
	845b312: bump version for final 0.9.15 release
	a4cea4e: core: when applying delay memblockq take monitored sink latency into account
	2d94c93: pacat: add missing newline
	4ee4a55: core: use pa_{source
2009-04-13	Lennart Poettering
	16324fc: sort LINGUAS
	a654155: run make update-po
	c96f6f3: update LINGUAS
	0948dca: Merge commit 'origin/master-tx'
	fe8b10c: core: introduce new 'reference' volume for sinks
	49dcf09: alsa: include the alsa mixer control that is used in the property list
	6fd8fd1: alsa: store mixer controls to use in profile data
	89f74cb: alsa: when passing emptry mixer control name, force sw volume
	237a9e1: volume: increase dB range to -90dB
	0ac038e: client-conf-x11: unbreak autospawn due to stale X11 properties
	0aed5ea: client-conf: when  is set, disable autospawn setting
	4cc4cbd: client-conf: make setting a default server independant from the autospawn setting
	20aba71: proplist-util: use pa_session_id() instead of accessing 7b816367b01393ed3e3e650047d78f6e-1239640487.203609-1061245823 directly
	43650de: client-conf: modernize a few things
	a36197c: print session id when starting up
	1d8da03: core-util: filter utf8 in pa_machine_id()
	1b4e5f1: core-util: add pa_session_id()
	17f1784: cork-music-on-phone: make sure that we don't check the refcnt of pa_core when the daemon goes down
	62db10c: lirc: fix logic behind mute buttons
	66d2184: mmkbd: get rid of support for ancient kernels
	f1d3dfb: mmkbd,lirc: make use of pa_assert_not_reached()
	270a698: lirc, mmkbd: extend controllable volume range to PA_VOLUME_MAX
	6d218e9: api: introduce PA_VOLUME_MAX
	e9dd7a5: lirc: drop lirc_in_use, it's made redundant by PA_MODULE_LOAD_ONCE
	d8de5d3: make sure we never overflow when calculating sleep time

2009-04-13	warrink
	2ba882c: Sending translation for po/nl.po

2009-04-11	ifelix
	362ec7b: Sending translation for Tamil

2009-04-10	Lennart Poettering
	6eaeaea: Downgrade default log level to NOTICE to follow documentation
	a26c945: add missing languages to LINGUAS
	3e29fd7: prepare another snapshot
	991cb06: set fixed latencies at more places where appropriate

2009-04-06	Finn Thain
	80e18c8: make dbus optional during build

2009-04-10	Lennart Poettering
	e011230: run make update-po
	d6f019e: Merge commit 'origin/master-tx'
	5388b44: alsa: when printing warning about bogus data from alsa include snd_pcm_dump()
	ee6657a: bluetooth: when starting up HSP stream, send 2 packets first, only afterwards enter one-read-one-write logic
	d77b28c: bluetooth: rework timing logic, properly implement latency callbacks
	e9a4dec: bluetooth: be a bit more verbose if we exit due to bad poll() revents flag
	48cff5b: bluetooth: rename sco to hsp also for the user
	f7c229d: core: add a seperate fixed_latency field for sinks/sources with fixed latency
	9ae8ca2: core: memory leak, fix ref counting when moving streams
	dcd4a73: dbus: memory leak, actually free dbus wrapper
	d827ecd: dbus: drop pa_ prefix from static symbol
	f8ebe85: protocol-native: downgrade message if we receive pcm block for dead stream
	5b87196: protocol-native: print underrun message only once for each underrun
	3507d1e: socket-server: memory leak, free machine id after use
	669703d: dbus: memory leak, free pending calls
	9ba9883: dbus: memory leak, free server id after use
	9ee6a41: bluetooth: memory leak, actually free discovery struct itself
	f65b276: interpol-test: make it easier to test corking only optionally

2009-04-09	elsupergomez
	dac687d: Sending translation for Spanish

2009-04-09	mgiri
	d1cf6eb: Sending translation for Oriya
	6c5bbd3: Sending translation for Oriya

2009-04-08	mgiri
	8e1a9b7: Sending translation for Oriya

2009-04-08	kkrothap
	27784c4: Sending translation for Telugu

2009-04-08	ifelix
	0474762: Sending translation for po/ta.po

2009-04-08	runab
	bb7beeb: Sending translation for Bengali (India)

2009-04-08	amitakhya
	89f5da8: Sending translation for Assamese
	b445f79: Sending translation for po/as.po

2009-04-08	Lennart Poettering
	6c04a1c: bluetooth: make sure to set max_request
	c32c6c8: introduce relative_volume field in sink_input and make use of it on sink flat volume change
	14e89d4: when calculating volume from dB use ceil()
	4ff41ec: print smallest attenuation/sample

2009-04-07	kkrothap
	091a0f2: Sending translation for po/te.po

2009-04-07	kmilos
	f5eca5d: Sending translation for po/sr@latin.po
	7202d52: Sending translation for Serbian

2009-04-07	mgiri
	5b0d1bf: Sending translation for Oriya
	54c895c: Sending translation for po/or.po

2009-04-07	runab
	7154f06: Sending translation for po/bn_IN.po

2009-04-07	Lennart Poettering
	aacb11b: update documentation regarding stream timing a bit
	c523b16: after propagating a sink volume change to the sink inputs recalculate their soft volumes
	93e14d3: we need to make our multiplications with linear values
	02686cc: reduce number of conversions to/from linear volumes
	d612fbb: compare with doubles, not integer
	e356a03: If the sink volume is lowered to 0 and then increased again, make sure all stream volumes follow instead of staying at 0
	2c2713a: make use of SO_TIMESTAMP timestamp for accuracy and leave smoother paused until we have data
	f204c0f: mark null sink as support dynamic latency
	298bd0b: adjust max_rewind/max_request whenever the latency changes
	e976034: send the source latency based on the MTU size
	61b0776: add suspend_within_thread() callbacks to pa_sink_input/pa_source_output
	35a4a0b: enable debugging output based on if DEBUG_DATA macro is set

2009-04-07	swkothar
	ff2dc1b: Sending translation for Gujarati

2009-04-07	shanky
	682c101: Sending translation for po/kn.po

2009-04-06	Lennart Poettering
	886ddc3: make sure we don't apply sampling rate fixes that bring the sampling freq > PA_RATE_MAX
	e61728e: Make sure we don't get stuck when prebuf is too high
	ff8d66d: extend documentation for pa_stream_cork() a bit
	7fc2382: properly handle interpolation when queried x is left of last data position
	daa945a: don't fail device reservation if the D-Bus connection is dead
	4b521e5: be a bit more verbose about the busses we are connected to
	90f4fdb: make sure we keep a reference of the bus connection during the whole runtime if we manage to acquire the bus name

2009-04-06	swkothar
	f598776: Sending translation for Gujarati
	b9b470e: Sending translation for Gujarati
	4c0a2e0: Sending translation for po/gu.po

2009-04-06	sandeeps
	a55c236: Sending translation for po/mr.po

2009-04-06	leahliu
	f709f2b: Sending translation for Chinese (Simplified)

2009-04-05	soko
	6c0ce4d: Sending translation for po/sr@latin.po
	c66e3fd: Sending translation for Serbian

2009-04-05	raven
	015d66e: Sending translation for Polish

2009-04-05	vpv
	4053e35: Sending translation for Finnish
	d5e8488: Sending translation for Finnish
	f5ec110: Sending translation for Finnish

2009-04-05	Lennart Poettering
	ecba42b: run make po-update
	9416cdf: Merge commit 'origin/master-tx'
	6ba3333: Merge branch 'master' of ssh://rootserver/home/lennart/git/public/pulseaudio
	923c5bc: make it easy to disable interpolation in the interpolation test tool
	14e11e4: Fix a couple of races in native protocol
	7dafa87: don't try to outsmart the transport
	ce73e71: introduce pa_{sink	d035f4a: Modify smoothing code to make cubic interpolation optional and allow 'quick fixups' on resuming

2009-04-04	vpv
	82d1301: Sending translation for Finnish

2009-04-04	Lennart Poettering
	ca39fa2: initialize sound cards only after the 'control' object appeared
	9bea250: increase log buffer further
	77a1e38: refuse to initialize on modem devices
	f708328: add missing files to POTFILES.in
	99f45a6: run make update-po
	f446f0e: Merge commit 'origin/master-tx'

2009-04-01	Maarten Bosmans
	8bcb9c6: various spelling fixes

2009-04-01	Luke Yelavich
	ccaf765: POTFILES.IN: Refer to src/pulsecore/dbus-util.c

2009-04-03	soko
	a12f4e6: Sending translation for po/sr@latin.po
	310d47a: Sending translation for Serbian
	398e381: Sending translation for po/sr@latin.po
	a0e46c2: Sending translation for Serbian

2009-04-03	Lennart Poettering
	6152c52: Merge branch 'master' of ssh://rootserver/home/lennart/git/public/pulseaudio
	143e1ba: downgrade a few messages

2009-04-02	soko
	089a081: Sending translation for Serbian

2009-04-02	leahliu
	cb40e85: Sending translation for Chinese (Simplified)

2009-04-01	Lennart Poettering
	1c26d7e: plot the difference between system and sound card time
	373b5ef: properly account for seeks in the requested_bytes counter
	380e97a: use machine id instead of hostname to identify local connections
	dcb24f5: load bt discover module only when installed
	707acab: prepare test7
	75a8d18: pass destination source/sink when moving streams so that we can access them
	c2f6d09: don't access i->sink if it is not set
	d9b19f8: prepare test6
	5348cc1: increase timing update interval exponentially
	aa1ad0d: in verbose mode log buffer attr changes
	0aa99c4: add buffer_attr callback stuff to exported symbol list

2009-04-01	tombo
	1fa761a: Sending translation for Italian

2009-03-31	Lennart Poettering
	4e8ceae: fix buffer defaults
	76c44d1: be a bit more verbose about max_request changes
	cebaa98: Log underruns
	917e8cd: handle buffer_attr changed messages properly
	5cbd4b7: update command name table
	ef5af55: fix an error where a signal was accidently freed when it is tried to register it twice
	2a32de1: Merge commit 'origin/master-tx'

2009-03-31	beckerde
	c29e9cf: Sending translation for Spanish
	2cd93ab: Sending translation for Spanish
	1e99255: Sending translation for Spanish

2009-03-07	Finn Thain
	5e11972: revive solaris module

2009-03-30	Kyle Cronan
	92ae5f1: Specifying ALSA mixer control

2009-03-29	Maarten Bosmans
	facc46d: fix some typos in doxygen comments

2009-03-30	Maarten Bosmans
	4a40aed: handle failure to parse proplist in cli-command gracefully

2009-03-31	Lennart Poettering
	cab1e54: explain ff7033c11d9248fe837204b03c8397231dc511fe
	ff7033c: Revert "make sure we always read in all properties"

2009-03-30	Lennart Poettering
	29a282a: allow nofail mode only when no server string was specified
	b6135b3: minor cleanups
	3df9eef: take org.pulseaudio.Server instead of org.pulseaudio to match the interface name already used in the HAL module
	857a1f4: fix compiler warning
	90fbc03: make sure we never access an invalid pa_bluetooth_device object
	1c8f968: make sure we always read in all properties
	66b80e9: get rid of old 'Connected' property parsing and make sure we don't execute two case branches
	91355a1: introduce typedef for pa_bt_audio_state and use it everywhere
	1390564: Merge commit 'elmarco/bluetooth-fixes'
	d33be12: Merge commit 'elmarco/dbus'
	649c982: Use pa_source_set_max_rewind_within_thread() for updating the monitor source's max_rewind

2009-03-27	Marc-AndrÃ© Lureau
	8491b47: gtk-test: updated to use PA_CONTEXT_NOAUTOSPAWN
2009-03-20	Marc-AndrÃ© Lureau
	1dad83b: pulse: client connect to dbus
	b4ef64d: daemon: take org.pulseaudio

2009-03-19	Marc-AndrÃ© Lureau
	eb93e25: dbus: split dbus-util into dbus-shared

2009-03-30	Lennart Poettering
	1743322: Merge commit 'coling/master'
	061344f: Merge commit 'origin/master'
	aa68036: rework tunneling code
	65b787d: notify clients about tlength changes
	491aafd: typo fix
	b349dae: add pa_memblockq_apply_attr()/pa_memblockq_get_attr()
	7c37c37: document more often the context certain functions are called in
	7f5481e: simplify latency config functions a bit and make them callable in more contexts
	d04f3e1: Trigger move callback a little bit earlier so that no IO thread is running
	e3f1510: don't enabled tsched on software ALSA devices

2009-03-27	Marc-AndrÃ© Lureau
	87fcb3d: bluetooth: use new audio State properties
	38825d7: bluetooth: GetProperties after profile UUID show up
	20bd1c6: bluetooth: remove racy GetProperties to check profile

2009-03-26	Marc-AndrÃ© Lureau
	9e8c2d3: bluetooth: don't access outside array range

2009-03-24	Marc-AndrÃ© Lureau
	61cd6d4: bluetooth: fail when switching on non-connected profile
	62a4e36: bluetooth: connected can be -1, check > 0

2009-03-27	Lennart Poettering
	87d63b1: Small fix for MacOSX compat
	db714bf: fix typo

2009-03-26	Luiz Augusto von Dentz
	13f1c44: Do not reconfigure capabilities.

2009-03-24	Luiz Augusto von Dentz
	168c741: Query and make use of the current configuration.

2009-03-25	Luiz Augusto von Dentz
	071b3e7: Update ipc to match new message headers introduced on BlueZ 4.34.

2009-03-23	Luiz Augusto von Dentz
	b03c545: Fix misuse of 'frame.joint' when estimating the frame length.
	f80a1f6: Maintain the original code style for sbc.

2009-03-25	Colin Guthrie
	205cbe8: raop: Add call to pa_sink_set_max_request()

2009-03-25	Lennart Poettering
	3813034: add missing initialization
	cbbd986: make sure the discovery module is only loaded once
	39576ec: on monitor source be fine with any latency range set by the sink
	6defb1a: add missing whitespace
	2c1eaa7: copy latency flags from sink to monitor source
	4edb109: use u->use_tsched everywhere
	8282efc: fix value of DYNAMIC_LATENCY
	c367a88: fix misplace _ref() calls that should have been _assert_ref()
	f6a6d01: optionally skip initial frames in backtrace
	8460fac: don't show full so path in backtrace
	e41ec51: add simple ref counting debugging framework
	577259b: trivial simplification
	119698a: beef up esd sink properties a bit
	fdbe054: initialize max_request to SO_SNDBUF
	98a5f4a: don't fiddle with latency range in sources with static latency
	d0bd3d9: initialize max_request
	bcfe51f: again, don't fiddle with latency range in sinks with static latency
	59b7e53: Don't initialize userdata twice
	b815a1c: don't fiddle with latency range because we cannot adjust it dynamically
	0316dba: set latency range only in tsched mode
	171c88f: link jack modules's max_request to the jack buffer size
	892a839: simplify things and make sure timing setters can be called in most contexts
	44ca897: introduce new flag that marks sinks/sources which can adjust the latency dynamically
	9bca59e: make pa_source_set_max_rewind() work similar to pa_sink_set_max_rewind()
	9151107: get rid of 'default' min/max latencies, simplify things by just having absolute boundaries

2009-03-24	Marc-AndrÃ© Lureau
	a7246bd: bluetooth: fix #NOKIA, correctly unlink sink/src

2009-03-24	Lennart Poettering
	5b523d0: fix bad memory access when destroying m-b-d
	c64d8cb: Allow calling pa_{sink	50695d9: minimal reordering
	2f9a784: set request/rewind sizes only via accessor functions
	aa92ff4: simplify latency range by not allowing stored 'wildcard' ranges anymore
	e6be948: only decrease timer slack, never increase

2009-03-23	Lennart Poettering
	bcbfd5b: don't fail when no session bus is available
	52dcb95: add pa_assert_cc() for compile time assertions

2009-03-16	Marc-AndrÃ© Lureau
	a467bec: pulse: check context (do not user pstream when NULL)

2009-03-23	Lennart Poettering
	0815455: only store card profile if flagged for that
	124de50: enable bluetooth default by support
	906fd57: Merge commit 'origin/master-tx'

2009-03-21	kmilos
	4c381cd: Sending translation for po/sr@latin.po
	29d1db6: Sending translation for po/sr.po

2009-03-21	Lennart Poettering
	c14da67: readd volume control logic
	b3675c2: add functions that modules can call whenever they now the volume changed
	8d5b375: at a couple of #ifdef NOKIAs for now
	3aa3972: rework device discovery to share a single device list among all modules
	20488fb: add pa_hook_is_firing

2009-03-20	Lennart Poettering
	f5c8990: make sure we dispatch messages in order
	77a1db1: fix a misplaced assert
	888e44f: rework bluetooth IO loops
	d2bee57: fix prototypes of remaining sbc.[ch] API regarding size_t/const
	99dae9b: don't try to unref reserve stuff if we don't use it
	0251078: fix channel mapping for a52 devices. Closes #508
	33a8f53: simply bluetooth nrec handling a bit
	dfb3d2e: always remap relative volume properly
	a998038: introduce pa_sink_input_get_relative_volume()
	bd3154a: introduce pa_assert_fp() for fast path assertions

2009-03-19	Xavier Conde
	5cc7d00: Update catalan po

2009-03-19	Lennart Poettering
	fe3709c: fix a comment
	dd40006: document things that need to be fixed with FIXME
	3762299: unfuck i18n
	86439a4: Merge commit 'origin/master-tx'
	0a1af8e: Merge branch 'master' of ssh://rootserver/home/lennart/git/public/pulseaudio
	4a98312: Merge commit 'elmarco/bluetooth-fixes'
	291d21c: fix prototypes of sbc functions a bit
	794775b: document todo items discussed at bt meeting
	303cd90: get rid of setsockopt() calls since they have never been implemented upstream

2009-03-19	Marc-AndrÃ© Lureau
	e836217: bluetooth: rework the info_valid logic to be more tolerant
	f1daa28: bluetooth: mark info_valid when receive Connected

2009-03-06	Marc-AndrÃ© Lureau
	af9f92b: bluetooth: update SCO over PCM with latest changes

2009-03-19	Marc-AndrÃ© Lureau
	df3f4ee: bluetooth: load bluetooth device with connected profile

2009-03-19	Lennart Poettering
	9744595: Merge commit '2d903bae9a2e57f997a3d3f335379c3880f95c77'
	4ebdee5: deduce a proper icon for TV sets
	3e8c7ac: Ignore HAL NoSuchProperty errors when looking for capabilities field. Closes rhbz #489394

2009-03-12	Lennart Poettering
	2928b44: Merge commit 'elmarco/bluetooth-fixes'

2009-03-12	A S Alam
	000f0b8: Adding Punjabi Language

2009-03-05	Marc-AndrÃ© Lureau
	9e93b9c: bluetooth: stream also when source is suspended
	018cadd: bluetooth: restart timer when write begin
	362d196: bluetooth: accept temporarily unavailable error
	2d903ba: bluetooth: s/handled/not_yet_handled for signals
	12ea570: bluetooth: reset read/write index when starting to stream

2009-03-05	Piotr DrÄg
	5d00693: Updated Polish translation

2009-03-05	Lennart Poettering
	47bc3b7: prepare test5
	c589da7: prepare release 0.9.15-test4
	c6ed0e8: run make update-po
	57baff5: Merge commit 'origin/master-tx'
	420ee3f: Merge commit 'elmarco/bluetooth-fixes'
	81323b5: Merge branch 'master' of ssh://rootserver/home/lennart/git/public/pulseaudio
	3122008: try to detect when stupid clients forks and refuse all service from then on
	9d29b96: make interpol test more interesting by corking/uncorking multiple times

2009-03-05	Diego Elio 'Flameeyes' PettenÃ²
	21547d7: Properly check for versioning flags.
	cad3dd2: Make sure to set 'no' on the variable cached.

2009-03-04	Lennart Poettering
	dcee888: Merge branch 'master' of ssh://rootserver/home/lennart/git/public/pulseaudio
	3dd8800: fix typo in FOREIGN_CFLAGS
	6427c70: try more things to get a proper icon for sinks/sources

2009-03-04	Marc-AndrÃ© Lureau
	7a8be7f: bluetooth: don't init profile when off

2009-02-27	Marc-AndrÃ© Lureau
	683548e: bluetooth: service_fd could be 0

2009-02-25	Marc-AndrÃ© Lureau
	fa73688: bluetooth: hsp case, check l for appropriate error message

2009-03-04	Lennart Poettering
	656fc66: never try to suspend monitor sources, suspend the sinks they belong to instead
	ec1c923: print error code when suspend/resume fails
	0dd8a33: handle negative error codes
	341f44f: fix handling of _suspend_all(), return first failure error code
	ecbc320: make suspend state of monitor source follow the suspend state of the sink it belongs to
	bffa8be: Don't allow suspending of monitor sources.
	d09287d: Fix a NULL pointer access when sutting down esound/simple connections
	8693417: various smaller cleanups
	c8abe64: pa_xnew cannot fail -- that's what the x is in the name
	946d072: document more closely from which context certain functions may be called

2009-03-03	Lennart Poettering
	f3de61e: fix device reservation for system mode

2009-02-26	Finn Thain
	0329edd: revive solaris module

2009-03-03	Lennart Poettering
	ff38eaf: Merge commit 'coling/lgpl21'
	297515a: pass profile priority value to clients

2009-03-03	Colin Guthrie
	86dee05: Use LGPL 2.1 on all files previously using LGPL 2

2009-03-02	Lennart Poettering
	f8a085f: properly handle directed card info requests
	7794108: Merge commit 'coling/master'
	45ae4ab: run make update-ffmpeg
	505df22: run make update-sbc
	e435241: run update-reserve
	4e86a4c: run make update-shave
	ea1d429: add update-shave target
	77514c1: Merge commit 'coling/master'
	5c514aa: make dependency on udev versioned

2009-03-02	Colin Guthrie
	c083177: Use pa_assert_se() when the containing code has side effects.

2009-03-01	Colin Guthrie
	8a00c00: raop: Handle the reponse header memory allocation more sensibly.
	b75a4b4: raop: Log teardown explicitly
	d293f08: raop: Allow for nice sink descriptions to be set (interpolated from avahi)

2009-03-01	Lennart Poettering
	ba4765a: For now don't list icon property (in favour of icon name property) since icon negotiation is probably much more complex (i.e. sizes...) than just putting icon data somewhere.
	671b927: add logic for initializing a useful icon name
	784ac5b: get additional device data from udev
	cc8d51a: rename PA_PROP_DEVICE_CONNECTOR to PA_PROP_DEVICE_BUS
	cce56ab: revise form factor list a bit, simplify and use singular everywhere
	e008333: introduce seperate vendor/product id fields
	abdffe9: make example code a bit more robust/change-proof

2009-02-28	Colin Guthrie
	8fc9b19: Don't assume that device reservation is enabled.

2009-02-27	Xavier Conde
	34cefed: Updated catalan po

2009-02-27	Lennart Poettering
	116b38c: Merge commit 'coling/master'
	798e39a: when alsa tweaks our sample_spec make sure we adjust the watermark accordingly
	1c86267: when an underrun happens, increase watermark by 10ms instead of doubling it
	0d8f67b: revise list of form factors a little

2009-02-26	Colin Guthrie
	07f9842: bluetooth: Fix under linked module-bluetooth-device
	dd3c96d: Fix a very strange 'file not found' error in module-alsa-card.

2009-02-25	Lennart Poettering
	620bf84: try to vacuum a little when nothing is going on

2009-02-24	Piotr DrÄg
	90ffe2d: Updated Polish translation

2009-02-24	Lennart Poettering
	e8d7c50: forgot to bump the revision
	3d04300: hide shave in gitignore
	00839dd: make sure we check the sink status for PA_SINK_INPUT_FAIL_ON_SUSPEND only after module-suspend-on-idle had the chance to resume the device
	7f5fff9: Merge commit 'elmarco/shave'
	7126392: ignore tags file
	07a45c7: run make update-po
	364786e: Merge commit 'origin/master-tx'
	8314858: set reserve interface application device name
	03ac71b: don't put both the card and the pcm name in the description of a device if one contains the other
	ba3c766: update reserve.c from upstream git
	c341010: implement device reservation scheme
	3c73025: in case alsa lies to use don't spin forever
	ec9f8f1: if ALSA gives us nonsensical data at least try to fix it up a little

2009-02-23	Marc-AndrÃ© Lureau
	16bb658: build: shave it!

2009-02-24	Lennart Poettering
	9eb5070: introduce new well-known role 'a11y'
	fb49399: Merge commit 'coling/master'
	c73887d: update gitignore

2009-02-21	Kelemen GÃ¡bor
	9372733: Make .desktop and .policy file in src/daemon translatable
	1ddf64a: Make pulseaudio.desktop and org.pulseaudio.policy translatable.

2009-02-23	Lennart Poettering
	998aa40: fix handling of stereo
	e0b5507: it's probably more appropriate to return the configured latency instead of the actual latency
	385a560: complete esd suspend/resume implementation
	2e9479b: implement esd sample panning. closes #428
	73c763c: set esound.byte_order property
	5fa3f0c: allow scache entries to have arbitrary names
	023ba89: use pa_alsa_safe_delay() where appropriate
	33601af: print driver name when we encounter driver bugs
	557a90c:  add new wrapper pa_alsa_safe_delay() around snd_pcm_delay()
	5cc9d97: add new function pa_alsa_get_driver_name_by_pcm()

2009-02-23	Francesco Tombolini
	b063e53: Updated linguas file for it lang
	0be0fc0: Italian language by ubuntu team

2009-02-22	Colin Guthrie
	2a0d252: Add the module dir to the libpulse pkgconfig file (needed for paprefs)
	4ebc6cf: Remove references to trademarked terms.

2009-02-22	Lennart Poettering
	3bc60ca: a couple of boring updates
	3bccb70: Allow passing a NULL proplist to pa_xxxx_update_proplist() to just fire a notification
	e335b3d: prepare test for tracking down ens1371 issue
	2d9ae49: rework suspending/resuming
	504384a: initialize selem index

2009-02-21	Lennart Poettering
	194d899: make sure we don't choke on overly long lines in .desktop files
	edfa39a: make sure we don't choke on PULSE_PROP_OVERRIDE
	77779ea: rework logging to make it more modular
	9b74afc: make string translatable (fixes #483)
	fa5e10f: fix wording, closes #484
	1a45569: prefer profiles that match the default channel map
	14ee8d4: print warnings about driver bugs at most once
	4505bc9: introduce default channel map in addition to the default sample spec
	27bfa60: add new property PA_PROP_APPLICATION_PROCESS_SESSION_ID and initialize it by default
	2d0c68a: check for ENABLE_LEGACY_RUNTIME_DIR with #ifdef, not #if
	e4e6e28: split off foreign code into a convenience library to make gcc warnings go away
	4c3648a: tell gcc to ignore invalid gtk header files

2009-02-20	Piotr DrÄg
	a305770: Updated Polish translation

2009-02-20	Lennart Poettering
	ed67b07: simplify some code

2009-02-17	Marc-AndrÃ© Lureau
	9f89907: bluetooth: fix suspend on a2dp (to do on HSP non SCO over PCM)

2009-02-20	Lennart Poettering
	6aa110a: run make update-po
	3da3ea2: Merge commit 'origin/master-tx'
	7bc1847: Merge branch 'master' of ssh://rootserver/home/lennart/git/public/pulseaudio
	26a270a: big alsa module rework to make things more robust to broken sound drivers and make it easier to debug them
	adc9c2d: fix comment
	fa2e07a: add test tool for debugging broken timing in sound drivers
	9f813dd: Make sure we actually call _() for translating profile names
	ef189d5: make it easier to debug timing related problems
	fdca6ed: make profile names translatable
	d69bd03: don't try to use weakref stuff on older compilers that don't really support it

2009-02-19	Fabian Affolter
	aae5b15: Updated German translation

2009-02-19	Lennart Poettering
	2e250aa: Merge commit '38ded3bb31bc49664641965f856a35f432a8a956'
	b0c0106: Merge commit 'elmarco/legacy-dir'

2009-02-18	Marc-AndrÃ© Lureau
	7c78c3f: alsa-util: check if mixer_poll_descriptors_count() < 0
	800489e: pulsecore: don't leak p when make_random_dir_and_link()
	f1dcbe0: pulsecore: don't leak d in case of error
	4722fec: rtp: remove unused variable a
	88fc458: protocol-native: don't leak a proplist
	0684b23: stream-resotre: don't leak a name
	c0cf22d: protocol-esound: don't accept a request of PROTOCOL_MAX
	2c6abb8: daemon-conf: make sure c->log_level < LEVEL_MAX
	4f1380b: pulsecore: use r returned from fgets()
	204083c: pulsecore: unused variable e in hashmap_put()

2009-02-17	Marc-AndrÃ© Lureau
	60d53c6: tests/ipacl-test: check inet_pton()
	bb52a67: padsp: don't use si if it's NULL
	d1306e3: pulsecore: fix check for cb (m is already checked before)
	67b0bae: pacat: remove unused variable
	4512a2c: rtp-recv: remove unused variable assignment
	927e501: pulsecore: remove unused variable from cli_command_load()
	a252b61: main: remove unused lf variable
	c3eb908: pactl: return in case of error reading file (avoid using freed d)
	25bbea6: tests/thread-mainloop-test: check if threaded_mainloop_start() succeed
	5ea7dac: tests/interpol-test: check if mainloop_start() succeed
	a836927: tests/sync-playback: check if pa_context_connect succeed
	93ed27d: pactl: check if pa_context_connect succeed
	2aeab75: paplay: check if pa_context_connect() succeed
	6c8d851: protocol-native: fix get_info() for cards

2009-02-19	Marc-AndrÃ© Lureau
	01f81d6: card-restore: it's not useful to check an array, let's check the length

2009-02-17	Marc-AndrÃ© Lureau
	ee0b5f7: log: don't leak bt
	83cdcf2: alsa-util: make sure we check an initialized cn variable
	7737b10: hal-detect: make sure r is initialized, so we don't take random path
	7d16dcb: dbus-util: avoid double free

2009-02-19	Lennart Poettering
	205b0ba: split out mixer setup into seperate functions to make things more readable
	e1608d5: modernize pa_msleep() a bit
	9cbdd3a: add pa_timespec_load
	45218aa: make interpol-test useful for recording as well
	5f5396b: additional validity check
	928920c: additional validity check
	7f8ccf9: handle both positive and negative errno's

2009-02-18	Lennart Poettering
	6db3073: export card information for sinks/sources and number of sinks/sources a profile would create to clients
	7b8bed3: introduce pa_realpath()
	d85ef71: export pa_match()
	be81a68: if we fail to import a memblock fill in silence to guarantee stability of timing
	1737a19: allow importing of more memory blocks than exporting
	07333f8: refer folks to the ALSA devs, not us
	dc1ad08: minor optimizations
	ff58fa8: simplify pa_alsa_init_proplist_pcm() a bit and include resolution bits in alsa device props
	c9c63c2: allow pa to be run in a chroot() environment tht lacks /proc
	c1892f2: bump required alsa version

2009-02-18	Marc-AndrÃ© Lureau
	05b7440: pulse/context: add --enable-legacy-runtime-dir

2009-02-13	Marc-AndrÃ© Lureau
	38ded3b: bluetooth: print SBC encoder implementation info
	b4c391e: bluetooth: don't crash on pa_thread_mq_done() if pa_init() fail

2009-02-18	Marc-AndrÃ© Lureau
	b51e613: bluetooth: update SBC from upstream

2009-02-13	Lennart Poettering
	0b8a6c6: bluetooth: fix message queue/rtpoll

2009-02-15	Lennart Poettering
	a571565: don't open the alsa devices in hw:xxx mode

2009-02-14	Lennart Poettering
	6790c03: unify ALSA mixer initialization

2009-02-13	Lennart Poettering
	023998e: add doxygen comment for PA_GCC_WEAKREF
	d447a8d: document all currently known properties
	9334d90: show whether gtk+ support is enabled after configure
	fffe0ba: ignore gtk-test
	e954a89: properly read icon/application name/display from gtk/glib/gdk
	f863756: make PULSE_PROP env vars non-overriding but introduce PULSE_PROP_OVERRIDE for allowing overriding
	689e6f8: add definition for GCC style weak references
	44bca66: make PA_GCC_PACKED and PA_GCC_MALLOC actually work
	c0fb91d: drop check for PA_PROP_APPLICATION_NAME since often enough we can deduce this better from g_get_application_name()
	15e9b96: we reinit proplist since the server will copy from client proplist anyway
	62818b8: fix aiff channel mapping for 6 channels
	433751f: add a module that forwards cork/uncork requests to X11 as fake pause/resume key events

2009-02-13	Iain Hibbert
	dc590c7: Optionally disable IPv6

2009-02-13	Xavier Conde
	555527d: Updated catalan po

2009-02-13	Timo Jyrinki
	b82fccc: Updated Finnish translation against current trunk.

2009-02-12	Lennart Poettering
	4fab9bf: add full set of argument description
	6bb3dc8: don't try to recycle rtpoll objects
	87e1342: don't claim that profile changes are always successful
	52bfd47: use the same service fd shutdown logic when destructing module and changing profile
	b18c875: minor service IO fixes
	d9e3aba: the service fd is a stream socket, so handle things accordingly
	923dc1b: run make update-po
	cc526a0: prepare test2
	e82b2fd: handle errors from BT service properly
	c3b0d84: make module-hal-detect pick up all cards even when they have no device 0
	84666db: properly free modargs object when init fails; don't abbreviate modargs in struct
	a371306: tabs are evil
	a7b992f: some minor fixups
	6ada8d1: instead of reparsing the rate module argument when changing profile, simply restore the originally requested sample_spec, this also makes sure the channel count is properly reset
	752f815: addendum to f56da9893: don't crash when s->sink is NULL
	1837a96: call _kill functions instead of _unlink since the latter should only be called be the stream implementor
	f0cc23d: Merge commit 'elmarco/bt-wip'
	5d15425: minor reformatting
	60c50bb: declare 'animation' stream role for Flash and suchlike
	12db1a5: make gcc 4.4 shut up
	a729786: implement a module that corks music/video streams automatically when a phone call is active
	823431e: allow sending meta/policy events to clients

2009-02-11	Marc-AndrÃ© Lureau
	86bec09: pulsecore: add PA_CORE_HOOK_*_MOVE_FAIL
	f56da98: suspend-on-idle: don't crash when so->source is NULL

2009-02-10	Marc-AndrÃ© Lureau
	cce4359: bluetooth: reinitialize the sample spec when switching profile

2009-02-03	Marc-AndrÃ© Lureau
	cac0f9e: bluetooth: export nrec
	452e2b9: bluetooth: suspend SCO state when over PCM
	c8a240c: bluetooth: SCO over PCM

2009-02-09	Marc-AndrÃ© Lureau
	b35ae7f: bluetooth: reconnect to audio service when switching profile

2009-02-06	Lennart Poettering
	4bd9737: Merge branch 'master-tx'
	6bb2c49: add #defines for all enums that lacked it
	04c3c67: A few MacOS X portability fixes

2009-02-06	Erich Boleyn
	64926ff: RTP segfault/uninitialized resampler

2009-02-05	Piotr DrÄg
	108e08c: Updated Polish translation

2009-02-05	Lennart Poettering
	9f39a44: add new module-augment-properties module for augmenting properties from .desktop files
	d6201cf: parse ini-style sections properly
	ee5abc3: make native protocol use pa_{sink_input	524d78f: add missing hook
	291589e: allow overwriting of process properties with environment variables
	f42afc4: make return value of pa_{sink_input	a67406d: add pa_client_update_proplist() call
	63e2343: handle default volume initialization properly
	f6ffd2d: make module-position-event-sounds use volume factor
	de86c6e: add a 'volume factor' that is implicitly multiplied into the volume of a sink input without being visible to the outside

2009-02-04	Lennart Poettering
	3fc1233: add a .mailmap file for git shortlog
	12c29e1: store the identification key in the module-stream-restore.id property
	9e2a2f8: run make update-po
	9a4e03c: bump version and soname
	ae06517: make pacmd work in a pipe
	3d33172: rate limit underrun messages
	0933f1a: Merge commit 'flameeyes/flameeyes'
	d4618c8: Merge commit 'vudentz/master'
	9a93157: Merge commit 'coling/master'
	d802a76: remove soft volume from pa_sink_input_new_info since it should be handled internally and automatically by the sink input
	b2c923e: properly handle failing stream creation
	786398d: fix a validity check
	1db6478: version all entries in the database
	4cf82c7: merge in properties earlier to make identification of streams from hooks easier
	f6ec971: clarify things a bit
	12b7359: add a few additional validity checks
	83ddc09: add new calls pa_replace() and pa_unescape()
	a625ca7: make gcc shut up
	078a8d5: rearrange a few things
	d6dd907: simplify code a bit by using pa_sample_size_of_format()
	a6fe991: beef up proplist test a bit
	9a27b8f: in addition to per-property env vars PULSE_PROP_xxx look for for a stringified PULSE_PROP env var
	b445741: fix up parser in pa_proplist_from_string() to handle escapes correctly; make pa_proplist_to_string() escape quotes properly
	0fc59e4: add new API pa_ascii_valid(), pa_ascii_filter()
	ce76216: add pa_sample_size_of_format()

2009-02-02	Luiz Augusto von Dentz
	004b38f: Prevent changing volume on wrong device.

2009-02-03	Colin Guthrie
	871389a: A couple of dependancy ordering fixes.
	d1957b8: Trivial typo in a comment

2009-01-28	Colin Guthrie
	e28903e: Clean up volume/mute settings a bit. As the APEX device only has one channel of volume (e.g. it's always matched) we emulate any variation in channel volumes in software. Remove the unnecessary callback defininitions.

2009-02-03	Lennart Poettering
	32e5e64: add a lot of validity checking
	b51ed38: add a bit of missing i18n
	543115a: add new API pa_cvolume_compatible_with_channel_map()

2009-02-02	Marc-AndrÃ© Lureau
	539abc3: bluetooth: typo

2008-10-19	Sjoerd Simons
	921882d: Load module gconf earlier

2009-02-03	Lennart Poettering
	fc31d21: when moving a sink between sinks make volume relative
	554c818: before applying balance/fade check it actually makes sense
	f9696c0: add a macro definition for each error code
	2739261: Merge commit 'origin/master-tx'
	08800c3: make a couple of functions return proper error codes
	162e43b: make a few functions return void where the retval isn't used/never != 0
	50bfa77: add new error code PA_ERR_NOTIMPLEMENTED
	e47d03d: implement PA_STREAM_FAIL_ON_SUSPEND logic
	c61ad2a: make iterating with pa_idxset_next() robust in regards to idxset modifications
	f8190be: make update-sbc should also update other BT related sources
	59f3001: pull in new SBC/BT files

2009-02-02	Lennart Poettering
	fea6757: don't use PA_STREAM_NOT_MONOTONOUS anymore
	390133f: big module-bluetooth-device.c rework
	62f1f3e: make rtp.h ANSI C compliant
	e412f1c: whitespace cleanup
	121a8b9: handle EAGAIN properly
	2854afb: fix soft_mute handling
	a41d72b: update sbc stuff
	537424a: reset rewind_requested when we enter suspend mode
	a9e9ab3: shortcut pa_sink_process_rewind() when no rewind is happenning and none was requested
	5fc11a0: Fix a few sink/source calls when they are called in suspended state.
	d6fdd71: add new functions pa_bluetooth_cleanup_name() and pa_bluetooth_get_form_factor()
	16e3694: set PA_PROP_WINDOW_X11_DISPLAY from :0.0 and initialize PA_PROP_APPLICATION_PROCESS_MACHINE_ID properly
	8ccc9aa: try to use glib's g_get_application_name() to set PA_PROP_APPLICATION_NAME
	8fbce6e: when determining the minimum volume of all sink inputs make sure to handle the case when there are no sink inputs correctly
	55e6331: store the module index shifted by 1 to map PA_INVALID_INDEX to NULL
	69a9ed9: drop -pedantic
	04acc23: download everything from gitweb twice to make sure we don't get a 'Generating...' message
	e0d6b75: add a few new form factors
	2c97c15: introduce PA_PROP_APPLICATION_PROCESS_MACHINE_ID
	e0fd99b: work around dlsym() return value mistyping as suggested in POSIX
	b092f2e: use uintpr_t when casting between pointers and integers
	55f643d: check for NULL before accessing the name
	e7007fc: allow passing of channel map on command line and hide unused sliders
	2c7f2c5: look for libpulse in multiple different places

2009-02-01	Xavier Conde
	db2a425: Updated catalan po

2009-01-31	Diego Elio 'Flameeyes' PettenÃ²
	e9ca8b1: Disable portability warnings from automake.

2009-01-31	çé²(Gan Lu)
	9d65392: Add zh_CN entry for Chinese Simplified translation.

2009-01-31	Lennart Poettering
	b979ab3: implement pa_channel_map_can_fade
	f725b06: drop -Wpacked

2009-01-30	Lennart Poettering
	6b80321: Merge branch 'master' into lennartsbtfixes
	dbb8951: dump properties when we create a new sink or source
	2557017: suppress lines made up only of whitespace
	e6f4586: include ALSA driver in properties for cards/sink
	4bd6545: add new function pa_alsa_get_driver_name()
	3442d58: Merge branch 'master' into lennartsbtfixes
	1c94cfe: Add a little Gtk test tool to show how balance/fade/value and the channel volumes play together
	1b53f82: implement pa_cvolume_{get	9314db7: fix a bogus assert
	634afed: properly deal with the case when l/r is silent when adjust balance

2009-01-29	Lennart Poettering
	4a75002: add missing files
	a71fa02: temporary commit of lennarts new bt changes
	47a9b96: add some helpers for dealing with DBusPendingCall based on Mrc-Andre's work in module-bluetooth-discover
	746dc2a: get rid of nonsensical late initialization of namereg/scache and things
	4a06af6: make use of new functions pa_dbus_add_matches/pa_dbus_remove_matches
	509535d: add new functions pa_dbus_add_matches()/pa_dbus_remove_matches()

2009-01-28	Lennart Poettering
	daf0612: make things compile again
	86e83d5: Run make update-po
	f7c3ca7: Merge commit 'origin/master-tx'
	b56e038: Merge commit '12db687acf3befe485bfff3700111999c95247fa'
	a5401a5: store the default sink/source in proper pa_sink*/pa_source* pointers instead of a string
	fc3ff11: fix two typos
	98821c7: print the right software volume

2009-01-19	Marc-AndrÃ© Lureau
	12db687: bluetooth: cold hsp/a2dp device detection
	a6a1b42: bluetooth: hsp volume control

2009-01-28	Lennart Poettering
	611154c: Merge commit 'coling/master'
	3affa7e: make m-v-r a stub that simply load m-s-r
	63157a6: add missing usage strings

2009-01-27	Colin Guthrie
	6e31178: Fix the message processing for PA_SINK_MESSAGE_GET_LATENCY by returning rather than breaking and falling through.

2009-01-27	Lennart Poettering
	514661e: don't make m-e-s hit an assert when the latency is queried
	0f664b7: instead of making the volume relative our own, let' pa_sink_input_new() do it for us
	e439c18: make m-p-e-s use pa_cvolume_set_balance()
	d1b754d: only store volume/device information that has been flagged for saving, and store both relative and absolute volumes
	64b0543: when changing volume, store whether it is worth remembering or no
	ee17772: add missing 'const'
	0ca16ca: add new paramter ignore_dB= to alsa modules
	d5f46e8: move flat volume logic into the core. while doing so add n_volume_steps field to sinks/sources
	4bfa5d7: fix size calculation
	eca3223: get rid of module-flat-volumes since we are moving this into the core
	1be39e4: allow samples to be played with 'default' (i.e. unspecified) volume.
	5449d79: swap argument order of pa_cvolume_get_balance() to be a bit more systematic
	df8ad5d: add a few missing doxygen comments
	6058530: import version.h in all header files to make sure that version-based feature testing works
	1249cf6: always define PA_MAJOR/PA_MINOR/PA_MICRO to ease feature checking in client applications
	948be36: invert an ill-placed assert
	0658d9a: show pretty channel map name if possible
	07db64b: remove redundant cast
	9ba4084: store requested resampling method in a seperate field and use it when create a new resampler after a move
	ccd21f3: make a few comments appear in doxygen
	3bcbe1d: check for availability of RLIMIT_NOFILE and RLIMIT_AS before we make use of it
	4e31e00: implement pa_cvolume_scale()
	e52c5ea: implement new API functions pa_channel_map_can_balance(), pa_channel_map_to_name() and pa_channel_map_to_pretty_name()
	24b3a74: add a bitset implementation

2009-01-24	Wang Zeguo
	085ca5f: Updated Chinese(zh_CN) translation.

2009-01-24	Lennart Poettering
	afd817a: rate limit a warning
	a365c82: include a few HAL properties in our card/sink/source properties for ALSA devices
	54dad91: use pa_log_ratelimit() at a few places

2009-01-23	Lennart Poettering
	77c4ccf: add pa_log_rate_limit()
	3dfe70c: add generic rate limiting implementation
	e960125: add support for static mutexes
	db27c63: make module-alsa-card move streams between the old and new sink/source, allowing 'hot' switching between profiles
	640d317: add functions to move all inputs of a sink away/similar for source outputs
	29cb778: move sink input/source output move functions into two parts so that we can start the move, delete the original sink, create a new sink, finish the move; similar for source outputs
	cf24b57: in most cases we can use i->core instead of i->sink->core and o->coure instead of o->source->core
	d5e088d: include list of sinks/source in card dump
	967c17a: teach module-rescue-streams and module-always-sink to not do anything if we are shutting down anyway
	a3162a3: maintain a pa_core state variable
	88c9f9f: allow sample spec/channel map to be queried for pa_resampler objects
	7bdbcd0: drop --ltdl from the libtoolize invocation, since we don't ship ltdl anymore
	f6fcbed: Merge commit 'flameeyes/flameeyes'
	5cb29f3: add a simple abstraction for SIMD operations
	2a238b2: don't overflow when we do digital amplification of 16 bit samples

2009-01-23	daniel cabrera
	5487bc6: Updated Spanich translation

2009-01-22	Diego E. 'Flameeyes' PettenÃ²
	3e5d9fd: Use #ifdef to avoid warning about undefined macro.
	a257448: Improve the ltdl discovery code by checking for libtool 2.x functions.
	3293251: Move the safety check about pkg-config in bootstrap.sh.
	1b20d28: Fix logic thinko.
	c65d3a9: Remove support for internal distributing and bundling of libltdl.

2009-01-22	Lennart Poettering
	ddbe612: use pthread_setaffinity_np() only when it is available
	cef5f48: make rtstutter use pa_ncpus()
	4dc1916: add API pa_ncpus()
	bb23932: When resuming an OSS device ask for the very same fragment settings as we did the first time
	3be4c31: rework module-hal-detect and make it use module-alsa-card instead of module-alsa-sink/-source
	b2ef19a: include PA_SINK_INVALID_STATE in all switch/case statements to make gcc shut up
	4b2a682: fix minor memleak in prober
	b606c09: rework logic how alsa sinks/sources/cards are named
	7c11554: make gcc shut up
	1c84251: fix segfault when in record-only mode
	8519f54: only reread volume if we actually have a good mixer. Closes #466
	40f2e21: make gcc shut up a bit more
	a5c9546: fix copy'n'paste error
	251f720: add new function pa_strna
	36362f6: add new function pa_card_suspend()
	bdfec1f: mark a few more ALSA dB values as 'valid' for valgrind
	0f7954a: don't include full path in driver name.
	bf7217b: require autoconf 2.63

2009-01-22	Jared D. McNeill
	7c7133e: NetBSD sometimes doesn't know SNDCTL_DSP_GETODELAY
	c0e4e5a: NetBSD doesn't know getgrnam_r()/getpwnam_r()
	61075a7: NetBSD doesn't know ENOLINK
	ca6b791: It is more portable to assume that SO_RCVBUF/SO_SNDBUF takes and int instead of a size_t
	8d89ccd: NetBSD specific atomic operation implementation
	cc425ed: NetBSD doesn't know RLIMIT_AS
	75eeea6: NetBSD needs to include sys/uio.h for some socket functions

2009-01-21	Lennart Poettering
	601293d: implement pactl set-card-profile
	996bba7: implement PA_COMMAND_SET_CARD_PROFILE
	1375a9a: enable module-card-restore by default
	13315a7: add a card profile restore module
	c512ebf: minor cleanups
	10e5c70: don't restore mute/volume when already set
	9661cd0: make pa_card_new_data::active_profile a string
	e8f93b1: make implementation of module-alsa-card complete
	7ca0e00: fill in dev_id properly
	28f05e0: remove leftover define
	cba4c6b: when changing profiles do the actual assignment in the generic implementation
	1d0bd6e: remove bogus pa_core_check_idle() call
	dc2a4bd: add set-card-profile CLI command
	9a0dbda: allow cards be referenced by their index
	b6b0e07: fix copy/paste error
	16d200e: add an API to create arbitrary alsa sinks/sources dynamically without having to load/unload modules

2009-01-20	Lennart Poettering
	b88b89a: add new call pa_alsa_open_by_device_id_profile()
	04e9214: export pa_channel_map_superset()
	7368a6e: add priority logic to find best default profile
	b3a043f: always add 'disabled' profile
	e0f8c13: remove unused variable
	86f3fb8: show active profile
	a65c2c7: add client API for querying card information
	85bc5eb: dump active profile
	7aa7a7b: fix destruction when no profiles are defined
	9368623: don't divide by zero if no left resp. no right channels are defined
	67fcc76: fix profile names to include input/output specifier
	b23efc0: add missing eof checks
	47a2f9e: Merge commit 'flameeyes/buildfixes-2'
	d5e895d: document that I am a retard
	8839d86: remove misplaced whitespace

2009-01-20	Diego E. 'Flameeyes' PettenÃ²
	bc41fdb: Include the alsa/ subdirectory for modules in the search path.
	bd70e80: Allow to opt-out from building tests.

2009-01-19	Lennart Poettering
	8c4e2be: include sink/source state in pactl output
	8886e66: Document explicitly that the internal sink/source states are not considered part of the ABI/API

2009-01-16	Marc-AndrÃ© Lureau
	310f433: pulse: share private enum values with client side

2009-01-15	Marc-AndrÃ© Lureau
	a3762a2: cli: fix broken array access with signed state enums
	6374f8e: sink: trigger subscribe event on sink state change
	9c4f8e6: pulse: introspect sink state

2009-01-19	Lennart Poettering
	f83111d: Merge commit 'vudentz/master'
	96f01bf: Merge commit '7104d54bbce8f9bd2553e16f45f3a0f69ac75b8b'
	5f6641c: Beef pactl output up a bit
	ed65081: show dB and balance for cached samples
	033791c: fix up balance format string a bit
	23cd942: fix doxygen version references
	b987e5e: fix bad free()
	b43a45d: allow setting properties for modules, too
	fe70301: show balance value in CLI listings
	723d71a: add api for manipulating volume balances

2009-01-19	Diego E. 'Flameeyes' PettenÃ²
	7104d54: Add proper -I directives for out-of-tree builds.
	348c2ca: Create only the directory the current target should be created into.

2009-01-19	Luiz Augusto von Dentz
	4460a5d: Fix hsp rate and channels.

2009-01-17	Lennart Poettering
	606cf8a: get rid of pa_module_get_info because it is not used
	76ca5b8: beautify cli output a bit
	f8ba3a9: dump profiles when listing cards
	c06e43d: actually create pa_card object in module-alsa-card
	c560aea: Don't enumerate invalid profile
	f03a7e4: Split up pa_alsa_init_proplist into two seperate functions for the card and snd_pcm_t specific parts
	a45f971: add pa_proplist_to_string_sep()
	4a66837: add pa_strbuf_isempty

2009-01-16	Lennart Poettering
	b4d8046: add card profile prober
	b2b2eb1: remvoe a bit of duplicate code
	5793f93: make use of PR_SET_TIMERSLACK
	4a13763: Add support for 24bit samples encoded in the LSB of 32 bit words
	6dc76d1: add support for 24bit packed samples
	9955398: fix version info in protocol history

2009-01-15	Lennart Poettering
	4d4956e: Add SPDIF/HDMI ALSA devices and device descriptions to device search table
	33c22b0: rename card config to card profile
	d4bda31: include libcli.la in libprotocol-cli's dependencies
	4210119: add stub makefiles for oss and alsa subdirs
	c7fff97: move alsa and oss modules into their own subdirectories
	bae221c: rework module usage counter stuff to be pull based
	edf88a5: don't show autoload flag anymore since it is obsolete
	47a2b17: make proplist inheritance scheme automatic and implicit
	e68e4a5: make things compile again
	395523a: we don't support glib1.2 anymore
	29c7a28: kill autoload stuff as planned

2008-11-10	Marc-AndrÃ© Lureau
	43762ed: flat-volume: use pa_sink_get_volume(s, TRUE) to work with slaved sink

2009-01-15	Lennart Poettering
	a861ffa: Merge commit 'e0f8ffe41f99789fafac575e944acf02e940bbf7'
	d2757c9: redirect folks to the ALSA developers not me when their sound drivers are broken
	615e055: add functionality to dump list of cards
	344c934: maintain a list of sink inputs/source outputs as part of the pa_client object
	b6deb0c: add new pa_card object as a way to logically combine multiple sinks and sources
	aeb0707: fix bad memory access
	0b0b3d8: make PA_CONTEXT_IS_GOOD/PA_STREAM_IS_GOOD a macro so that we can easily check for its availability
	a3695dd: port missing modules to new pa_client_new() API
	5abda63: convert pa_client instantiation to use a pa_client_new_data struct and add hooks for manipulating it
	75119e9: add new dont_rewind_render flag to allow quick starts of newly created streams
	06de639: don't rely on PA_SINK_RUNNING vs. PA_SINK_IDLE for optimizations since it might not be fully up to date
	d1cf0e7: fix a potential format string vulnerability
	fd3f5db: document that PA_API_VERSION is only for incompatible API changes

2008-11-17	Marc-AndrÃ© Lureau
	e0f8ffe: match: add "key" argument to match different properties
	e97ed21: match: can now change properties also

2008-11-10	Marc-AndrÃ© Lureau
	6ec0162: sink: add a virtual_volume to sink

2009-01-14	Lennart Poettering
	20edd84: make pa_asyncq_push() fail under no circumstances.
	587a08b: Fix a typo I know owe Marc-Andre a beer for.

2009-01-13	Colin Guthrie
	df56404: Fix a potentially non-returning function in base64 code.

2009-01-14	Lennart Poettering
	f310113: Merge commit 'elmarco/master'
	ab97364: remove calc_sine() since we don't need it anymore
	cd45cd9: include new proplist functions in export list
	407b4fe: fix calculation of avail_min
	1872526: add pa_proplist_size() and pa_proplist_isempty()
	ef5a2b5: Fix version info

2009-01-13	Marc-AndrÃ© Lureau
	09641cc: build: fix few warnings
	49ae383: cli: add missing update-*-proplist
	2204bbe: core: add source, si, so proplist_update

2008-11-10	Marc-AndrÃ© Lureau
	3d631df: build: print more informations about preopen

2008-10-31	Marc-AndrÃ© Lureau
	9d6e9f5: cli: update-sink-proplist

2008-10-27	Marc-AndrÃ© Lureau
	01f71ac: libpulse: add proplist_from_string

2008-12-04	Marc-AndrÃ© Lureau
	9e978c9: core: report remaining shared objects when cleanup

2008-10-31	Marc-AndrÃ© Lureau
	ebb903a: core: add pa_source_update_proplist
	9444347: core: add pa_sink_update_proplist

2009-01-12	Lennart Poettering
	f6ac7b4: bump version/soname
	2ecf4c3: Merge commit 'origin/master-tx'
	f67066b: Port sine modules to pa_memchunk_sine()
	b8e6aae: add new API function pa_memchunk_sine()
	949de81: Extend command name lookup tables to cover complete protocol
	aff7243: Fix suspending of all sinks/sources
	d94d39d: read base volume only in proto 15
	b9e96e0: for record streams fill in the latency as the fragsize
	947a828: fix version check

2009-01-10	Lennart Poettering
	b6804ee: Make sure we don't drop any data on the client side
	8a3dc57: make module-sine-source actually work
	4e8ada5: show maximum usable slot size
	c850aa0: Add new pa_reduce() and pa_gcd() functions

2009-01-09	Piotr DrÄg
	cf3abcd: Updated Polish translation

2009-01-08	Lennart Poettering
	98049fb: make things compile again
	7b52840: add a few missing parens
	5daf141: drop a few warning options, add a few new ones
	c2002dc: Merge branch 'master' of ssh://rootserver/home/lennart/git/public/pulseaudio
	9fc726c: Add new test source module-sine-source
	e5c0938: A few minor cleanups and updates
	aff7768: Add new debuuging API pa_memchunk_dump_to_file()
	7ca0f38: run "make update-po"
	6b9056c: Merge commit 'origin/master-tx'

2009-01-08	Marc-AndrÃ© Lureau
	a1a1119: build: fix missing x11 modules dependencies
	7e6309c: bluetooth: Update sbc from git upstream.
	d096ad7: bluetooth: add update-sbc and friends
	8e200ed: build: run some tests during make check (and distcheck)
	de57edd: build: Use proper -disable-static instead of removing .a
	c8b3d8b: build: add atomic.h and refcnt.h to libpulsecommon
	db193f1: build: introduce $SKIP_GIT for make dist (off-line or behind a proxy).
	a206ac0: build: Don't include builddir, but only srcdir.
	e92b0ae: build: compile libltdl directory first

2009-01-07	Marc-AndrÃ© Lureau
	dd9ca70: build: use pkg-config for X11

2009-01-08	Lennart Poettering
	c245050: Prefer mixer controls with volumes over switches
	e67bc1d: -Wconvert is pain, let's drop it again

2009-01-07	Sean McNamara
	81cd219: --check: Updated manpage slightly and pulseaudio --help slightly.

2009-01-07	Lennart Poettering
	2f681a3: Merge commit 'vudentz/master'

2008-11-27	chocolateboy
	78e636e: Fix typo in log message: s/Recevied/Received/

2009-01-06	Luiz Augusto von Dentz
	e7e6f86: Fix sending wrong codec capability length.
	1a96c9b: Fix send and recv message sizes.

2009-01-05	Luiz Augusto von Dentz
	be49c92: Send packets with proper size.

2008-12-20	Tom Bamford
	fe2b8c3: Multicast SDP packets sent with same IP TTL as RTP packets

2008-12-30	Piotr DrÄg
	17ae579: Updated Polish translation

2008-12-24	A S Alam
	cb5af19: Add Punjabi Translation for Module

2008-12-24	Lennart Poettering
	2ff20ce: Rework handling of the PA_SINK_LATENCY/PA_SOURCE_LATENCY flags
	fb4c111: Implement base_volume for ALSA sinks/sources
	6130c5c: Add "base volume" field to sinks/sources
	3e3c103: Add APIs to pass pa_volume_t fields in a tagstruct
	6342053: Add new API functions pa_volume_snprint() and pa_sw_volume_snprint_dB()

2008-12-23	Lennart Poettering
	f24e4c1: Merge commit 'vudentz/master'
	c2bd8dc: fix a gcc warning
	22c3373: If we cannot open an ALSA device with SND_PCM_NO_AUTO_FORMAT retry without

2008-12-17	Luiz Augusto von Dentz
	7323e1a: Update module-bluetooth-device to the new ipc.
	5db081a: Disable warnings for bluetooth-device-module.

2008-12-21	Lennart Poettering
	03aa91d: make sure we don't hit an assert when we issue two rewind requests in a single iteration
	606c9ca: Implement PA_SOURCE_MESSAGE_GET_LATENCY
	10cc4ba: Use FIONREAD instead of TIOCINQ

2008-12-18	Lennart Poettering
	63fc26e: Allow access("/dev/dsp", W_OK) succeed
	1d2e5cb: Make sure we drop CAP_NICE if RT is not allowed

2008-12-17	Lennart Poettering
	d71d79c: downgrade a few warnings
	906d06b: it's better to always use the index of a module instead of the pa_module*
	f5d40fa: unload tunnel modules from a new stack frame
	b95539b: actually unload the modules from a new stack frame
	86c6fd8: Don't store pointer to pa_module
	c5b8eb7: introduce new function pa_module_unload_request_by_index

2008-12-05	Luiz Augusto von Dentz
	dcd498c: Fix bug walking on module list.

2008-12-17	Lennart Poettering
	82f09b6: Don't hit an assert when checking for idleness
	cb6a919: Load module-volume-restore and module-device-restore before all other modules
	3f20a15: Pass GDBM_NOLOCK to gdbm
	209a8d7: Don't mix front-center into rear channels

2008-12-16	Lennart Poettering
	b8fe1b6: fix implementation of bind now ltdl loader for libtool 2.2
	e4aa5f2: Fix return value of --dump-resample-methods
	8977b2e: libtool 2.2 updates
	7013849: Check if environ is actually set before we use it
	2ee9276: Merge commit 'flameeyes/libtool-2.2'

2008-12-01	Timo Jyrinki
	55d846f: Argh, send pulseaudio Finnish translation (instead of paprefs) by Timo Jyrinki.
	fe5c651: Add fi (Finnish) to LINGUAS.
	ba64071: Add Finnish (fi) translation by Timo Jyrinki.

2008-11-23	sainrysec
	e9ca860: Only creat zh_CN.po

2008-11-21	Henrique Junior
	7f9a6ae: Updated brazilian portuguese translation

2008-11-11	Piotr DrÄg
	946b34b: Updated Polish translation

2008-11-07	Xavier Conde
	7582bf5: Added catalan locale
	69aaaf1: Added catalan translation

2008-11-01	Lennart Poettering
	f826ded: make shm marker architecture independant, patch from michich, closes #401
	84cd233: Make sure libpulse never gets unloaded
	58b53bb: a bit of pa_bool_t'ization

2008-10-26	Lennart Poettering
	adc2973: Implement new flags DONT_INHIBIT_AUTO_SUSPEND and START_UNMUTED

2008-10-25	Lennart Poettering
	c180cb5: bump micro version
	1d978ce: Merge branch 'new-world-order'

2008-10-24	Lennart Poettering
	b712e7b: make sure to use 64bit rounding even on 32bit machines when converting to pa_usec_t

2008-10-22	Lennart Poettering
	3294c89: warn if ALSA wakes us up and there is actually nothing to do
	6ff9c1f: don't set the volume of pacat unless it is explicitly set
	a2b3d25: update map file

2008-10-21	Lennart Poettering
	1cd25f1: reorder setting of AM_CFLAGS a bit

2008-10-22	Lennart Poettering
	ef0cc74: a lot more build system updates
	695d300: make new build logic actually work
	b978d84: update map file

2008-10-21	Fabian Affolter
	8dce771: Updated German translation

2008-10-21	Lennart Poettering
	df6e38b: temporary commit to allow flameeyes a look
	260fc50: reorder setting of AM_CFLAGS a bit
	c4b3462: make the debug trap macro a proper macro in macro.h
	ef9f3f6: Try to catch certain driver errors
	1647191: make log meta, time, backtrace configurable using command line
	496499c: Make log meta, time, backtrace configurable using config file
	651a451: support changing logging parameters during runtime using the CLI
	f4320d8: Support showing a backtrace on log messages
	f92a814: include log.h near the end so that macro.h can be included in log.h and defines pa_bool_t properly
	d4c6342: add pa_config_parse_unsigned()
	c7ed771: fix arguments to format string
	7fecb23: convert argument to boolean int in PA_UNLIKELY, too
	519bb55: fix return value of pa_frame_aligned()
	4ee5e06: implement may_move_to for ladspa/remap sinks
	358824b: add new virtual function may_move_to to sink inputs/source outputs to allow modules to forbid certain connections
	309bc71: fix invalid validity check

2008-10-21	Micha Pietsch
	737beea: German translation done.

2008-10-20	Lennart Poettering
	b709e1d: Make missing git-changelog.perl non-fatal

2008-10-19	Petr KovÃ¡Å
	e88a115: Updated Czech translation.

2008-10-19	Lennart Poettering
	d675058: Fix spelling of privilige
	d395792: always check for libtool prefix binary name to avoid confusion when using both installed and run-from-build-tree versions of PA in parallel

2008-10-18	PabloMartin-Gomez
	38b08a2: Last strings translated to French

2008-10-17	Piotr DrÄg
	304526b: Updated LINGUAS

2008-10-14	Piotr DrÄg
	a34b8ab: Updated Polish translation

2008-10-13	Lennart Poettering
	60c2a82: Merge commit 'vudentz/master'

2008-10-11	Colin Guthrie
	d8465f2: Fix two typos that broke tunnels

2008-10-13	Lennart Poettering
	5a5d288: properly remove dbus matches an filters when unloading m-b-d
	65ea1a2: correctly load module-flat-volume instead of module-flat-volumes

2008-10-12	Petr KovÃ¡Å
	0ad8e7e: LINGUAS: Added cs.
	dda7ab1: Added Czech translation.

2008-10-12	Domingo Becker
	a78cf07: updated spanish translation

2008-10-09	Luiz Augusto von Dentz
	931cbd1: Fix possible invalid read while attempting to load module-bluetooth-device.

2008-10-08	Lennart Poettering
	8e3e88d: Merge commit 'coling/airtunes-0.9.13'

2008-10-08	Colin Guthrie
	91b64bc: Fix a potential C++/C99 ism, add a log message on error condition

2008-08-22	Colin Guthrie
	59eb649: Follow master change r34dd4a and fix shutdown when --disallow-module-loading=1 is passed

2008-08-03	Colin Guthrie
	8715121: Modularise the RAOP stuff that requires OpenSSL and make it optional at compile time
	c3d8bb5: Remove $Id$ lines left over from SVN
	19d2831: Make module-raop-sink/discover work with 0.9.11 API

2008-07-03	Colin Guthrie
	ded09d1: Implement hardware volume control. This allows near instant change of volume when controlling the hardware but the stream volume still suffers from a sizable delay.
	e543e04: Implement a set volume function to expose this capability to higher layers

2008-06-24	Colin Guthrie
	36f2aad: Use the new pa_namereg_make_valid_name() function.

2008-06-11	Colin Guthrie
	0ff75ae: Add Lennart back in to Copyright as I copied these files from his originals and was a bit overzealous in changing things ;)
	729bbaf: Automatic discovery of airtunes devices via Bonjour/Avahi.
	d997420: Minor correction of help text
	15e8420: Still send silence when we are not doing anything else, but also flush the buffers correctly upon recovery from suspension.

2008-06-10	Colin Guthrie
	c49be78: Add some new public API functions to connect and flush.
	d86fc75: Change the API of the RTSP client a bit.

2008-06-09	Colin Guthrie
	19dcb52: Remove unneeded headers accidentially added in r2500.
	5f527dc: Add seq and rtptime params to record/flush with a view to using these for timing and device suspension
	651da7d: Minor update to copywrite (I still plan to replace this completely but in the mean time....)

2008-06-03	Colin Guthrie
	7f0cf0c: Fix up a couple of values related to encoding overhead.

2008-05-26	Colin Guthrie
	13bc075: A few related changes:
	b93e9e8: Keep track of the memblock pointer internally and do not rely on subsequent calls to pass it back in for unref'ing
	8108121: Set forgotten keyword property
	6dc5e07: Set the send buffer size to prevent rendering silence in amongst our good data (this should be more sophisticated but that can wait for a glitch-free port)
	6c1dd6e: Move the encoding loop around a bit such that it does not grab the data and keep it for the next loop iteration.

2008-05-11	Colin Guthrie
	3767cdb: Do tidy up on disconnection.
	9216684: Do not prefix internal function rtsp_exec.
	eca94fe: Don't try to free stack variables.
	be73d37: unref the raw data memblock before requesting more data.
	cb8c5a9: Some misc fixes. consts, base64 optimisation (not that it will be with us long anyway), and c comments
	4b7b7b1: Fix up IPv6 address format to enclose it in []
	d195d06: Change suggested by Lennart. Do not return a memchunk, instead pass in the pointer.
	e00127f: Various changes suggested by Lennart.
	ec9a618: Listen to the on_close callback. This still causes asserts in the mainloop, so this is not a complete solution
	899492c: Add a new callback structure to propigate when the RTSP connection dies
	5eecfa2: Move the ownership of the encoded data memchunk into the raop_client.
	4dd3185: Do not assert on NULL values of s. This means the connection was closed. This change somehow kills the mainloop with an assert, so I need to sort that out.
	d51f594: A very rough first version of the sink.
	264a1c2: Add more libraries to librtp now that it's doing a lot more.
	f97c5de: Properly duplicate the hostname passed in on connect.

2008-05-10	Colin Guthrie
	1fb0465: Combine pa_raop_client_new and pa_raop_client_connect (no point in having them separate)

2008-05-07	Colin Guthrie
	41e31ab: Rename rtsp.{c,h} to rtsp_client.{c,h}.
	e596f42: Wrap the io_callback to ensure that all data is written before asking for more.
	6510d97: Use a more stateful response parser.

2008-05-06	Colin Guthrie
	22e299a: Add a pa_iochannel callback for when the RAOP connection connects.
	8fb58e3: Add a function for packing bits into a byte buffer. This will be needed when encoding the audio data in ALAC format.
	66cf1d1: Some minor tidyup to remove code now in raop client. Still nowhere near functional.
	20478a4: Add a skeleton raop client which builds on the rtsp client.
	d423605: Move closer to an asynchronous structure (still some parsing code to be converted).
	a0d3582: Trivial change to allocate memory using pulse methods.

2008-05-04	Colin Guthrie
	a08d733: Fix svn properties and some minor indentation
	27ed970: Convert the return values to fit with the rest of pulse 0 == success, < 0 == failure
	405cf72: Convert to using pa_socket_client rather than using blocking IO.

2008-05-02	Colin Guthrie
	ce9a41e: Use _free rather than _destroy so as not to mix naming conventions.
	91edf9e: Use pa_sprintf_malloc to do simple concatenation rather than using the higher overhead of pa_strbuf

2008-05-01	Colin Guthrie
	6570620: Start the raop sink. It's based on pipe sink and isn't anywhere near finished. It does however compile.
	fef102e: Add a simple base64 library that will be used by the sink
	4847706: Add a RTSP client impelmentation.
	8c1c565: Add a small lib to interpret and produce headers as used in http style requests.

2008-10-08	Lennart Poettering
	068afb3: define 0dB in PA as maximum amplification
	a8dc2aa: enable flat volumes by default
	2dfc265: Merge branch 'flatvol'
	37b8c45: query the sink volume outside of the loop because it might be quite expensive
	34f6a51: use pa_sink_set_volume() for changing the volume
	b048ae9: check the maximum volume of all sink inputs instead of the average volume to avoid digital amplification in favour of attenuation
	404cf74: some minor reformatting
	8bc58cc: ignore sinks that do not carry decibel information
	776c8de: remove $Id$
	b6ccea3: add a comment that pa_sink_input_set_volume and module-flat-volume.c are related
	9f4033d: if a stream comes with now sensible properties attached, use common fallback db entry.

2008-10-07	Lennart Poettering
	68cc299: after calling PA_CORE_HOOK_SINK_SET_VOLUME hook, check again whether the volume changed
	46f73fb: additional validity checks
	e053fa0: if the channel map was modified due to PA_SINK_INPUT_FIX_CHANNELS, remap the specified volume properly
	e1dbc75: use pa_channel_map_init_extend() instead of pa_channel_map_init_auto() as channel map for sink inputs/source outputs in case no map is specified
	ae83483: modernize a few checks
	72024cd: when the volume is changed make sure we send out a subscription event
	624f220: instead of resetting virtual_volume unconditionally on initialization, do so only when no volume was set before
	5925d44: Merge commit 'origin/master-tx' into master-tx

2008-10-06	Luiz Augusto von Dentz
	3d7b76d: Unload module-bluetooth-device if the remote device disconnects.

2008-10-07	Lennart Poettering
	c8a963a: Initialize exit_idle_time to -1 instead of 0  when in system mode.
	1e513c3: Initialize exit_idle_time to -1 instead of 0  when in system mode.

2008-10-07	Marc-Andre Lureau
	80a79b1: flat-volume thingy
	4541274: volume hooks

2008-10-06	Lennart Poettering
	fa93cb7: make distcheck pass
	e26ffc9: Merge branch 'master' of ssh://rootserver/home/lennart/git/public/pulseaudio
	be667af: Merge branch 'master' of ssh://rootserver/home/lennart/git/public/pulseaudio
	0274651: bump version and sonames
	f64d6af: Merge commit 'vudentz/master'
	aa43739: make sure we send a started messages when we are uncorking

2008-10-05	Lennart Poettering
	5996f59: update module-tunnel for recent protocol changes
	f728e9c: disable valgrind macro usage for now since valgrind generates a lot of spurious warnings as it seems
	6d52a41: add missing include

2008-10-04	Lennart Poettering
	a9c1bb3: substract the unused record buffer size from the overall size before calculating the space still left for recording
	83b1d7a: get rid of pa_alsa_volume_divide() since we have pa_sw_volume_divide() now
	da4ad5e: implement pa_sw_volume_divide() and pa_sw_cvolume_divide()
	87c8132: increase suspend timeout to 5s so that it is always longer then the default tsched buffer size of 2s
	530b95f: don't call snd_pcm_drain() when we suspend because that might take awfully long with our long buffer sizes these days
	88130eb: add missing inclusion
	82c46f2: do not cleanup staticly allocated memory unless we are in valgrind mode
	3c19352: show valgrind status on startup
	9b00664: instead of checking for  directly use new function pa_in_valgrind()
	8222f12: add new API function pa_in_valgrind() to check for

2008-10-03	Luiz Augusto von Dentz
	fef63d7: Fix loading module-bluetooth-device with an invalid parameter.
	0c998b0: Replace handlers of deprecated Connected signals with new PropertyChanged.

2008-10-01	Luiz Augusto von Dentz
	b205fcc: Cleanup module-bluetooth-discover.
	20f68bc: Fix Connected signal handler.
	04677cb: Fix match rule problems.
	0be845f: Remove PropertyChanged signal handler.
	3b427b7: Add signal handlers for Connected signals.
	443ea47: Add match rules for org.bluez.Headset and org.bluez.AudioSink.

2008-10-03	Lennart Poettering
	7a1a147: rename pa_cvolume_snprint_dB to pa_sw_cvolume_snprint_dB since it is useful only for software volumes
	c0815de: allow - in sample names
	28af994: increase PA_CVOLUME_SNPRINT_MAX to a proper value and document that it is not considered part of the ABI
	bde142c: when checking the validity of a cvolume check whether all values are not -1
	c0a9e8b: add missing calls to map file
	ebb2ecb: add new API call pa_cvolume_compatible()
	619ed8a: add new API call pa_cvolume_snprint_dB()
	be77bcd: add new API call pa_cvolume_init()
	db975c7: extend documentation for pa_channel_map_init()
	2367212: make a few casts explicit to remove compiler warnings
	7c2cb77: a bit of late pa_bool_t'ization
	d56f375: treat a channel map only then as compatible with a sample spec if it is valid
	8919898: add new API function pa_sample_spec_init()
	8a50105: if a volume or channel map is invalid show so when printing it
	33b186e: user lrint() and friends in inner loops instead of normal C casts to speed up a few things
	1bb5e58: use PA_FLOAT32_SWAP where useful
	7d442e3: optimize mixing routines a bit by pulling the multiplication with the global volume out of the inner loop by applying it first to the per-stream volumes

2008-10-02	Lennart Poettering
	a0f4ffd: make sure we call pa_sink_process_rewind() if a rewind was requested under all circumstances
	ea82dec: when we mix into a 16bit accumulator make sure we clamp before we scale with a volume to avoid range faults when multiplying
	08cf9db: properly parse response to pa_stream_set_buffer_attr() calls. closes #370
	54afcf2: inform dsp_empty_socket() *after* we emptied the dsp socket, that it is now empty
	9f5d052: make simple protocol not crash when allocating a memory block

2008-10-01	Lennart Poettering
	cf3f80e: when killing gconf helper, loop over EINTR
	ea15ca9: PA_WARN_REFERENCE works only for ELF targets
	3853070: don't hit an assert if a kernel driver reports invalid dB information, instead just warn the user
	5d18b62: remove useless log message
	4b67ea1: remove useless log message, re #367
	99acad7: fix support for ALSA devices which lack dB information
	c4bdc2f: it's --daemonize, not --daemon
	9e79c87: Merge commit 'coling/master'
	644f39d: a few FreeBSD fixes, from alexis
	f04cfcd: replace module-volume-restore by module-stream-restore in system mode, too
	6d74504: it might be a bit too early to initialize bluetooth by default for now, since it's still very rough around the edges
	0c3eb9f: fix typo in default.conf, closes bug #354
	00b70a8: follow PropertyChanged signals from BlueZ
	d299ac5: Some man page updates, add missing documentation, other fixes.
	79ad4e6: Make the shared memory segment size configurable

2008-09-26	Nix
	a84b72b: esound auth-ip-acl fix

2008-09-23	Stelian Ionescu
	564ef2b: have make_random_dir respect $TMPDIR

2008-09-29	Lennart Poettering
	f5c301d: make module-bluetooth-discover actually load modules and smaller other fixes
	3f4bc03: all kinds of minor type, memory leak, initializatio fixes
	a35f84a: instead of failing when the requested sampling rate is not available find the next one that is higher
	aa1974b: Use the same module parameter names for module-bluetooth-device as for most other modules
	7923731: use TRUE for pa_bool_t arguments
	60e9744: remove a few compiler warnings in BlueZ code

2008-09-29	Fabian Affolter
	8c2a7c8: Some strings done in German translation

2008-09-27	Lennart Poettering
	87971c8: fix compilation errors in priority queue code

2008-09-26	Lennart Poettering
	9adf7c5: ignore bt proximity helper
	3ad8c04: add a generic priority queue implementation
	3e16d2f: make pa_idxset_trivial_compare_func() do a full compare instea of just equakity check
	183f2e0: some minor fixes and cleanups in the bt code

2008-09-24	Igor Pires Soares
	4b45985: pt_BR added to LINGUAS

2008-09-21	Herli Joaquim de Menezes
	7f8d4bc: Transmitted-via: Transifex (translate.fedoraproject.org)
	5108b3d: Transmitted-via: Transifex (translate.fedoraproject.org)
	62b4b58: Strings do PulseAudio traduzidas para o português do Brasil.

2008-09-12	Lennart Poettering
	6188737: make sure ~/.pulse exists before we create the runtime dir link beneath it

2008-09-11	Fabian Affolter
	18d8999: Some strings done in German translation

2008-09-11	Lennart Poettering
	d68c2c9: replace Makefile stub copies by symlinks
	8257214: enable bluetooth by default
	c0a1706: downgrade a D-Bus log message to debug
	db955e8: add trivial redirecting makefile to bt dir

2008-08-31	JoÃ£o Paulo Rechi Vita
	4ae124b: Move bluetooth proximity module to src/modules/bluetooth/

2008-08-30	JoÃ£o Paulo Rechi Vita
	8b02c2f: Change all int vars that doesn't allow negative values to uint

2008-08-29	JoÃ£o Paulo Rechi Vita
	78a3c72: Move bluetooth discover and device modules to src/modules/bluetooth
	76bae38: Cleanup some code
	6093e32: Remove some warnings
	02a9273: Free mempool

2008-08-28	Russ Dill
	447e027: Fix "file not found" error on load of module-bt-device for Ubuntu Intrepid Ibex

2008-08-26	JoÃ£o Paulo Rechi Vita
	8769bf4: Merge A2DP and SCO thread functions

2008-08-25	JoÃ£o Paulo Rechi Vita
	199bdf2: Add some more device properties to the sink properties list
	e2f3a86: Remove check for SIOCOUTQ and add proper includes
	dc4f796: Use union instead of different pointer types to the same memory area to make the code C99 compliant

2008-08-21	JoÃ£o Paulo Rechi Vita
	d1cc632: Move render and write to the fd to a separate function
	88a21e9: Change MIN/MAX to PA_MIN/PA_MAX
	27bc1ea: Remove unnecessary initialization of getcaps_req->flags
	027940b: Remove u->channels and u->rates, since it's redundant info
	0e81757: Fix some memory leaking
	e752cac: Change sbc_initialized to pa_bool_t

2008-08-20	JoÃ£o Paulo Rechi Vita
	708905c: pa__done for module-bt-device

2008-08-19	JoÃ£o Paulo Rechi Vita
	61013fb: Fix some debug messages and other cosmetic changes
	e570767: Refactor a2dp thread execution flow and improve time estimation

2008-08-17	JoÃ£o Paulo Rechi Vita
	2f455bf: A2DP poorly working
	c89301d: Fix sample size
	e545479: Fix block_size calculation

2008-08-16	JoÃ£o Paulo Rechi Vita
	b5c4d2e: Configure bt connection for a2dp
	85a931f: Get rid of hw_constraint function. It's code now lives inside bt_setconf().
	77138dd: Change default sink name to bluetooth_sink

2008-08-15	JoÃ£o Paulo Rechi Vita
	6c10b10: Try to improve time estimation
	123ba4f: Fix handling of PA_SINK_MESSAGE_GET_LATENCY
	0d37b91: Remove PA_SINK_NETWORK flag and move the passage of streamfd to the rt thread just before the thread creation

2008-08-14	JoÃ£o Paulo Rechi Vita
	435eb07: Change pa_sink_render to pa_sink_render_into_full and remove some unnecessary checks on the rt thread
	2e51b93: Make stream socket non-blocking
	71f1d68: Fix block size for SCO
	fcd7dc1: Add include for core-util.h
	eb1e308: Initialize rtpoll_item

2008-08-13	JoÃ£o Paulo Rechi Vita
	0519e5d: Add include for sample.h
	d48961f: Change close() to pa_close()
	b4ded21: Change strerror() to pa_cstrerror()
	16d5aab: Get rid of SINK_MESSAGE_PASS_SOCKET, since we don't really need it
	aa310a4: Changes for pa_modargs_get_value_u32 for integer arguments and correct some error messages
	0396a60: Copy arguments values instead of just getting a pointer for them

2008-08-11	JoÃ£o Paulo Rechi Vita
	f992296: Hand the stream socket to the rt thread
	255f9b0: Initial code for rt thread
	b8b761a: Fix PA_USEC_PER_SEC missing
	a3f0756: BlueZ connection configuration done
	e7b0839: Adds SBC Codec to pa tree

2008-07-31	JoÃ£o Paulo Rechi Vita
	c62c2ff: Add module-bt-device and dependencies to automake
	ee68292: Initial file for module-bt-device
	d8a0ec5: Add code from bluez/audio/ipc.[ch]
	ffe76a2: Add sender=org.bluez to dbus add match

2008-07-24	JoÃ£o Paulo Rechi Vita
	fe8bd53: Remove modargs, since module-bt-discover doesn't have any argument

2008-07-23	JoÃ£o Paulo Rechi Vita
	1e03c32: Refactor all linked lists to use pulsecore/llist.h

2008-07-22	JoÃ£o Paulo Rechi Vita
	d893a1f: Remove block delimiters from single line if blocks
	cadc666: Remove some unused vars and labels
	a69c020: Change booleans to pa_bool_t
	d90bb18: We don't need call_dbus_method anymore
	9907b46: Don't need to explicity check if hcid is running anymore
	2b68562: Improve dbus communication

2008-07-21	JoÃ£o Paulo Rechi Vita
	e5d25e0: Changing all private functions to static
	3909d9b: Remove VERBOSE definition
	c9f5659: Adding dynamic bluetooth audio devices detection

2008-07-18	JoÃ£o Paulo Rechi Vita
	314dade: Fix the symdef include

2008-07-17	JoÃ£o Paulo Rechi Vita
	6fccd58: Fix comparison of strings of different case
	9d18b90: Adding module-bt-discover to Makefile.am
	8b511f5: Adding module-bt-discover

2008-09-10	Omair Majid
	2ab4bb7: fix pa_stream_set_name

2008-09-10	Piotr DrÄg
	64a81d9: Added Polish translation to LINGUAS
	42fdcb7: Initial Polish translation

2008-09-09	Arthur Taylor
	f6670a1: stream_started_callback userdata bug

2008-09-10	Lennart Poettering
	636b520: fix S32 validity check

2008-09-09	Lennart Poettering
	5538c18: add src/pulsecore/lock-autospawn.c to POTFILES.in
	8f604bf: bump revisions
	17436b2: make sure peaks resampler also works for very short input buffers
	0deb6a4: minor improvements in debug handling
	4050447: unbreak pa_idxset_rrobin
	3a46bbe: When returning from a suspend, pass exactly the same flags as originally when we opened the device.
	25b200c: fix minor typo
	f4c2f00: Work around presumable ALSA bug that treats the dir argument to snd_pcm_hw_params_set_periods_near() actually as > or < instead of >= and <=.

2008-09-08	Lennart Poettering
	c7a7765: Merge branch 'master' into master-tx
	821dc17: move autospawn lock to pulsecore/ since we don't need it in the client anymore

2008-09-06	Colin Guthrie
	cd704f8: Linking fix for rtclock on libpulsedsp

2008-09-06	Robert-AndrÃ© Mauchin
	6b034f5: Updated LINGUAS: el, fr, sv added.
	a571242: Added French translation.

2008-09-05	Daniel Nylander
	77f57f3: Added Swedish translation.

2008-09-05	Lennart Poettering
	f216402: Add new option to disable remixing from/to LFE and set it to on by default
	33d349d: include build and runtime host information in debug output
	fb837f0: rework autospawning to allow to multiple parallel autospawning contexts
	994ff98: connect to localhost via IP address instead of host name, to avoid needless NSS lookup
	89ed507: if we are exiting due to cpu overload, say so via syslog, too
	f52fb64: if we are exiting due to idleness, say so
	a609e4a: check for errors returned by pa_context_connect()
	3f6f13f: use pa_channel_map_compatible() where applicable
	b56f344: a few minor clean-ups
	3429072: introduce upper channel map definition limit PA_CHANNEL_MAP_DEF_MAX
	ece297f: update map file
	cb0c97d: add new API function pa_channel_map_compatible()
	5a9a602: update map-file script to ignore gcc malloc attributes
	4562849: update documentation and help texts for s32le/s32be sample types
	12c5c62: Downgrade hrtimer warning to notice level

2008-09-03	Lennart Poettering
	11cc072: Merge commit 'origin/master-tx'
	bf403fe: introduce macros for all flags so that clients can check for them with #ifdef
	cbd8e60: use PA_STREAM_EARLY_REQUESTS for OSS streams

2008-09-01	Marc-AndrÃ© Lureau
	79009d2: command_get_info() segv in some conditions

2008-09-03	Lennart Poettering
	c402de7: reindent comments a bit
	40b66a0: Implement "early requests" mode.
	99d5ec6: Rework pa_machine_id() a bit
	5f93113: fix misuse of return value

2008-09-01	Lennart Poettering
	2c2b271: use gcc malloc attribute macros for internal functions, too
	5467cc3: drop -Winline from build cflags
	4348faf: don't include leagacy definition PA_STREAM_NOT_MONOTONOUS in docs
	f6e187f: prefix  internally used inline function with _
	70b820d: add gcc malloc related function attributes where appropriate
	e015879: add malloc related gcc attribute macros
	82ea8dd: avoid rounding errors on requested buffering metrics
	002e7a7: output relative timestamps in addition to absolute timestamps when logging
	a1c857a: include more build info in debug output

2008-08-31	Lennart Poettering
	1c4ad4b: rework device opening code: work around broken SND_PCM_NO_AUTO_xxx support in ALSA <= 1.0.17a

2008-08-31	Fabian Affolter
	1d319b0: Some string in German translation done

2008-08-30	Lennart Poettering
	34bcba6: remove a few more gcc warnings

2008-08-29	Lennart Poettering
	13018d6: fix a few compiler warnings on older gcc
	506eacc: reword amd64 message
	1acf394: change default log level for the library to PA_LOG_ERROR to avoid spamming to stderr more often
	086fa95: downgrade a few messages
	a45440d: the native atomic ops implementation for amd64 seems to work fine
	ca38446: Change return value of cmpxchg atomic op to pa_bool_t
	bdcb3a4: optionally add timestampts to every line logged
	54da71e: reduce needlessly large gdbm cache a bit
	450fe17: fix up latency before calling into stream code, to make sure we don't ask for too much data to early
	63505be: add missing config.h inclusion
	6723699: rework pa_ulog2 and base it on __builtin_clz if available, make pa_make_power_of_two based on it

2008-08-29	Marc-AndrÃ© Lureau
	d10e5e5: Add CFLAGS information on start-up

2008-08-29	Fabian Affolter
	f2c790d: Initial German translation

2008-08-28	Lennart Poettering
	bb8263b: add byte-to-usec and usec-to-byte converters that round up, not down
	f79c665: document in which direction we round

2008-08-27	Dimitris Glezos
	6685a14: Started Greek translation

2008-08-26	Ed Catmur
	3d07cc8: alsa_error_handler should note source of errors

2008-08-26	Lennart Poettering
	8df5b2d: increase pa_xmalloc() limit to 96 MB, closes #344
	fd3c6b0: fix typo
	f9713d1: Fix error code in pa_stream_get_timing_info()
	0a1f654: call close() in a loop to catch EINTR

2008-08-22	Colin Guthrie
	2a78f86: Fix more linking issues in x11-publish and stream-restore
	4282b72: Merge branch 'master' of git://git.0pointer.de/pulseaudio

2008-08-20	Lennart Poettering
	dc9b8dc: add a few missing casts
	a3e57da: add doxygen documentation for ext-stream-restore.h

2008-08-19	Lennart Poettering
	6baec25: use final glibc eventfd() instead of our homegrown syscall invocations
	8e71787: rework cpu limit logic to use monotonic instead of wall clock time
	961aa18: simplify pa_start_child_for_read by using pa_close_all()/pa_reset_sigs()/pa_unblock_sigs()
	b7026bf: add a few more gcc warning flags and fix quite a few problems found by doing so
	047eb52: run autoupdate
	2ca0533: update gitignore
	70f4a85: require ac 2.62 in bootstrap.sh

2008-08-18	Lennart Poettering
	3d2d6ca: Merge commit 'flameeyes/autoconf-2.62'
	46f0f9e: a few modernizations
	e65c514: don't unref pa_native_options object twice
	5cc2187: add some code to make invalid valgrind warnings go away
	c6b1888: bump release
	b8ba2de: restore volume/device for streams only when it wasn't set before
	ec62596: allow clients to not specify the volume for their streams
	c35d1bb: rework validity checking of sink/source/... names
	d315dcf: save a bit of memory
	67858c6: fix type error

2008-08-17	Russ Dill
	74719c2: Fix up overzealous HAVE_LT_DLMUTEX_REGISTER block

2008-08-15	Lennart Poettering
	8d596a9: Make Multicast TTL for RTP configurable, patch from 'dfort'
	f84536b: apply newly configured rules properly
	63402b3: apply volumes properly more than once in a row
	512c24c: apply the correct rules to sink inputs
	f68a6e5: don't restore devices for direct-on-input streams
	5a0e014: disable hotplug sounds by default

2008-08-13	Lennart Poettering
	916899a: pass force_refresh=FALSE to all volume/mute read invocations
	abd85af: drop 0db reset functions since they are not necessary anymore
	8a10eba: extend hardware dB scale in software to full range if necessary, instead of reverting back to software-only volume control
	3ec4a5d: rework volume/mute APIs: split out pa_xx_set_soft_volume() and add force_refresh argument to read functions
	29daef7: add new function pa_alsa_volume_divide()
	8ab85fd: reword some log messages
	e4adcf7: add new API function pa_cvolume_max()
	a176f68: reset lock_fd_mutex after destruction
	3c88af7: fix protocol destruction

2008-08-11	Lennart Poettering
	7c5a959: initialize IP ACLs properly
	8ca254c: fix two uninitialized memory accesses
	c4dff4d: otpimize mixing code a bit by moving a few checks out of the inner loops
	5b2a837: optimize volume changing a bit by only using a single counter for the inner loops instead of two
	b604290: adhere to struct gcc aliasing rules

2008-08-09	Lennart Poettering
	b218404: fix bad memory access
	72f520f: make gcc shut up
	afbfd5d: adhere to C strict aliasing rules
	432b4e5: don't use PA_GCC_UNUSED anymore
	9996213: free regex_t after use
	15cebba: rework autospawning code to survive multiple pa_contexts in a single process
	b4a5669: print reason when we fail to kill a running daemon
	ee4c350: set errno properly in all functions from pid.c
	d8119af: set errno properly in all functions from core-util.c
	9cf1a4e: add locale support to pa_parse_boolean()
	c4d32ec: set errno properly in all cases

2008-08-08	Lennart Poettering
	6df029a: make sure we don't crash if pa_thread_join() is called more than once on the same pa_thread object

2008-08-08	Diego 'Flameeyes' PettenÃ²
	016fcd9: Reduce rules for man pages generation to pattern rules.
	89f492a: Replace some manual build tests with AC_CACHE_CHECK and AC_COMPILE_IFELSE.
	daf3e8b: Create a new macro for checking compiler support for TLS.
	81969a7: Replace the CFLAGS-checking code with a common macro from xine-lib.
	a6e4507: Use AC_PROG_CC_C99 to discover C99-compliant compiler.
	f46ae10: Create an m4 directory for common macros and use it.
	66512f3: Remove gettext macros from configure.ac, intltool is used.

2008-08-07	Diego 'Flameeyes' PettenÃ²
	07395ce: Bump autoconf requirement to 2.62 (latest released version).

2008-08-08	Diego 'Flameeyes' PettenÃ²
	29fca62: Fix man pages generation when building out of tree.
	8a3d666: Fix building again libtool/ltdl 2.2.4.
	f8197cf: Update code to use libtool 2.2. Use convenience recursive libltdl.
	2da79d5: Create an m4 directory for common macros and use it.
	f4e9b7d: Remove gettext macros from configure.ac, intltool is used.

2008-08-07	Diego 'Flameeyes' PettenÃ²
	4a51e1c: Bump autoconf requirement to 2.62 (latest released version).

2008-08-07	Lennart Poettering
	40ff5fa: add compatibility with older PA socket paths
	75b28e9: remove some leftover debug string
	ecb2bc4: Modify pa_state_path() to take an additional argument for prepending the machine id to the file name.
	bd05b36: Rework state/runtime directory logic
	4e6fb67: don't spam to stderr in API functions
	0075649: print machine id during startup
	73e2577: add new function pa_machine_id()
	b84f738: translate error strings

2008-08-06	Lennart Poettering
	b983c0b: include host name in default sink/default source file
	bb7f80d: fix a few things in the translations
	4a44084: add basic german translation
	31bfd6a: fix channel position string
	ff6bb7a: add a few configuration sanity checks for system mode
	a4762ab: add disallow-exit to default configuration file
	756fac8: add new switch --disallow-exit
	f1d2bf8: add i18n support
	c4a953d: remove authkey-prop from tree
	b4e8cac: don't include authkey-prop.h anymore
	9fde00e: fix a few potential bad memory accesses

2008-08-05	Lennart Poettering
	34dd4a2: fix shutdown when --disallow-module-loading=1 is passed
	ca12753: add a function to dump the stream database for debugging purposes
	8a156d1: don't enforce valid callbacks for extension module APIs
	98b8163: allow extension messages to actually carry information
	e0dd72a: fix error path (spotted by Coling Guthrie)
	f57b915: fix a few more copy/paste errors

2008-08-04	Lennart Poettering
	78236af: fix copy/paste error
	163f107: fix documentation to follow what actually happens
	64a2367: inherit proplist on sample playback from client
	03cd37e: remove port definitions from header file since they are not actually used yet
	7de3ab5: add missing C++ checks in header
	9f5c1c6: pa_bool_t is not exported
	dd07276: ignore PA_GCC_DEPRECATED and PA_GCC_PRINTF_ATTR when generating map file
	51d181c: update list of exported symbols

2008-08-03	Colin Guthrie
	580c434: Fix linking

2008-08-04	Lennart Poettering
	0cc674d: wrap protocol extension of module-stream-restore
	88c3db6: add protocol extension to module-stream-restore
	6cc3a61: store channel map in database and remap volumes if necessary
	eec623a: add hooks for connection creation/deletion, for that export pa_native_connection
	c01f0bc: split out save trigger function
	32cf9db: store channel map in database and remap volumes if ncessary
	5880516: add new API function pa_cvolume_remap()
	cd5afb8: don't hit an assert if  when process_rewind() is called with nbytes=0

2008-08-03	Colin Guthrie
	bf17dbb: Merge branch 'master' of git://git.0pointer.de/pulseaudio
	ec78981: Fix linking
	5744237: Merge branch 'master' of git://git.0pointer.de/pulseaudio

2008-08-03	Lennart Poettering
	5f69b5d: load module-device-restore and module-stream-restore by default, don't load module-volume-restore anymore
	ad76ca0: add new module module-stream-restore
	ec19f2b: a bit of refactoring
	d7b138d: fix uninitialized memory access
	a6c11be: define CANONICAL_HOST as macro for the GNU canonical host
	04ffac5: add extension system for native protocol
	9bfd67f: store load_once flag for module
	114f290: add a new error code PA_ERR_NOEXTENSION
	23bde22: start idle timer even when no module is ever loaded
	f417bb4: some pa_bool_t'ization
	065e764: make all protocol objects global singletons
	aaaafb0: use pa_channel_map_init_extend() instead of pa_channel_map_init_auto() to make things more robust
	1ae1dfc: simplify a bit
	0a2fced: add new api function pa_cli_get_module()
	5042284: introduce pa_cli_eof_cb_t
	084f429: rename pa_hook_free() to pa_hook_done() since the hook struct is allocated on the stack not via malloc
	34c4354: use @ as seperator between shared name variable and instance
	5916b5b: make sure we don't leak userdata struct
	32f63f2: allow running of PA with a valgring that doesn't know cap_set_caps
	06712c2: add new auth cookie singleton

2008-08-03	Sjoerd Simons
	98fbd24: fix iteration over random devices

2008-08-01	Lennart Poettering
	d36c5c9: rename props.[ch] to shared.[ch]
	edc56a7: rename pa_property_xxx to pa_shared_xxx to avoid confusion with property lists
	a5a7b79: fix build without ALSA

2008-07-31	Lennart Poettering
	d757dc7: Merge branch 'master' of ssh://rootserver/home/lennart/git/public/pulseaudio
	5150738: a bit of pa_bool_t'ization
	4f3193d: allow global tsched setting for all modules loaded by module-hal
	4ccbc4d: reword comment on dbus a bit
	026a6bd: Work around D-Bus bug that involves dbus_shutdown() to call exit() when it shouldn't. Patch from Coling Guthrie

2008-07-31	Stanley Cai
	80428d8: A fix on src/Makefile.am

2008-07-30	Colin Guthrie
	b30a5d6: Merge branch 'master' of git://git.0pointer.de/pulseaudio

2008-07-30	Lennart Poettering
	0b428e7: don't allow --start in system mode
	656d243: use the right LIBICONV macro, spotted by woglinde, closes #324
	c39a0bf: bump needed automake version
	881046b: install a default system.pa

2008-07-26	Petteri RÃ¤ty
	90569d3: Make the alsa error message give out the needed version.

2008-07-30	Lennart Poettering
	3c6da6e: don't pass rediculously high values to umask()
	b7b4b5e: remove debug message

2008-07-29	Lennart Poettering
	bb00934: hide doxygen docs from git
	68ae1d4: fix two thinkos in signal reset/close_all code

2008-07-24	Lennart Poettering
	e3fb086: make module-hal and module-ck live together in peace
	49f09d6: fix destruction of dbus modules: make sure we don't leave filter function registered after unreffing the dbus connection
	23a3c55: hide start-pulseaudio-x11
	888256b: reset dbus error struct before retrying parsing messages

2008-07-23	Lennart Poettering
	e7b9da3: add missing pieces for new startup logic
	c95d0d7: bump api verson
	32e93d5: follow consolekit's recent D-Bus API change, original patch from William Jon McCan
	c415479: allow module-x11-xsmp to be loaded more than once
	1f10ca4: don't break if we fail to resume access to an audio device
	7140bdd: bump alsa dep to 1.0.17
	1401d36: make missing gdbm fatal (spotted by Betelgeuse)

2008-07-22	Lennart Poettering
	5edbb57: don't drop caps if we are started as normal root user
	3888bfc: enable exit-on-idle by default

2008-07-21	Lennart Poettering
	c1f9f95: prepare doxygen docs for 0.9.11
	d0530b0: fix gconf autoconf check

2008-07-21	Colin Guthrie
	0e1936f: Merge branch 'master' of git://git.0pointer.de/pulseaudio

2008-07-16	Lennart Poettering
	46a35c6: forward process_msg calls to the generic source handler, not the generic sink handler
	ff3f435: try to bypass alsa softvol, since it is broken when used with snd_pcm_rewind()

2008-07-03	Colin Guthrie
	0786de2: Fix documentation of constant: PA_VOLUME_MUTED (not PA_VOLUME_MUTE)

2008-07-04	Lennart Poettering
	297267b: Merge branches 'master' and 'master' of ssh://rootserver/home/lennart/git/public/pulseaudio

2008-06-28	Lennart Poettering
	1568fcc: get rid of our internal copy of the speex resampler. Instead, link against a system-installes libspeexdsp
	98c26b1: add proper update_max_request handler to native protocol streams
	e6ffec5: make sure we call pa_sink_process_rewind() under all circumstances if a rewind was requested before we call pa_sink_render()

2008-06-27	Lennart Poettering
	c7ebe2b: ignore ~ files
	c0e3c25: add additional file when updating speex resampler
	32fce4d: update speex resampler
	2490f69: update ffmpeg resampler from upstream SVN
	0fb402c: simplify handling of rewrite requests
	89620d3: handle rewind requests
	f0e5cd1: handle rewind requests
	913bbd4: save a bit of memory
	36021b1: modernize idxset a bit, reduce memory consumption, get rid of pa_idxset_foreach()
	113c62b: halve memory consumption of mempool flist, since we know we cannot have more than n_blocks entries in it
	c26be0d: modernize hashmap implementation a bit, reduce memory consumption a bit
	6dca92b: rework the flist implementation to halve memory consumption by merging the state field and the pointer in the flist cells
	a087014: some modernizations
	232c955: rename pa_queu_is_empty() to pa_queue_isempty() to follow idxset/hashmap nomenclatura
	3db7dcb: save some memory by increasing the dynamic array at a slower rate
	c0f97aa: some modernizations
	12278f4: fix typo in man page, closes rhbz #447355
	0540032: fix underrun detection for prebuf=0 streams
	7755f75: use (uint32_t) -1 to signify default buffer_attr values instead of 0, to allow prebuf=0
	2b764d4: fix crash when using sync'ed streams
	06ab488: cork/uncork before we ask for the rewrite, to make sure the rewrite actually gets trhough

2008-06-26	Lennart Poettering
	9f0afb3: always forward rewind requests to the sink, and don't abort on nbytes=0
	d08cac0: some svn->git updates in the Makefile
	ee79b05: rework logic to request automatic timing updates a bit
	4b8c4ef: reorder a few things to get rid of an uneeded comparison
	97084e8: add a FIXME
	7d3d3fc: move initialization order of validity bools around a bit
	36d6c71: unify smoother pause/resume handling in a single function check_smoother_status()
	dcbb7f2: convert to double only once, and make sure we can deal with negative results of -y
	eab1cb8: make sure to call process_rewind() under all circumstances before we do the next loop iteration
	1e36b57: use the newer name for monotonic/monotonous
	2c5a33d: remove redundant check
	85b83e8: properly initialize pa_stream::corked based on the flags
	1514d13: split pa_memblockq_flush() into two flush commands, one which fixes up the read ptr, and one which fixes up the write ptr
	5fccac9: comment two functions in memblockq.c
	ec10f5f: use the bight lighter _silence() instead of _flush() when destructing our little q
	dd8b909: fix up if the smoother shall be resumed 'before' it was actually paused
	b4302ca: fix up monotonicity of input to _get() instead of hitting an assert
	63b68f4: call the enum PA_STREAM_NOT_MONOTONIC and make PA_STREAM_NOT_MONOTONOUS an alias for that
	df2650e: fix return value of pa_namereg_make_valid_name()

2008-06-25	Lennart Poettering
	c5cbeb5: choose more sensible default buffer sizes for old clients

2008-06-25	Colin Guthrie
	517727e: Add xmltoman to the distribution. This saves pulling in an external dependancy

2008-06-24	Colin Guthrie
	5099ab7: Export the cleanup_name() function and rename it to pa_namereg_make_valid_name(). This will allow it to be used by modules to create valid sink names.

2008-06-24	Lennart Poettering
	ac03254: Merge branch 'master' of git://git.debian.org/git/pkg-pulseaudio/pulseaudio-upstream
	398514f: call update_source_requested_latency callback for source outputs only when it is set to non-NULL

2008-06-23	Lennart Poettering
	c22d8b9: don't refer to nonexisting pa_stream_read() function
	57aee6d: include proplist.h in pulseaudio.h

2008-06-23	CJ van den Berg
	1562671: Merge dead branch 'glitch-free'
	126e4cf: Merge dead branch 'lennart'
	0be9bc2: Merge dead branch 'lockfree'
	63c1eb1: Merge dead branch 'ossman'
	a87ba42: Merge dead branch 'liboil-test'
	1a3984c: Merge dead branch 'prepare-0.9.10'

2008-06-22	Lennart Poettering
	8885ddf: support file-based capabilities instead of SUID root for giving PA rights to acquire RT/HP scheduling: setcap cap_sys_nice=ep /usr/bin/pulseaudio

2008-06-21	Lennart Poettering
	ab93f2a: fix deadlock when resuming oss sinks
	2199b8e: Properly check for home directory
	d0e26a5: Don't fail when we cannot determine the lock file path
	d1362b5: call the right function in the right context
	d9f8b6a: since the sink is unlinked before the sink input we need to make sure we don't call any function for unlinked sinks from any sink input callback
	947d8b4: execute detach callback before we change the state to UNLINKED
	37bc240: allow sinks to be created with max_request initialized to 0, so that the data can be filled in later when attaching to some piggybacked sink

2008-06-20	Lennart Poettering
	d3c1c92: Request a rewrite immediately after we have been linked, so that playback starts immediately
	add6c03: Rework module-combine to work with glitch-free core; add new max_request field to pa_sink
	1420e1d: fix interpretation of remix parameter
	6c980c2: add new abstract device class
	2b112fe: add new function pa_smoother_reset()

2008-06-19	Lennart Poettering
	11e55fe: add new remix= parameter to remap sink

2008-06-18	Lennart Poettering
	fd5a1b1: remove trailing spaces
	c2fa11e: make user of pa_channel_map_init_extend() wherever it makes sense
	132e73b: add new API pa_channel_map_init_extend() to synthesize a channel map if noone is known
	b95cf52: ignore tarballs
	822366a: remove remaining $
	8ae83d6: get rid of svn $ keywords
	6c4edd1: add missing gitignore files
	b5a0802: add another .gitignore file, this time for pulse/
	3bf61ba: Add a .gitignore file for the src/ directory.
	63daee5: Add a small README with the new git URLs and stuff

2008-06-17	Lennart Poettering
	9020543: if building a man page fails remove the output to make sure that calling make repeatedly will actually work
	ac58f8d: fix man page xml
	ba64de8: reset prebuf if it is too large
	038a033: limit the prebuf value by tlength
	b28c6e9: bring module-tunnel back to life
	8ba8265: server side of new shm negotiation scheme; fix a bad memory access
	0d0911f: rework shm usage negotiation; merge a few pa_bool_t in a single bit field to save a bit of memory; drop redundant implementation of pa_init_proplist()
	36c5259: minor modernizations
	53987e6: make use of the pa_init_proplist() version in proplist-util.[ch]
	0e32db2: move pa_init_proplist() to proplist-util.[ch]

2008-06-16	Lennart Poettering
	ce001aa: add missing const to a few functions
	fa53443: add pa_memblockq_get_base()
	7dffccd: add Nokia copyright
	71aca29: check for packet size on server info data
	1fe2f2c: use new pa_sink_set_latency_range() in null sink
	f2efe93: a few modernizations
	f4e2750: add new function pa_iochannel_socket_is_local()
	3b691c2: make use of the new pa_socket_address_is_local() function
	30a8800: add new functions pa_socket_is_local() and pa_socket_address_is_local()
	2af2433: add missing inclusion

2008-06-14	Lennart Poettering
	4cf508e: minor modernizations, increase unload timeout to 60s
	ce53497: avoid division by zero when informing user about unloaded lazy samples in the sample cache

2008-06-13	Lennart Poettering
	bf51a4a: update todo
	b27cc1d: fix a bad memory access pulsecore/client.c
	7bae1ba: rearrange things
	e9c13e2: consider passing the same argument twice to a module an error, also consider a variable name without following = an error
	8dd59a6: sometimes a simple memset() is much faster
	5c149e2: fix a minor memory leak when unloading m-c-k

2008-06-12	Lennart Poettering
	d39d6c9: drop hal inclusion from module-console-kit.c

2008-06-12	Colin Guthrie
	39f59cd: Trivial typo fix in debug log message.

2008-06-11	Lennart Poettering
	92e4fb3: merge Colin Guthrie's module-always-sink module, and add priorization to the hook subsystem while doing so.
	1337afd: enable auto-spawning by default
	b3444d6: enable ConsoleKit support and positioned event sounds by default
	ac0f527: add new switch --start to the PA binary which allows starting PA if it is not running yet. In contrast to normal startup an already running PA will not be considered an error. Also, take the autospawn lock so we can guarantee that after this call returns PA is ralive and running
	c33db3c: don't exit when the XSM signals us a session exit. instead just unload all X11 modules
	a180edd: move pa_core_check_quit() a bit later
	46d17f0: reformat things
	f7ff9e2: install auto unload time event only when we have at least one auto unload module
	2cc95df: add new module-console-kit which tracks ck sessions to avoid termination when there is still some session using the PA instance
	62dde3f: add new module module-position-event-sounds for positioning event sounds in space
	67fde59: replace pa_atof() by pa_atod() because floats are lame
	ca36968: update well-known property list

2008-06-09	Colin Guthrie
	71fefa7: Do not invalidate the cookie if no file was specified. Only invalidate it when a cookie-file is specified and it is not loaded/parsed correctly. This fixes a bug introduced in r2494

2008-06-03	Colin Guthrie
	3e4afae: Rejig r2495 slightly and directly compile the necessary source files as libpulsecore.so is not available when libpulsedsp.so is built
	3166ce8: Also link libpulsecore.la to some libraries (needed for logging). Discovered while compiling with --as-needed
	78ae612: Perfer client.conf over X11 property variables. To explain: X11 properties are always set on the root window if pulseaudio is started during X11 login (which is the most likey time to start it). This means that any settings specified in client.conf will almost never be used. As the default client.conf is empty it makes more sense to listen to it if a user cares to bother altering it.

2008-06-03	Lennart Poettering
	9a501ef: fix a compiler warning on ARM due to missing cast, patch from Jyri Sarha

2008-05-29	Lennart Poettering
	c98516b: update props
	8431fb1: allow on-the-fly deleting of hashmap entries wile we iterate through them

2008-05-27	Lennart Poettering
	c4f60d5: never hand out more data from a sink input than requested. Otherwise the resampler might run for too long and we get a heavy delay/underrun
	7297bd9: always expect name field in upload datagram
	307645e: fix esound proto to not crash
	21dedcb: readd name field to upload datagram
	d332439: fix a minor memory leak

2008-05-21	Lennart Poettering
	28405e3: big mumbo jumo of interleaved patches. * Use seperate "state" and "config" paths * Pass the fact that we are in system mode via an env var $PULSE_SYSTEM instead of as var in pa_core * Properly check proc name when checking PID files. Don't check exename, because we cannot read that for other uids
	6be0c75: move device volume file to state dir
	9f86d0f: move default device from runtime to state dir
	32c53f3: move volume restore table from runtime to state dir, fix another compiler warning
	2ed84ed: define PA_SYSTEM_CONFIG_PATH and PA_SYSTEM_STATE_PATH for C
	29c7ded: deal with failing pa_runtime_path()
	dd662d5: properly handle if pa_runtime_path() fails
	341042b: make state and config path for system instance configurable
	8125a75: fix a compiler warning
	9303cdd: add O_NOCTTY
	a9c80b4: add new functions pa_state_path()/pa_get_state_dir(), change return value of pa_startswith()/pa_endswith() pa_bool, add pa_in_system_mode() and pa_streq(); alow pa_unlock_lockfile() without file name spec

2008-05-18	Lennart Poettering
	d65b901: fix daemon shutdown with active monitor streams
	174d830: ignore close-test binary
	b467791: add a small test program for pa_close_all()
	ef4c6bf: remove a misplaced assert
	7df3c4f: make sure we don't hit an assert when autospawning
	3c7a795: fix pa_close_all() to make it actually work as advertised
	0a2b6dd: fix a misplaced assert

2008-05-17	Lennart Poettering
	940f898: fix return value of noop pa_limit_caps()
	3bbc376: add another assert to catch sleep time miscalculations easier
	7d0b595: use pa_source_set_latency_range()/pa_sink_set_latency_range() in the ALSA drivers; fix sleep time calculation
	de8a386: use pa_source_set_latency_range()/pa_sink_set_latency_range() in the ALSA drivers; fix sleep time calculation
	58487ee: use pa_sink_set_latency_range() where applicable
	7e5e015: link latency of monitor source to sink
	9b44665: add new function pa_source_set_latency_range(), fix type of requested_latency
	2e71f4d: only unref memblock if there is one
	971342d: dump latency metrics for recording streams, too
	6285a46: fix peak detection pseudo resampler
	e35bae8: fix pa_stream flag checking
	856a2f9: type fixes for constants
	b2f8aec: type fixes for constants
	b709ab5: fix a minor compiler warning
	85d9abe: declare the explicit type for our PA_xSEC_PER_ySEC constants

2008-05-15	Lennart Poettering
	b8849f5: bump so revisions
	a1639e1: also update PROTOCOL
	045c1d6: merge glitch-free branch back into trunk
	3aadad1: update protocol spec
	43dfc2a: follow recent alsa sink changes in the alsa source
	734f071: decrease default tsched buffer to 2s to reduce overall memory consumption
	813d40c: fix up requested latency when we move a record stream
	e3c5a77: fix moving of record streams
	99a4516: don't access stream before it is valid
	74f8a67: fix suspend for alsa sink
	f021538: export a couple of more functions from libpulse
	e0dc1e4: Print message when stream started playback, use terminal sequence to clear line when printing that message
	86ea73a: reduce malloc() usage when logging, to minimize the hit of logging in RT threads. Not complete yet, i18n still uses malloc
	b57c520: add pa_vsnprintf()
	1a2e5a8: add adaptive resampler to the RTP receiver, other modernizations
	cfc4842: export a few more properties for RTP streams
	f96a8ad: increase default mempool size, make mempool_slot an abstract struct because the only fields it defined where actually unused
	70c5967: increase shm size limit, modernizations
	2bc77ff: reduce number of allocated memblocks when receiving RTP data by reusing blocks
	d10ee7d: more pa_bool_t'ization
	c801d08: use pa_bool_t
	076ffa3: add 'stream' as media role
	1b7157a: add PA_REFCNT_INIT_ZERO
	6895280: add pa_ulog2()
	103ceaa: add pa_memblockq_get_nblocks()

2008-05-14	Lennart Poettering
	df73688: modernizations
	37813d9: modernizations
	787b869: initialize volume properly, set more properties, modernizations
	2eca8c9: don't spam us with wakeup msgs in non-tsched mode
	9c48ed1: update pipe source for glitch-free, too
	8baa1a4: fix pipe sink for glitch-free
	dd29f67: fix braindead mistake
	94c269e: some fixes to make the esound protocol work on glitch-free again
	8df6529: some fixes to make the simple protocol work on glitch-free again
	c5faeb1: store peer name in native-protocol.peer property
	aae8beb: if zero is passed to pa_memblock_new() allocate largest memory block possible from mempool

2008-05-09	Lennart Poettering
	f124445: fix module-sine for glitch-free
	df92b23: - Fix moving of sink inputs between sinks - Don't write more than a single buffer size in the ALSA driver at a time, to give the clients time to fill up the memblockq again - Add API for querying the requested latency of a sink input/source output - Drop get_letancy() from vtable of sinks/sources
	580d563: modify test to generate data events out-of-order
	0ea0e06: make sure the smoother code can deal with incoming data that is out-of-order; start smoothing only when we have at least a configurable number of entries in our history
	e97a347: bah, english sucks

2008-05-08	Lennart Poettering
	1f196e7: fix some comments

2008-05-07	Lennart Poettering
	7b5c6a3: fix recording
	21fa1cf: double default asyncq size
	876d5b4: fix a race condition when tearing down the ladspa/remap sink
	6f4d44b: apparently alsa expects us to free the memory for card names
	d21f458: fix a memory leak
	9354da4: make memchunk/memblockq streams work with glitch-free
	dafcf20: beefup proplist handling for sound events
	8afbdc3: update to new rewinding logic
	9d7fde5: rework the rewinding logic once again, fixing
	6c28f1d: decrease verbosity a bit
	44241ac: define callback function types; allow pa_signal_done() to be called even without prior pa_signal_init()

2008-05-06	Lennart Poettering
	91fbb69: explain why changing rlimits at this time is safe
	dee3555: rename 'routing' to 'filter'
	4fa6cb4: add a few more asserts, don't allow pa_limit_caps() to fail

2008-05-03	Lennart Poettering
	71d14d4: fix remapping sink for glitch-free
	a1c10b5: update LADSPA module for glitch-free moed
	59835d9: explain why a rewind was requested
	82caf5a: when rewinding after the end of an underrun, make sure to rewind as much as we can, so that we deal properly with changed latencies of the sink
	3167e0f: follow _unlink() changes from sink-input
	d2da344: send PA_SINK_MESSAGE_REMOVE_INPUT only when an asyncmsgq is available, reset resampler only when we really need to
	d2be471: make sure to call sink->update_requested_latency() always when we change latency, same for source
	59a7467: don't require a module name when resolving a dl symbol

2008-05-02	Tanu Kaskinen
	ff09fa3: Fix typo: "now"->"not".
	43a30a2: Fix setrlimit() return value comparsion.

2008-05-02	Lennart Poettering
	bb4f83b: only send PA_SINK_MESSAGE_SET_STATE if there's still an asyncmsqg around to do so
	bfb2691: a few modernizations
	06b9140: reorderer a few things
	792ef5c: fix a compiler warning
	775bc6c: some modernizations
	7d6269e: add multiarch paths to default LADSPA search path
	49b1b15: don't enable prebuffering if we just call is_readable()

2008-05-01	Lennart Poettering
	52e3628: Yes, yet another evil all-in-one commit of intervowen changes. I suck. * Drop "state" directory, fold that into "runtime directory" * No longer automatically rewind when a new stream connects * Rework sound file stream, to cause a rewind on initialisation, shorten _pop() code a bit * Fix reference counting of pa_socket_server in the protocol implementations * Rework daemon initialization code to be compatible with non-SUID-root setups where RLIMIT_RTPRIO is non-zero * Print warning if RT/HP is enabled in the config, but due to missing caps, rlimits, policy we cannot enable it. * Fix potential memory leak in pa_open_config_file() * Add pa_find_config_file() which works much like pa_open_config_file() but doesn't actually open the config file in question. Just searches for it. * Add portable pa_is_path_absolute() * Add pa_close_all() and use it on daemon startup to close leaking file descriptors (inspired from what I did for libdaemon) * Add pa_unblock_sigs() and use it on daemon startup to unblock all signals (inspired from libdaemon, too) * Add pa_reset_sigs() and use it on daemon startup to reset all signal handlers (inspired from libdaemon as well) * Implement pa_set_env() * Define RLIMIT_RTTIME and friends if not defined by glibc * Add pa_strempty() * rename state testing macros to include _IS_, to make clearer that they are no states, but testing macros * Implement pa_source_output_set_requested_latency_within_thread() to be able to forward latency info to sources from within the IO thread * Similar for sink inputs * generelize since_underrun counter in sink inputs to "playing_for" and "underrun_for". Use only this for ignore potential rewind requests over underruns * Add new native protocol message PLAYBACK_STREAM_MESSAGE_STARTED for notification about the end of an underrun * Port native protocol to use underrun_for/playing_for which is maintained by the sink input anyway * Pass underrun_for/playing_for in timing info to client * Drop pa_sink_skip() since it breaks underrun detection code * Move PID file and unix sockets to the runtime dir (i.e. ~/.pulse). This fixes a potention DoS attack from other users stealing dirs in /tmp from us so that we cannot take them anymore) * Allow setting of more resource limits from the config file. Set RTTIME by default * Streamline daemon startup code * Rework algorithm to find default configuration files * If run in system mode use "system.pa" instead of "default.pa" as default script file * Change ladspa sink to use pa_clamp_samples() for clamping samples * Teach module-null-sink how to deal with rewinding * Try to support ALSA devices with no implicit channel map. Synthesize one by padding with PA_CHANNEL_POSITION_AUX channels. This is not tested since I lack hardware with these problems. * Make use of time smoother in the client libraries. * Add new pa_stream_is_corked() and pa_stream_set_started_callback() functions to public API * Since our native socket moved, add some code for finding sockets created by old versions of PA. This should ease upgrades
	f94fae3: move unlinking code to operation_unlink()
	f3cc178: some minor updates
	11559a6: parse boolean parameters as boolean instead of int wherever applicable. add new function pa_cli_command_execute_file_stream()
	414f1d9: install gccmacro.h properly, drop  unused core-def.h file
	d7cc1f5: change pa_rtpoll_set_timer_absolute() to take a pa_usec_t instead of struct timeval
	5816871: save and restore errno in log functions
	b93ea18: minor reformat
	4f99c43: check for $PULSE_INTERNAL before enabling padsp
	18ad6f8: don't allow overwriting of callback pointers when we're already dead
	b70edf7: port pa_sample_clamp() to liboil
	9dd8f6c: add new function pa_sample_clamp()
	264385a: strip CRLF line breaks from read CLI commands. This should fix the cli interface for people accessing it via telnet.
	f49df7a: * Increase history set to 64 to simplify reduction of indexes * Decrease memory consumption a bit by using bitfields for some bools * Rework reduction code * Drop an unnessacary counter * Before adding a new entry to the history, try to figure out if we already have an existing entry with the same x value and replace that. This fixes a division by zero * Fix up input x for all functions, according to the time offset
	563f4b6: make check for $DISPLAY=="" more readable, pa_bool_tization
	06a05bc: a bit of pa_bool_t'ization
	b12b8ee: save errno before calling free()

2008-04-23	Lennart Poettering
	caf742a: define minimal and maximal wakeup/sleep times; check for underrun condition only once during buffer fillup
	5353cf4: fix size of requested_latency
	067a68a: fix build for auxiliary modules
	c8fc223: add stripnul to build
	76031df: Big pile of interdependant changes: * Fix a deadlock when an asyncq overflows and an RT thread needed to wait until space became available again while the main thread was waiting for a operation to complete and thus didn't free any new items. Now, if the asyncq overflows, queue those items temporarily, and return immediately. Then, when the queue becomes writable again, flush it. * Modify pa_thread_mq_init() to also set up pa_rtpoll events properly for the MQ * Some more pa_bool_t'ization * Unify more common code between alsa-sink and alsa-source * The upper limit for the tsched watermark is max_use minus one frame * make module-alsa-source work * make the alsa modules use pa_alsa_build_pollfd() now * fix detection of dB scale for alsa-source
	a197644: add new tool 'stripnul' which can be used to drop leading zeros from a file which is useful to do byte-by-byte comparison of what goes in and comes out of PA
	f2dffb7: pa_bool_t'ization
	0b183fb: respect the resampler's maximum block size to avoid that we get kicked out of the memory pool due to resampling. actually drop data from the delay queue after we used it
	998ed8e: add missing header definitions for last commit
	3f57d3a: add new function pa_alsa_build_pollfd() to alsa-util to unify a bit more common code from the sink and the source
	ed0af46: unify code that fixes up buffering metrics
	af03dd4: drop a misplaced newline
	3c8e83f: do not fix automatic buffer attrs anymore, the new protocol version doesn't need this anymore and it creates more problems than it solves. Also drop the initial timing info query. Correct programs shouldn't depend on it anyway

2008-04-22	Lennart Poettering
	5e6aacd: * don't increase tsched_watermark on underrun without limits * fix the watermark when we change the latency * fix latency measurement * move rewinding code into its own function * make use of new function pa_alsa_recover_from_poll() were applicable
	6b4b95b: show configure latency metrics
	1adbe82: some beautification updates, show msec instead of usec everywhere
	cdb077b: if no timer was armed, we don't need to disarm it
	4a1971a: if no latency was configure for a sink/source, fill in the max latency automatically
	69f6bdf: add new function pa_alsa_recover_from_poll() to merge common core from module-alsa-sink and module-alsa-source
	9a486ef: implement --process-time
	0d01c43: make sure the client buffer has space for 2*minreq+tlength. Explain why
	e16a198: - Change meaning of special values of latency request: 0 -> "minimal latency, please"; (pa_usec_t)-1 -> "don't care" - Remove "source" word from monitor source description - Increase default tsched watermark to 20ms again - For the first iteration after snd_pcm_start() halve the sleep time as workaround for USB devices with quick starts
	88227c4: properly initialize memblock->is_silence for imported memory blocks; make is_silence and read_only a bit field

2008-04-20	Lennart Poettering
	5e7e827: improve dB volume calculation
	ba6c0e1: fix C++ compat
	8181db1: initialize properties for ALSA sinks/sources more elaborately, re #277
	c2c833c: use the sink description instead of the name to choose the description for the monitor source
	64e048c: drop a redundant pa_init_proplist(), properly set MEDIA_NAME property on stream, not on context
	5971345: rename sink_input->rewind to process_rewind() and set_max_rewind to update_max_rewind()
	62e7bc1: Big pile of dependant changes: * Change pa_memblockq to carry silence memchunk instead of memblock and adapt all users * Add new call pa_sink_input_get_silence() to get the suitable silence block for a sink input * Implement monitoring sources properly by adding a delay queue to even out rewinds * Remove pa_{sink	7556ef5: maintain a global silence memblock cache
	a0671aa: fix for new location of gccmacro.h
	d1d7a07: we have not periodic timers anymore
	33a35b6: update to recent changes of proplist api
	33cb589: split user supplied data in multiple memory blocks if necessary to fit in one mempool tile. If the caller supplied a free_cb and we use shm it's better to copy the data immediately to the shm region instead of keeping it around as user memblock
	ed36f31: increase the default pool size to 16MB because we now need to keep a lot more memory around due to glitch-free.
	03df088: add lower boundary for artifical latencies
	af25697: follow pa_pstream_use_shm->pa_pstream_enable_shm rename
	687aa29: add new pa_pstream_get_shm() API, rename pa_pstream_use_shm() to pa_pstream_enable_shm(); pa_bool_t-ization
	bee409a: remove debug messages
	1ddb95a: add new silence memblock caching subsystem
	4b1d684: add new API function pa_memchunk_memcpy()
	144b237: print a message on xrun

2008-04-17	Lennart Poettering
	22ceb15: add new rtstutter tool which can be used generate artifical scheduling latencies in the OS to trigger buffer underrun events in your software. it's an awesome debug tool for glitch-free; also move test programs from automake's check_ back to noinst_ to make sure it is built everytime Lennart presses F9 in his emacs
	c9d0159: define PA_xxxSEC_PER_yyySEC for usec, too

2008-04-14	Lennart Poettering
	1f0a52d: the pointer to rewind() may actually be NULL
	68e4a93: properly ask the sink to rewind on new sink inputs and when they disappear
	6946d2a: make sure to clear all queued RT signals before arm a new timer
	04178d4: add _cb suffix to _max_rewind function like with all other functions, too

2008-04-13	Sjoerd Simons
	91f092e: Let bootstrap.sh require version 1.10 of the various autofoo bits. Otherwise things will break during compilation

2008-04-11	Lennart Poettering
	14fd32e: add missing 'break's in switch
	55f273e: s/pulsecore\/gccmacro.h/pulse\/gccmacro.h/
	07f5c1d: register sink/source name as first step when creating a new sink/source so that we can hand the valid name string to the hook functions; se tup props for monitor sources correctly; fix implicit flag setting logic
	aad9d39: dump all info we know about sinks/sources/... in pactl
	dbe3633: properly initialize ->memblockq
	cdb273d: add new pa_get_state_dir() function, move pa_strnull() here
	dcf7173: fix help string for volume commands
	fe3c42d: fix packet formatting for a few commands
	2c6176f: mark shm marker struct as packed, to guarantee identical sizes between archs
	29cbd88: add new PA_GCC_PACKED macro
	096e7f0: make shm magic marker compat with multiarch systems where 64bit and 32bit processes might share SHM areas
	c9db6d2: don't fail if a signalled writability of STDOUT is no longer true when we try it because some other thread already wrote something
	413656b: update list-xxx commands a bit
	28ab2a0: don't print 'signal' each time a rtpoll poll() call is canceled
	50d585e: fix linker warning macro code, move pa_strnull() to core-util.h, move PA_LIKELY definitions here from gccmacro.h
	d0ebb71: don't use fqdn if we don't have to
	78368db: redirect alsa errors to normal PA log system; export buffer settings in device props
	1c5f665: make use of new alsa SND_PCM_NO_AUTO_xxx flags; redirect alsa errors to normal PA log system
	0f28de6: mark autoload functions as deprecated
	d7e260b: remove misplaced PA_GCC_PURE
	e832b0c: add C++ safety to header file
	7dad635: fix bit depth guarantee for pa_usec_t
	919bd98: add new API function pa_timeval_add()
	566322a: remove gcc macros from cdecl.h because we have them in gccmacro.h now
	007f82d: fix bad memory access when initializing client proplist
	d491adf: add gccmacro.h to doxygen docs
	e084e4b: add new module module-device-restore
	c61c3b6: increase version of required ALSA to 1.0.16. check for gdbm
	6cddf61: add new API pa_rtclock_from_wallclock()
	e1c1a78: fix proplist serialization
	bb9792a: move gccmacro from pulsecore/ to pulse/

2008-04-09	Lennart Poettering
	5d7128a: add new describe-module CLI command
	39afb14: add new pa_proplist_setf() API function
	d69aeeb: implement server side of new sink/source reconfiguration commands
	fc9d827: remove doxygen \since tag for API changes older than 0.9; properly implement new latency query APIs
	cc1e265: init min/max latency properly; fix avail_min updating
	f3109be: show configured latency and its ranges
	da37a7e: export both min and max latency that is configured for a sink; add API for querying the requested latency of a sink/source from the main thread
	ad18107: add new latency argument
	0f9e977: bump protocol version
	3138928: include proplist.h in doxygen docs

2008-04-07	Lennart Poettering
	b3b8a63: call snd_pcm_hwsync() expclicitly before we access any of the status fields, since this seems to be necessary. try to find the right mixer device via the card index
	c84a64c: fix bug where we silently dropped data that didn't fit into one mempool tile
	98b0152: add utility functions to dump alsa PCM state

2008-04-04	Lennart Poettering
	b9c10f2: propery calculate min_avail in frames instead of bytes. don't use device_id= parameter in alsa modules if parameter wasn't specified
	064aa12: drop support for periodic timers, cleanup code a bit
	122861f: mark libpulse-browse as obsolete

2008-04-03	Lennart Poettering
	cdfcf66: - deprecate autoload stuff - allow setting of the requested latency of a sink input/source output before _put() is called - allow sinks/sources to have a "minimal" latency which applies to all requested latencies by sink inputs/source outputs - add new client library flags PA_STREAM_ADJUST_LATENCY, PA_STREAM_START_MUTED - allow client library to fill in 0 to buffer_attr fields - update module-alsa-source following module-alsa-sink - other cleanups and fixes

2008-03-31	Lennart Poettering
	ecf6439: catch up with trunk HEAD (i.e. 2118:2213)
	0e983e5: fix caps stuff for crazy people who disable caps
	316e39d: update copyright year
	fa0b9b0: merge r2136 from prepare-0.9.10
	a9971d2: merge r2195 from prepare-0.9.10
	b39da92: merge r2194 from prepare-0.9.10
	1af0d94: merge r2193 from prepare-0.9.10
	9f71611: merge r2192 from prepare-0.9.10
	70a459b: merge r2191 from prepare-0.9.10
	690807e: merge r2189 from prepare-0.9.10
	5181f79: merge r2190 from prepare-0.9.10
	a826937: merge r2187 from prepare-0.9.10
	79938c9: merge r2186 from prepare-0.9.10
	6734fba: merge r2185 from prepare-0.9.10
	78bdb97: merge r2184 from prepare-0.9.10
	e382f22: merge r2183 from prepare-0.9.10
	1be481f: merge r2182 from prepare-0.9.10

2008-03-31	Diego Petteno
	25f9507: fix the help for --disable-per-user-esound-socket so that it actually refers to the --disable action.

2008-03-30	Lennart Poettering
	3e314b7: fix buildsystem to provide pa_log() in all binaries
	cf37df4: rework pa_assert_se() to make sure it never gets optmized away, even if NDEBUG is defined
	68b131d: make pa_drop_caps() abort on failure
	dbf9037: avoid name clash with libc's remove() function

2008-03-29	Lennart Poettering
	829197d: fix compiler warning
	ed5528f: require autoconf 2.60 since we use AC_PROG_MKDIR_P
	1c82694: bump soname
	a3b8311: merge r2187 from trunk

2008-03-28	Lennart Poettering
	0a108ec: don't fail on init if the default device does not exist and .nofail is active
	fad6b41: don't segfault when module-tunnel is used without a sink_name/source_name parameter. Closes #197
	13b9951: if we are run as root, always use 'root' as username, regardless of any env vars
	8e60b01: actually set lennart to the user name, not the group name. Set lennart too.
	2599213: Fix ioctl() definition for solaris compat. Patch from yippi. Closes #253
	b0dc80d: work around yet another solaris braindamage

2008-03-27	Lennart Poettering
	bc5e3f1: properly notify clients about suspended state when moving source output streams. Closes #244. Patch from slicer
	8298b6b: merge r2179 from prepare-0.9.10
	4ddc327: initialize gconf module before we publish our X11 credentials -- because gconf might cause network support enabled in the first place
	e21a69e: merge r2146 from trunk
	2b593d2: merge r2134 from trunk
	e5e9ed6: merge r2133 from trunk
	ac82029: merge r2132 from trunk
	95422a8: merge r2131 from trunk
	edd1a50: merge r2130 from trunk
	02840a3: merge r2129 from trunk
	a1ec3d7: merge r2128 from trunk
	46cd225: merge r2127 from trunk
	daaf70b: merge r2117 from trunk
	28b7ddc: merge r2116 from trunk
	cca3f49: merge r2113,r2214,r2115 from trunk
	184dda8: merge r2112 from trunk
	1eb7239: merge r2111 from trunk
	5045d26: merge r2110 from trunk
	39de4dd: merge r2109 from trunk
	bc58240: merge r2108 from trunk
	ec39786: merge r2107 from trunk
	e704fd3: merge r2106 from trunk
	b79c6b6: merge r2105 from trunk
	b0a2049: merge r2104 from trunk
	a451de1: merge r2098 from trunk
	2735309: merge r2097 from trunk
	640033a: merge r2096 from trunk
	9dfbfce: merge r2095 from trunk
	cc59e76: merge r2092,r2093,r2094,r2152 from trunk
	1908e82: remove a redundant if check
	db208e3: merge r2091 from trunk
	9f0045a: merge r2090 from trunk
	f10b531: merge r2084 from trunk
	66d9e87: merge r2145 from trunk
	d055127: merge r2083 from trunk
	6c106c9: copy originial l2ping license from bluez into bt helper
	14ed19c: Enable per-user esound sockets by default. Esound CVS already enables this by default, and all sane distributions ship a patched esd anyway. And those which do not should get a life and start patching esd
	cefa0eb: merge r2081 from trunk
	0e23606: merge r2079 from trunk
	a86a48c: merge r2077 from trunk
	5e13249: merge r2076 from trunk
	aceb800: merge r2075 from trunk
	e721ecd: merge r2073 from trunk
	8d5ee50: merge r2074 from trunk
	c59a90c: merge r2078 from trunk
	05a7f5d: bump revision
	e6bb276: create branch for 0.9.10
	5addad2: make loading of a few more modules non-fatal
	dcdf419: Double maximum sample size for some overly huge samples some distros ship
	a25a459: Attempt to resolve the multilib conflicts by getting all the config files look equally for all plattforms.  This includes getting rid go pathnames with libdir; let's make ps search for files with relative paths there.
	7ad0b64: modernize polkit code a bit, use new functions from pk 0.7 instead of our home-grown ones
	8a14304: rename polkit policy file to org.pulseaudio.policy to follow upstream guidelines
	be9b32e: add vendor data to pk policy file
	c5f78bf: Abort instead of cleanly exiting, so we can obtain a core dump and find out what was wrong. (rhbz #438594, Patch from Lubomir Kundrak)

2008-03-26	Lennart Poettering
	7262e2f: add proper arm atomic ops support, patch from Jyri Sarha

2008-03-15	Lennart Poettering
	106ddb9: remaining bits and pieces
	b5c5064: commit glitch-free work
	d6bd152: commit glitch-free work
	ebecf3d: commit glitch-free work
	12c01e9: commit glitch-free work
	347cfc3: commit glitch-free work
	8d9bdac: really create glitch-free branch
	dd81a90: create glitch-free branch

2008-03-14	Lennart Poettering
	6ad7621: work around solaris printf %s and NULL string brain damage
	70d0083: change policy file to not show polkit auth dlg by default

2008-03-09	Diego Petteno
	666b952: And one more.
	30e2a77: Test for _struct_ lt_user_dlloader, otherwise it won't be found.

2008-03-08	Diego Petteno
	9ad7bb6: Build and run using libltdl from libtool 2.2. The user module loader support has changed drastically.

2008-02-15	Tanu Kaskinen
	46d804d: Clarify the explanation of the in_action field in pa_autoload_entry.

2008-02-15	Lennart Poettering
	dc3682d: only call pa_ltdl_done() if we called pa_ltdl_init() before
	2b8bc5c: allow compilation on systems that lack POSIX shared memory. Patch from matthijs, closes #200
	5552139: explicitly recommend the usage of -- in the pasuspender command line, Closes #203
	a1b2a83: look for timer_create in librt, Closes #210, patch supplied by matthijs
	0a807b3: print pa version id each time we start up, so that it is easier to identify the version people are reporting bugs again
	75e1ebd: Improve compatibility with applications which like to pass invalid strings to the libc functions we overwrite, by handing directly to the original function. Patch by Colin Guthrie and Gustavo De Nardin, Closes #227

2008-02-13	Lennart Poettering
	86b9ef8: deal with a possibly failing pa_channel_map_init_auto() correctly

2008-01-24	Diego Petteno
	a3e820f: Mark long_options constant.
	c8a9c9b: Use check_PROGRAMS rather than noinst_PROGRAMS for test programs.
	be4c0f2: Apply the fix for CVE-2008-0008 from 0.9.9 release on trunk.

2008-01-24	Lennart Poettering
	90a7f3b: bump revision
	4d4dafb: fix CVE-2008-0008.patch
	9423e67: prepare 0.9.9

2008-01-06	Lennart Poettering
	d36a1b8: use __BYTE_ORDER macro for detecting byte order, as suggested on http://unixpapa.com/incnote/byteorder.html

2008-01-04	Sjoerd Simons
	c5678ae: Don't send opcodes introduced in protocol versions 12 to clients using protocol version 11. (fixes #183)
	02f49a2: Implement opcodes in the tunnel modules that were added in version 12 of the protocol. Based on a patch by coling. (fixes #193)
	9774cc7: Add forgotted #ifdef __linux__ and only use SIGRTMIN if it is defined. Fixes compilation on non-linux platforms like GNU/kFreeBSD. Thanks to Aurelien Jarno for the patch

2008-01-03	Tanu Kaskinen
	1e74aa9: Add a missing pa_xfree.
	4e77176: The previous commit introduced a new bug: giving too many values in the "control" argument wasn't detected any more. Fixed.
	39ba68b: Fix the parsing of trailing default values in the "control" module argument.

2008-01-02	Tanu Kaskinen
	dccf411: Downgraded the priority of a message, because it's really quite uninteresting.

2007-12-29	Lennart Poettering
	9d00b9d: convert argument to boolean value before passing it on to __builtin_expect in PA_LIKELY
	2cb1b2c: add new function pa_proplist_contains()

2007-12-23	Lennart Poettering
	2a44213: add API for resetting allocated resamplers
	7f65e79: wrap speex_resampler_reset_mem()
	81e85ce: hide proplist-test
	63c616e: add new property list implementation

2007-12-14	Tanu Kaskinen
	8ed2a8c: Increase the maximum line length of default.pa from 256 to 1024. Load commands of modules that need multiple channel maps may grow rather long.

2007-12-06	Diego Petteno
	b94a6bc: Add a configure switch to enable the per-user ESounD socket path, but default to vanilla ESounD's path. This way distributions and users can configure PulseAudio according to their ESounD library.

2007-11-24	Lennart Poettering
	95a98fe: Add new subsystem for applying envelopes (such as volume ramps) to audio signals
	2d34bca: rearrange #includes
	0312890: add new pa_mutex_try_lock() API
	7a42425: add new endianess macros for FLOAT32
	ca0c5af: make sure to create ~/.pulse before using any configuration file from it

2007-11-23	Diego Petteno
	04d7a7e: Check for mkdir -p or equivalent, and use that rather than simple mkdir to create the modules, modules/gconf and modules/rtp directories.
	19ee3b6: Enable D-Bus if Bluez or HAL are enabled; use DBUS_LIBS/DBUS_CFLAGS when building libdbus-util.la.
	ec91380: Fix detection of polkit_context_is_caller_authorized() function, also reported by Nix. Also fix detection of policydir for prefixes different from /usr.~

2007-11-22	Lennart Poettering
	9d2255d: fix uploading of samples into PA. Problem discovered by Colin Guthrie
	3e4f820: update speex resampler with newer snapshot from Speex SVN

2007-11-21	Lennart Poettering
	d41744a: Tagging release 0.9.8
	23e3d7c: bump version and soname
	6b932f0: update man pages a bit
	40db06d: when speaking to a client with a version < 12, hide S32 sample specs, and make them appaear as FLOAT32
	0f5fa47: increment api and protocol version
	14a9b80: - Check process name when dealing with PID files - Add new PA_STREAM_FIX_CHANNELS, FIX_RATE, FIX_FORMAT, DONT_MOVE, VARIABLE_RATES to pa_sream_flags_t adn implement it - Expose those flags in pacat - Add notifications about device suspend/resume to the protocol and expose them in libpulse - Allow changing of buffer_attr during playback - allow disabling for remixing globally - hookup polkit support
	4ac6b53: minor typo fix
	5a4959e: add short version history of the PA protocol
	63fa021: add a couple of new opcodes, and document the versions the opcodes where added
	d1d0778: add API to allow runtime reconfiguration of memblockqs

2007-11-16	Lennart Poettering
	07832d0: detect whether PolicyKit support is available
	cf0d43e: build PolicyKit support
	8bdad29: add interface to PolicyKit

2007-11-14	Lennart Poettering
	413a8f8: use a prio inheriting mutex for the threaded mainloop, to ease writing of RT clients
	461e369: use a free list for allocation pa_operation objects
	1765b13: use a free list for allocating reply_info structs
	9b75b9d: add missing pa_boolization

2007-11-13	Lennart Poettering
	7462ab1: Rework ALSA mixer channel detection code. This time we actually care about the channel names the ALSA mixer exports for us
	4c47617: add array size to increase chance of detecting missing updates
	4a39c2e: don't fail if the bt-proximity-helper is not built
	15f56de: don't touch RLIMIT:MEMBLOCK by default. This should improve out-of-the-box comaptibility with JACK
	7b321ed: increase the pacmd timeout a bit
	d17bb53: Completely rework ALSA device selection code: choose the device to open depending on the requested number of channels and channel map. In most cases it will now suffice to set default-channels=6 to enable 5.1 sound for all devices that support it
	f752882: fix loading of load-once modules if no other modules was loaded before

2007-11-11	Lennart Poettering
	5054f36: add new fun module that automatically mutes your audio devices when you leave with your bluetooth phone, and unmutes when you come back
	e8092be: Port module-gconf to make use of the new API pa_start_child_for_read()
	daf3a3e: pull code for starting helper processes out of module-gconf, clean it up, and stick into a new API pa_start_child_for_read()
	e043eaa: add new function pa_strnull() to simplify passing null strings to non-linux printf()
	f873a2a: add a simple fully-automatic fully-linearupmixer/downmixer and enable it by default

2007-11-09	Lennart Poettering
	e313fe1: tag modules that may only be loaded once at most especially, and enforce that in the module loader
	d8e0c1c: minor typo
	b0a68fd: optimize mixing code a bit. Add mixers for S32LE, S32BE, ULAW, ALAW and FLOAT32BE. Add volume adjusters for FLOAT32BE, ALAW, ULAW.
	c1985c2: replace a few CLAMPs by PA_CLAMP_UNLIKELY
	0149031: remove PA_CLAMP_LIKELY macro because it doesn't really make sense.
	7bd3c03: .la files for modules can probably be removed safely on all archs now
	7e0f547: add support for 32bit integer samples
	3c17c7d: fix CLAMP_LIKELY/UNLIKELY definition
	ecf349d: add missing #include
	42ef051: add a few missing macro definitions
	cb66762: add PA_CLAMP_LIKELY and PA_CLAMP_UNLIKELY macros
	c8cdb06: add support for likely()/unlikely() type macros

2007-11-08	Lennart Poettering
	14b974a: parse the pasuspend argument like any other boolean in PulseAudio
	a2121d5: strip most comments from the default configuration files, since the man page is now more elaborate and we don't want to maintain those docs redundantly at two places
	4459912: add remaing man pages

2007-11-07	Lennart Poettering
	1ef4baf: warn if the sound server is not local
	1821f1f: add man pages for padsp, pabrowse, pasuspender

2007-11-06	Lennart Poettering
	5dbab0b: complete pactl man page

2007-11-05	Lennart Poettering
	0eb011b: minor cleanups of --help texts
	7fdc1ee: add a couple of more man pages
	bff4ca4: add a man page for the pulseaudio binary. More will follow.

2007-11-04	Lennart Poettering
	961ce33: fix two alignment issues found by the debian buildd gcc on sparc
	faf1fd7: pa_boolization
	0184d70: add eventfd syscall nr for arm; patch from Sjoerd Simons; Closes #150
	9ac9328: Properly terminate pa_readlink() strings. Patch from Sjoerd Simons. Closes #149
	95af1e6: Add linker version script to hide non-ABI stable symbols in the client libraries. While this helps defining a more streamlined ABI, this also requires linking a lot of additional symbols into some PA client utilities which until now made use of the non-ABI stable symbols in libpulse. To minimize the effect on there size a bit, strip unused symbols by linking with -ffunction-sections -fdata-sections -Wl,--gc-sections

2007-11-01	Lennart Poettering
	bc161b4: comment the library versions a bit
	cb0d7ff: add missing pthread libs
	81233c1: make disallow-module-loading config option work again (original patch from Diego Petteno)
	7bfd1b2: make rtprio and nice level actually configurable
	641d1fa: drop rt scheduling before we start our helper process
	41ea3b2: add new option --realtime
	005ed41: save and restore errno in sig handler
	44d7c9a: add nice and rtprio resource limit support; make rtprio and nice level to use configurable; some minor updates
	e706f7b: pa_boolize the client config
	65a6bff: more pa_boolization
	b343497: make the bool config parser actually parse bools
	cecd8d4: fix comment
	38a1525: add new function pa_yes_no()

2007-10-30	Lennart Poettering
	5058a1e: save and restore errno in the sig handler
	111b759: bump sonames
	0f0e729: make sjoerd happy: include ChangeLog built from svn logs in tarball
	099e690: make make distcheck pass
	b03b574: rename 'length' parameters in the API to 'bytes', to make their unit clear
	b84489d: handle tcp4: prefix for server specs correctly. (Closes #136)
	72817f9: rename stream names too, when the sink name changes
	201dff7: ignore updates not relevant to us
	1e0454e: rework the tunnel naming scheme, and make it follow the description changes of the underlying devices; never check for tagstruct eof, to ease later extensions
	bb2e1af: initialize userdata struct with 0
	0991a1b: remove libltdl from SVN
	2d265a9: deal properly with signals interrupting us when we wait for data from gconf helper

2007-10-29	Lennart Poettering
	f1be931: keep track of configured tunnels and make sure to unload them when they disappear from zeroconf again
	e406bba: don't announce monitor sources
	5ef242c: don't try to send pause request before our stream is properly set up
	33c238b: ignore network sinks/sources
	625a872: make gcc shut up a bit more
	1dae2e6: we don't want to include assert.h anymore
	43b5c65: reverse server order for PULSE_SERVER x11 property, to follow order in which modules are loaded
	cc88385: add new API pa_strlist_reverse()
	87be856: add new module module-zeroconf-discover
	9f44659: publish dns-sd subtypes to allow distinction of virtual, hardware and monitor sinks/source
	9ca7ed1: export pa_namereg_is_valid_name()
	0ce32bd: fail on name clash
	ac83631: bring back module-tunnel, yay!
	9ccbd86: downgrade a few log messages
	6e1f7bd: properly deal with time pausing
	a46804a: use real path of binary instead of /proc/self/exe to execute ourselves
	27d6b7b: make use of new pa_readlink() where applicable
	ca98c54: add new pa_readlink() API
	1c06907: make speex-float-3 the default resampler

2007-10-28	Lennart Poettering
	c6a7f06: add missing dependency on socket-util
	a67c21f: merge 'lennart' branch back into trunk.
	575541d: Merge r1502 from trunk: Move pthreads detection as it gets confused by things in LIBS.
	f096ca4: Merge r1504 from trunk: Solaris hides inet_ntop in nsl
	c6071b0: Merge r1505 from trunk: Make sure we link to the core to get all symbols.
	9eb840c: Merge r1503 from trunk: Make -no-undefined actually work (and fix up error found by it).
	d8976a2: Merge r1473 from trunk (mixer ioctls on /dev/dsp)
	b718d18: fix error handling
	daa2863: don't use errno on EOF

2007-10-27	Lennart Poettering
	94cf167: port module-esound-sink to new core
	66dc0b4: don't use SIGRTMAX, for compatibility with valgrind which apparently uses this signal
	98d363c: minor cleanup
	87faa54: minor fix to make gcc shut up
	56804de: minor fixups, to make the test more deterministic
	581e7f1: add ability to "pause" the input time temporarily. don't accidently overwrite variables we still need.
	55e4a3e: modernize pa_iochannel a bit, add pa_iochannel_get_send_fd()
	c4d9a2b: add missing pa_smoother destructor
	b4bb747: add pa_rtclock_usec() API
	ca744a4: add pa_timeval_load() API

2007-10-26	Lennart Poettering
	ce5250e: hide smoother test

2007-10-25	Tanu Kaskinen
	7ccf40e: Add "support" for plugins that have control output ports, i.e. don't crash on them anymore (the plugins correctly assume that every port is connected to a buffer, so we connect them to a dummy buffer that isn't used anywhere).
	81ed6e6: A couple of comment typo fixes.

2007-10-24	Lennart Poettering
	0d84e4c: fix alsa mmap initialization bogosity, discovered by Jyri Sarha

2007-10-23	Lennart Poettering
	dc987e9: add better time interpolator: use linear regression to determine gradient from measurements, predict a short distance ahead, and smoothen estimation function with 3rd degree spline interpolation.
	9464b9b: add definition of PA_USEC_PER_MSEC
	65b570c: properly copy error string

2007-10-22	Lennart Poettering
	498a156: also port over JACK source to new core
	02adb5f: enable jack sink in Makefile
	468c13e: Port JACK sink module over from old core
	4029504: minor fixup
	925eadd: add interleaving/deinterleaving APIs

2007-10-17	Lennart Poettering
	1900817: Properly handle if ALSA sends us an POLLERR event, this should allow us to survive a system suspend cycle better

2007-10-15	Lennart Poettering
	2385efe: fix url

2007-10-07	Lennart Poettering
	b0bce20: add missing poll.h inclusion
	215cac8: add missing poll.h inclusion
	a687c31: add missing poll.h inclusion
	3736246: s/timespec/timeval
	2198c2e: fix build
	efc81a8: add new API function pa_timeval_store()
	d74fa66: Fix build; change return value of pa_rtclock_hrtimer() to pa_bool

2007-10-04	Lennart Poettering
	87cc073: fix poll.h check, bad boy ossman broke

2007-10-03	Pierre Ossman
	cb40087: Don't call pa_rtsig_configure() when we lack the necessary defines.
	60a935b: module_ladspa used libltdl so make sure it links against it.
	586ef22: Platform dependent semaphore implementation for Windows.
	cef6563: Assorted minor Windows compatibility fixes for recent code updates.
	ce74146: Add stubs when RT signals aren't available.
	8dcc1fa: Adapt rtpoll and friends to Windows by replacing timespec with timeval and add a fallback when clock_gettime() isn't available.
	ef8812e: Replace all references to sys/poll.h with poll.h as that's what POSIX defines.

2007-10-01	Lennart Poettering
	7c1768d: update native protocol to make use of pa_memblockq_pop_missing
	2e780e8: Move request size handling into pa_memblockq, function pa_memblockq_pop_missing()
	d6a2203: Fix race condition between IO thread creation and pa_sink_put(). Move activation of rtpoll fds when we change the state INIT->IDLE.
	9d34a1e: fix trivial typo
	abd692e: fix silence initializer for alaw and ulaw

2007-09-30	Tanu Kaskinen
	dbcd086: Fixed PA_GCC_CONST definition.

2007-09-28	Pierre Ossman
	bdf9746: Update module-solaris to new structure.
	6d8aea7: Incorrectly used str2sig() instead of sig2str().

2007-09-28	Lennart Poettering
	67b899a: treat timer_enabled like a real, grown-up boolean variable
	33f2f49: rework module-combine once again. We now run the data generation always in a seperate thread. This should help use to avoid all the awful race conditions we had in previously
	229afb5: Move the poll() call outside the #ifdef checking for ppoll, since we want the poll in all cases. Prior to this change the check for negative return values of poll/ppoll was never actually executed when ppoll() was available
	f8c1786: use the full range of RTSIGS for our stuff
	3cdff5f: Allocate rtsigs from back to front, to avoid clashes with other libraries makeing use of rtsigs
	df33b4c: only do IO if we are RUNNING or IDLE, but not when we are in INIT
	584ca61: don't free silence memblocks that don't exist
	107f12a: speed up semaphore allocation with an flist

2007-09-26	Lennart Poettering
	008c709: Use Linux eventfd() if kernel supports it
	e99bc33: fix build with compilers that lack __thread

2007-09-25	Lennart Poettering
	a9e667b: make sure when can shutdown PA cleanly without segfault
	5fe1589: work around newest open() magic in fedora glibc
	1687226: fix make dist

2007-09-24	Lennart Poettering
	86ec421: fix suspending in module-combine.c
	609ad12: * decouple suspending of monitor sources and their sinks * implement resume-on-uncork
	0e3e9e2: only post data into the monitor source when it is not suspended
	f0f9df9: * add new state changed hook for streams * update sink->n_corked properly when moving streams
	ac86fa1: fix IDLE vs. RUNNING state handling of sinks/sources when changing cork status for streams
	3c75d35: rework zeroconf service publishing, to use synchronous hooks instead of asynchronous subscription events. Don't push autoload entries anymore.
	e37fa01: add hooks for name/description changes of sinks/source and streams
	ef020c6: fix stream corking: ignore pa_sink_input() when we are in corked state
	55651ec: don't count streams using the monitor source in pa_sink_used_by(), because this would disallow suspending a sink ehn an rtp stream is connected
	ba322a4: drop the PA_SOURCE_CAN_SUSPEND and PA_SINK_CAN_SUSPEND flags, since they were a bad idea in the first place. All sinks/sources are now *required* to handle suspending in one way or another. Luckily all current sink/source implementations handle it fine anyway.

2007-09-23	Lennart Poettering
	77ed60c: instead of using the mixer ioctl()s on the dsp fd, open a seperate fd for the mixer. This allows us the keep the mixer fd open while closing the dsp device while suspending.
	fc00eaf: use O_NOFOLLOW when creating lock files, too
	2860685: use O_NOFOLLOW when creating PID file, to avoid symlink vulnerability

2007-09-23	Tanu Kaskinen
	de079ac: Added an assertion for the case when the sink programmer hasn't installed the thread_mq properly.
	7bcbf16: Comment typo fix.

2007-09-22	Tanu Kaskinen
	ecad937: Fix the assignment of control values by using the right variable for indexing.
	1c44be2: Correct the parameter positions with the pa_cvolume_set() call.

2007-09-22	Lennart Poettering
	e04a857: minor optimization
	6cfb096: include the name of the master sink in the name for piggy-backed virtual sinks
	c6b43bf: prefix by order macros with PA_
	6683400: rework a couple of sample type converters, to actually work
	78a9ad3: - rework volume adjustment code to not require fp - don't hit an assert when we cannot do a volume adjustment, instead, print a warning and go on
	d7a0876: fix selection of working format
	9db4267: make use of byte swap builtins of gcc if they are available
	f26de80: add test program for the resampler

2007-09-21	Lennart Poettering
	c34a263: allow _unlink() functions to be called as many times as people want, even before _put() was called
	1fc168b: clamp sample data to -1 .. 1, before passing it to the plugin; if a control port data specification is left empty, initialize with the default value of the plugin
	29d25ec: add CLAMP macro

2007-09-20	Lennart Poettering
	e205bb2: don't segfault when the master changes
	3b2835d: properly detach/attach when moving sink inputs
	f3f44da: rework module-combine again
	c40c168: maintain the attach status in a boolean variable 'attach' accessible from the IO thread for sink_inputs/source_outputs

2007-09-19	Lennart Poettering
	75647bc: render new data always in the master sink's thread, fixing missing locking
	a8a9ee4: make sure we initialize thread private data before we move our ghost sink to the rt thread, not after
	42b71ff: fix trivial typo
	d716e3c: fix check for lrintf, make resample2.c again identical to upstream ffmpeg
	75f799a: make O_CLOEXEC, O_NONBLOCK and socket low latency fd ops more uniform: always return void, name them similarly, only pass a single fd
	0fcad97: copy free_cb into a temporary variable first, to avoid compiler warning

2007-09-18	Lennart Poettering
	ac66b6a: fall back to plughw:, if hw: doesn't work, in the alsa source, too
	781cf49: properly release memblock always abd as soon as possible
	1fd9afd: make use of pa_bool_t on a few places where applicable; really start work_cb
	b3093d8: lower SO_PRIORITY priority to 6, since this is the best we get without being root
	ef8df41: make rtp send socket low delay
	f44ddd1: add new pa_socket_udp_low_delay() API
	6b2fd23: add two missing header file inclusions
	eb23601: bug fixes for module-rtp-recv
	8fdf054: make sure we don't call pa_source_post() for a monitor source after it was unlinked
	ca71764: If PTHREAD_PRIO_INHERIT mutexes are not available fall back to normal mutexes
	a558e93: port module-rtp-send.c to lock-free core
	08d4b23: actually close the alsa device before we try to reopen it as plughw

2007-09-18	Pierre Ossman
	4ed41f3: strtof() is a rather recent addition to C. Fall back to strtod() if it isn't available.
	aff22cf: NSIG seems to be more common than _NSIG.
	03d9863: Emulate lrintf with simple truncation if it isn't available.
	31dfb31: Make sure the header file is only included on linux (as this is a linux-only feature).
	df1d347: NSIG is not defined by neither C99 nor POSIX so we can't rely on it.

2007-09-17	Lennart Poettering
	4cde507: add LADSPA sink than can be piggy-backed ontop of another sink
	7b4f981: print a message when we fall back on plughw
	8ff7d56: add a locale-independant pa_atof() implementation
	4cdf2ce: hide sig2str-test
	1ae473b: fall back to plughw: if hw: doesn't work
	26a1ae7: Rename pa_strsignal() to pa_sig2str(), since we return the symbolical signal name, not a human readable string. This follows the Solaris API of sig2str() a bit. Also, add all remaining signals to the list of signal names.
	d3b8985: drop a couple of WARNING prefixes in log messages, since we have pa_log_warn anyway for marking warnings especially
	19eb7eb: once.c is no longer POSIX specific. Since it is now considerably more advanced than it used to be, use it on windows, too
	7f9fea7: on Linu disable lazy binding altogether
	a1526f1: add missing initialization
	061e806: Add a special ltdl .so loader that avoids lazy frelocations during runtime
	2741685: use priority inheritance on mutexes where applicable

2007-09-16	Lennart Poettering
	61b90a0: add proper boolean type pa_bool_t
	116ddaa: use gcc const and pure function attributes wherever applicable
	35483ee: add a new module module-remap-sink which can be used to remap the channel maps of an already existant sink. one use case is to create a virtual sink that redirects stereo data to the rear speakers of a surround card.
	1d1eda6: add a "length" argument to the seek functions, as an optimization to request a certain block size if any data needs to be generated. this is merely a hint.
	5df7a85: split memblocks into multiples of the mempool tile size
	ac1ee4e: add new API pa_mempool_block_size_max() to query the maximum tile size
	fce8507: * add a new resampler "copy" which is does not change sample rates but copies data unmodified from input to output. * add a new API pa_resampler_max_block_size() which can be used to determine the maximum input buffer size for the resampler so that the bounce buffers don't grow larger then the mempool tile size
	d079b48: properly define MAX/MIN macros
	87795b0: add missing header file changes for frame alignment apis
	e17fbf0: be a little bit more elaborate on the reason why we drop to software volume control if hw is not featureful enough for us
	0469c84: add frame alignment APIs; don't require memory to be writable when silencing it (required of the mmap modes drivers where the hw data needs to be silenced, although it is not writable to others)

2007-09-15	Lennart Poettering
	298d239: trivial typo
	8389264: count corked streams per sink/source and make pa_sink_used_by() return only the number of streams that are not corked. Introduce pa_sink_linked_by() returning the number of streams connected at all. This will allow suspending of sinks/sources when all streams connected to a sink are corked.

2007-09-14	Lennart Poettering
	5ae4eed: Move attaching/detaching from a pa_rtpoll into pa_sink proper, remove it from module-combine
	3396b65: simplify rt loops a bit by moving more code into pa_rtpoll. It is now possible to attach "work" functions to a pa_rtpoll_item, which will be called in each loop iteration. This allows us to hide the message processing in the RT loops and to drop the seperate sink_input->process hooks. Basically, only the driver-specific code remains in the RT loops.
	f0b9dce: explicitly destory TLS data before destroying TLS
	bf274cb: add two new macros PA_ONCE_BEGIN and PA_ONCE_END which allow usage of pa_once without declaring a function to be called
	04ed0f9: call dbus_shutdown() before exiting, to make valgrind output more useful
	8775309: fix two typos in reference count handling
	9be0d70: make newer gcc shut up

2007-09-12	Lennart Poettering
	ef83a19: extend rtpoll API to allow registration of arbitray functions to be executed in the event loop. Add priority system for specifying the order of these functions.
	cf3e9da: add missing config.h inclusion
	03f311a: reindent, and s/assert/pa_assert/g
	4137865: change pa_modargs_get_channel_map() to take an extra argument for specifying the name of the modargs attribute to parse
	d9c4c95: add new pa_pipe_close() API to close two fds at the same time
	7f92542: consolidate close() calls to pa_close(), and make sure on every occasion that we handle failures of close() sensibly

2007-09-11	Lennart Poettering
	54506ab: on systems where we know that POSIX shm is mapped to /dev/shm, add the ability to cleanup stale SHM segments. (Right now only Linux)
	d5bedbc: remaining s/assert/pa_assert/ and refcnt.h modernizations
	2988c3d: Rework core-error.c on top of PA_STATIC_TLS_DECLARE, the windows specific parts need to be moved to thread-win32.c
	abb18d9: explcitly initialize tls memory to NULL
	9c523e0: more modernizations, s/assert/pa_assert/g
	27f13b3: finish modernizations in pulse/, s/assert/pa_assert/g
	038e560: More s/assert/pa_assert/ modernizations
	391d09c: add 'wait' parameter to pa_rtpoll_run(), if zero pa_rtpoll_runn will only update the struct pollfd but not wait for an event
	597a1c4: port client libs to refcnt.h
	55d9fcb: add globally defined PA_PATH_SEP macro, replacing private per-file macros
	6ac66e4: add missing config.h includes
	e2e2ce7: Instead of including config.h from header files, check whether PACKAGE is defined and if not, fail (thus using PACKAGE as a check for inclusion of config.h)
	848a4d7: more s/assert/pa_assert/ modernizations

2007-09-10	Lennart Poettering
	9b0ab39: unify static TLS support, make use of gcc __thread attribute if available
	3d122d0: s/assert/pa_assert/ modernizations
	de21b54: add new API pa_threaded_mainloop_in_thread(), update test case for it
	a6f8b81: simple modernizations: s/assert/pa_assert
	6629886: make sure we send each memblock only once when recording, not twice
	d5caa02: minor cleanup
	a77158e: make the memchunk writeable before silencing it
	841fcb4: beef up comment
	98f9bd6: make sure that the device volume is properly read before we call pa_sink_put() and thus make the pa_sink available
	69ece66: add pulseaudio logo with text
	44e514c: update todo file a little
	6c1682c: hide a couple of files
	27c3bd4: document that the native amd64 atomic ops implementation is incomplete
	06db921: don't call pa_source_process_msg() for PA_SOURCE_MESSAGE_GET_LATENCY, since it makes querying the latency always fail

2007-09-10	Pierre Ossman
	d9b3c0e: posix_madvise and posix_fadvise aren't present on all systems.
	9630e8d: Remove mkdir_p again...
	028632f: TIOCINQ isn't present on all systems.
	e176601: Monotonic clock is optional so treat is as such.
	717b164: POSIX realtime clock functions are in time.h so make sure to include it.

2007-09-09	Tanu Kaskinen
	dfdf1d7: Changed PA_SAMPLE_S16_NE to PA_SAMPLE_S16NE in the example code in the Simple API Doxygen documentation.

2007-09-06	Lennart Poettering
	b41dbfd: fix an assert when runnig module-oss in record only-mode. optimize allocation of memblocks on playback
	d60940d: install libpulsecore again, since libtool otherwise links it statically into every single module
	e4eefb8: fix copynpaste error
	45ba711: downgrade realtime group membership warning to 'info' at be a little bit more elaborate
	3b2cf1a: update default config: - check for existance of modules before loading them - disable all event sounds except hotplug by default
	b1fd53b: explicitly test for the availability of dbus_watch_get_unix_fd() before using it. The previous version-based check didn't work anyway since the constants checked for weren't set.

2007-09-04	Lennart Poettering
	a0d19c0: update libltdl copy
	a4757a1: add native amd64 atomic int implementation
	984ef82: detect whether gcc atomic builtins are available
	4c31ff9: fix a couple of compiler warnings
	2dbe137: if available, use native gcc atomicity builtins
	31c04a9: create config.rpath to fix build on fedora
	ac5f978: add a few missing files for make dist
	738f7d7: drop initial libtool_lock() call since this is a debian-specific borkage
	d1927c7: initialize libltdl for multi-thread support
	65ac0ea: When in PA_STREAM_AUTO_TIMING_UPDATE mode, delay completion of initialization until we have the first timing data

2007-09-03	Lennart Poettering
	c029038: actually add source code of module-default-device-restore
	11bf380: add a new module module-default-device-restore which automatically saves and restores the selected default device. Enable it by default.
	1d3e70c: header file cleanup
	104feb0: only list supported resampling methods when --dump-resample-methods is executed
	c9a0df3: add new API function pa_resample_method_supported() which tests whether a resampling method is supported. Fix building with libsamplerate enabled
	5bc1221: actually define HAVE_LIBSAMPLERATE with AC_DEFINE

2007-09-02	Lennart Poettering
	b2c4779: make libpulse-core a noinst lib, because it does not have yet a stable API and won't get one anytime. Also, don't install its header files
	b6bfaa9: add missing configure.ac part of the libsamplerate patch from r1753, re #125
	2e8244b: Allow compilation without libsamplerate; based on patch from Marc-Andre Lureau; re #125
	cc8c499: fix dbus version check for dbus_watch_get_unix_fd()
	011dfa5: make argument to pa_memchunk_will_need() const
	68981e5: fix build for dbus < 1.1.1, re #126, patch from Marc-Andre Lureau
	ca059ab: Don't set RLIMIT_MEMBLOCK to 0 on startup. Retain 4 pages
	3e188b1: make use of pa_memchunk_will_need() before handing sample cache audio to the RT threads
	7dbabc4: add new pa_memchunk_will_need() API, similar to pa_memblock_will_need()
	f36ca79: add new API pa_memblock_will_need() and make use of PA_PAGE_SIZE macro
	2f7b6fe: add new pa_will_need() API for paging in memory
	8cf822a: make use of new PA_PAGE_SIZE macro
	b54e71a: make use of new memory page alignment macros, reindent
	fe1f55b: add a couple of macros for memory page alignment

2007-08-31	Lennart Poettering
	1df817c: add pa_channel_position_to_pretty_string() to header
	718b1d2: add pa_channel_position_to_pretty_string() for usage in pavucontrol/pavumeter
	02811bf: make sure that we make include paths absolute before calling chdir()
	a132226: minor reformatting
	6eb2f88: add two new functions pa_make_path_absolute()/pa_getcwd()
	c627871: replace a pa_assert() by an pa_assert_se()
	f59dd18: - fix suspend handling - set sink description properly - honour resample_method setting

2007-08-30	Lennart Poettering
	241ad04: port module-combine to new core
	4d623f0: Lots of assorted minor cleanups and fixes: * s/disconnect/unlink/ at many places where it makes sense * make "start_corked" a normal pa_sink_input/pa_source_output flag instead of a seperate boolean variable * add generic process() function to pa_sink_input/pa_source_output vtable that can be used by streams to do some arbitrary processing in each rt loop iteration even the sink/source is suspended * add detach()/attach() functions to pa_sink_input/pa_source_output vtable that are called when ever the rtpoll object of the event thread changes * add suspend() functions to pa_sink_input/pa_source_output vtable which are called whenever the sink/source they are attached to suspends/resumes * add PA_SINK_INIT/PA_SOURCE_INIT/PA_SINK_INPUT_INIT/PA_SINK_OUTPUT_INIT states to state machines which is active between _new() and _put() * seperate _put() from _new() for pa_sink/pa_source * add PA_SOURCE_OUTPUT_DONT_MOVE/PA_SINK_INPUT_DONT_MOVE flags * make the pa_rtpoll object a property of pa_sink/pa_source to allow streams attached to them make use of it * fix skipping over move_silence * update module-pipe-source to make use of pa_rtpoll * add pa_sink_skip() as optimization in cases where the actualy data returned by pa_sink_render() doesn't matter
	b552541: reorder initialization of pa_core variables
	ca72adf: modernize and make use of a static flist for allocating idxset entries
	821eb8e: move queue processing code into pa_thread_mq
	687f1f1: add new function pa_memblock_ref_is_one()
	c2e4328: fix pa_memchunk_make_writable(), make memchunk functions return the memchunk they modify
	bfe69ce: add an assert()
	6817987: add pa_timespec_reset()
	747b01b: make passing a code pointer to pa_asyncmsgq_get() optional
	ee97c42: add new PA_SINK_CAN_SUSPEND/PA_SOURCE_CAN_SUSPEND flag

2007-08-26	Lennart Poettering
	d88514c: drop check for gid < 500, since this isn't really a security improvement, re: #111

2007-08-25	Lennart Poettering
	0362350: Add option --dump-resample-methods to list available resampler implementations
	782d5a5: make floating point speex resampler the default
	89fcd51: enable -ffast-math for gcc
	f82067f: lower suspend timeout to 1s
	f4e2d23: include ffmpeg resampler in build
	9439e81: make ffmpeg resampler actually work

2007-08-24	Tanu Kaskinen
	6687dd0: Corrected a bogus comment.

2007-08-24	Lennart Poettering
	f0dbbe9: add makefiles to speex/ and ffmpeg/ to easy compilation from emacs
	640ae04: Copy resampler from ffmpeg into our sources

2007-08-23	Lennart Poettering
	f754a24: make speex resampler the default
	ed4dc16: big resampler rework: support integer-only resampling, support speex resampler
	4eb9bb0: fix a bad memory access when destructing pa_memimports
	c1cdcfd: a couple of modernizations; parse RE sample types properly
	c72d4c6: add a small speex wrapper so that we can include both the fp and the fixed-point resampler in the same binary
	fdead57: build speex resampler tiwce, once for fixed point, one for floating point
	5ff891c: add a copy of the speex resampler to our sources

2007-08-22	Lennart Poettering
	b3b382d: fix minor typo
	9d38159: port remaining sinks to pa_rtpoll
	1bfa180: minor cleanups
	0ff2afd: support absolute, relative and periodic timers in pa_rtpoll
	53b872c: port alsa driver to make use of new pa_rtpoll object
	79d3ddd: reverse hrtimer check, add missing #include
	b937009: add convenience functions to hook up pa_fdsem and pa_asyncmsgq to an pa_rtpoll; add pa_rtpoll_item_get_userdata(), on EINTR/EAGAIN, reset revents; automatically destory left over items
	7490977: add missing include
	0449966: make pa_make_power_of_two() and pa_is_power_of_two() inline functions
	190648a: add missing #include
	0da65cf: add message about hrtimers, and initialize pa_core::high_priority
	0af0fb8: hide rtpoll-test from svn
	7fca890: check pa_core::high_priority before becoming rt thread
	b302946: add new option to pa_core stating whether we are running as high prio process
	3546198: add check for ppoll()
	8568f70: add rtpoll, rtclock, rtsig to Makefile
	dc9d803: add test program for pa_rtpoll
	78c362c: add new realtime event loop abstraction which precise time keeping by using hrtimers on Linux, if they are available
	8972d06: add facility for managing realtime signals
	ef2bc41: add monotonic clock abstraction pa_rtclock
	6bfeef1: rename a few things in a macro to make name collisions less likely
	531cc3c: make use of new public function pa_is_power_of_two()
	b7b119a: add pa_is_power_of_two() and pa_make_power_of_two() functions
	a0ad42a: add macro for creating static TLS objects
	b0b06b0: add more PA_PTR_TO_XXX macros
	fa7fc31: modernizations

2007-08-20	Tanu Kaskinen
	eaafb79: Modified the JACK sink heavily: * Made the sink realtime-safe. * To achieve the previous item, internal buffering was be added. New module   argument: buffersize. * Removed the user's need to set the JACK transport to playing state before he   could hear anything from PulseAudio. * In process of achieving the previous item, latency calculation got more   inaccurate: the reported latency is now always a multiple of the JACK   processing block size, and constant. * The JACK ports now have a running numbering in their names.

2007-08-16	Lennart Poettering
	2d292be: use realtime scheduling for ALSA and OSS driver threads
	876e682: never stay root after startup, even if we don't have capabilites
	5e93816: seperately get high nice level and acquire realtime sched
	d5cbf4f: Keep CAP_SYS_NICE not only in PERMITTED but also in EFFECTIVE capset
	843dcce: only suspend device when server is local
	39d1e65: truncate service names if necessary, include user name in service string
	03b0b1d: add pa_truncate_utf8() function for truncating a string and guaranteeing it stays valid UTF8 afterwards

2007-08-15	Lennart Poettering
	81cdb37: add fedora-snapshot target
	c0d6684: fix an awful race condition when handling data requests
	1ff4786: don't fail if no pa is srunning
	a96c5f8: add new tool pasuspender which temporarily suspends all sinks and resumes them later again
	33c6f9d: set CLOEXEC on more fds
	5679de5: add new commands suspend-source, suspend-sink
	d2d0978: add protocol support for muting sink inputs and suspending sinks/sources
	0640615: bump protocol revision and soname of libpulse
	b20d204: use pa_source_suspend_all/pa_sink_suspend_all for suspending all sinks/sources
	a74e804: fix muting for sink inputs
	3d92990: actually mute sinks when asked for i, add new function pa_sink_suspend_all
	6f714d9: actually mute sinks when asked for i, add new function pa_sink_suspend_all

2007-08-13	Lennart Poettering
	44f91cf: load module-x11-xsmp from a /etc/xdg/autostart file, to make sure it is loaded when we have XSMP
	80f5abf: add load-module and unload-module commands to pactl
	8a663d4: a couple of build fixes

2007-08-12	Lennart Poettering
	1d5e9f0: deactivate module-x11-xsmp by default, due to a deadlock when pa is being started from gnome-session
	e381dd9: 64 bit fixes and minor gcc shut ups
	5e96d5d: yet another new glibc build fix
	3cbcb98: build fix for newer glibc
	e6714e1: make make distcheck pass
	db7fdf6: make make dist work
	55f3d34: ship full libltdl tree in SVN to make sure we can build this crack on fedora
	b16d8e2: bump soname and stuff for fedora pre-release

2007-08-11	Lennart Poettering
	1cecd46: Resurrect ability to move streams between sinks
	79a586d: add comments describing the context these functions are called from
	3d81dde: modernize pa_play_memblockq() and add a new function pa_memblockq_sink_input_new() which allows creation of memblockq streams without activating them immediately
	14d93fc: minor cleanup
	45e4954: fix latency reporting for oss and alsa modules
	06f2799: minor modernizations
	57734ec: hook into move operations for resuming/suspending devices appropriately
	44b82a1: Add 'via DMA' to sink/source description if device is accessed with mmap()
	e71a347: restore the ability move record streams between sources
	50e014e: use single array for storing pa_core hook lists, add sink state changed hook, drop NO_HOOKS flags for sink inputs/source outputs, listen for resume events in module-suspend-on-idle.c
	a3cd800: port oss driver to make use of the default fragment sizes as defined in pa_core: store in the sink/source description whether mmap is used; if mmap() fails, fall back to UNIX read/write mode instead of bailing out immediately
	b71dde0: make sure that the device access event sound is only generated once
	447c4a5: deal with messages properly which are recieved after destruction of a stream
	107b23d: fix module-hal when no api= argument is specified
	c1c59b4: add proper refcounting to pa_asyncmsgq objects, to allow destruction from the dispatched callbacks
	f7b707b: allow destruction of pa_fdsem object that are still in 'poll' state
	e1100b5: modify alsa drivers to make use of new global fragment setting variables
	793f750: fix default device naming and fix api selection code
	a7a5f43: modernization
	e2a10de: allow setting the default sample and fragment settings from the config file
	b44ce9e: add default fragment settings variables to pa_core
	59c9ed5: move pstream item allocation to pa_flist

2007-08-10	Lennart Poettering
	d2fed9d: make revoke/release thread safe in the native protocol
	ff4814c: add callbacks for the revoke/release stuff, so that we can make this thing thread-safe
	4e145b6: if no thread-mq is attached to the current thread, return an error, don't hit an assert
	3eae903: make use of pa_thread_mq everywhere
	b3f1a13: minor update
	f7171e8: Wrap two pa_asyncmsq in a new pa_thread_mq object for bidirectional, lock-free communication between a main loop and a thread
	aff77c1: update thread test to use pa_once instead of pa_once_t
	27f75a5: Rename pa_once_t to pa_once
	d4cb042: move pa_queue to an implementation based on pa_flist
	ac49cc2: do not acces playback pa_messagq from main thread
	72840ab: minor cleanliness fixes
	357c0e4: fix closing of fds in gconf module
	ffa1708: * drop redundant pa_core argument from module initialization functions * make pa__done() implementations optional * a couple of modernizations * wrap lt_dlsym() at a single place * allow passing of an "api" argument to the HAL module, to choose whether OSS devices or ALSA devices should be picked up * optimize fd closing a little on linux in the forked gconf helper * save a little memory in the xsmp module
	e621071: fix minor memory leakage
	10b135a: avoid duplicate loading of modules
	1e5ca51: handle ACLAdded messages for previously unknown devices identically to a really new device
	3b078b2: Avoid a race condition when one PA instance gets HAL's ACLAdded message before the previous owner instance has given up access to the device, and thus the device is blocked

2007-08-09	Lennart Poettering
	d9e44c5: Add X11 XSMP module for hooking into the X11 session manager, for being notified about X11 disconnects before they actually happen, so that we are not killed by the bloody xlibs
	5831677: modernize
	3dfdb21: don't assume that sink/source is already unregistered from namereg when disconnect hook is called
	1c7b842: play ACL event sound only when gained access, not when losing it
	b751f3a: s/login.wav/startup3.wav
	02bf2f2: update default configuration
	0f15574: protect memimpors with a recursive mutex to avoid deadlock when shutting down
	e76efa9: forgot to actually add the new suspend-on-idle module source code
	bb46da3: add new module-suspend-on-idle module which suspends sinks/sources which are idle for more than 5s (or any other configurable time). Power saving, here we come\!
	9c89f37: if we get access to a device we don't know yet, add it to our tree instead of ignoring it
	30ccf9a: add a couple of additional hooks for modules to use
	ed01e1a: don't hit an assert when we cannot resume a device
	eaddc01: by default, store esd socket in /tmp/.esd-`id -u`/socket, instead of /tmp/.esd/socket, to allow multiple simultaneous esd instances. this is only compatible with a patched esd, which however ubuntu and fedora ship now. other distros need to patch their esd as well, or may pass socket=/tmp/.esd/socket to module-protocol-esound-unix
	33cd5e2: listen for HAL ACL events; play an event sound on hw coldplug, hotplug and ACL access
	0c29a2f: add new function pa_scache_play_item_by_name
	23ba125: fix bug in handling of defer events

2007-08-08	Lennart Poettering
	a69f470: modernize module-hal-detect.c and check for ALSA pcm_class != modem
	26a0246: modernize dbus-util.c
	e4e9a06: be more verbose when device does not support sampling parameters
	fedca91: Remove warning when client is too slow to handle our data
	df9522c: properly reinitialize pollfd array after resume
	54b9f55: properly reinitialize pollfd array after resume
	981d5fa: don't print error on socket read/write failure

2007-08-07	Lennart Poettering
	366d1d3: reinitialize sw params after resume
	0a6f9af: add global suspend command to cli

2007-08-06	Lennart Poettering
	1f9ce59: port esound protocol to new lock-free core
	243f2fc: minor fixes and cleanups
	74b3b6d: fix playback status querying
	455ff8d: fix a memory leak
	62790cc: fix playback over native protocol
	c306b83: initialize 'length' properly

2007-08-05	Lennart Poettering
	6775386: make sure to handle disconnecting our own connection properly
	41d67c4: minor optimization for cacheing in of samples by using posix_fadvise
	872951c: use posix_fadvise to avoid page faults when reading audio files from disk
	9d1eb1b: play memchunks completely
	bd0782e: initialize method pointers properly
	241a9e1: follow rename of pstream_close() to pstream_unlink()
	55e0866: typesafe casts
	23d01bb: Modernize pstream.[ch], reintroduce defer event to make things actually work
	36dd781: modernize play-memchunk and port it to the new core
	34e4165: minor cleanups

2007-08-04	Lennart Poettering
	81760ad: merge compat changes from trunk
	5ecaf31: compat with automake 1.10
	7455571: jack driver build fix which became apparent on fedora

2007-08-03	Lennart Poettering
	95fab18: Don't stop hardware on buffer underruns. Instead continue playing to guarantee that our time function stays as linear as possible.
	a6c44c0: Remove unnecessary snd_pcm_hwsync()
	9a4e84a: On recommendation of Takashi Iwai prefer Master volume control over PCM and don't control Mic control

2007-07-31	Lennart Poettering
	d3eca28: rename pa_source_output_new_data::corked to start_corked to match pa_sink_input_new_data::start_corked
	0defdfb: A lot of updates, all necessary to get the native protocol ported:

2007-07-28	Lennart Poettering
	a82505e: port module-alsa-source to new lock-free core
	13a4327: minor cleanups
	6afbbba: fix suspending logic
	81aa8ea: drop data from inputs only when in running state
	1615450: It is now allowed to call pa_sink_get_volume() from thread context
	8aee345: Fix suspending/resuming
	5fbb8e1: add PA_SINK_OPENED/PA_SOURCE_OPENED macros for easier checking for _IDLE or _RUNNING states
	10cb048: restore proper mixer volume control
	9dac60c: reload OSS volume after unsuspend
	dd40020: bring back alsa fd list managemet, since we need it for proper mixer change notification
	787f935: port module-alsa-sink to new lock-free core. also add mmmap'ing support while doing so.
	c7df4ba: minor modernizations

2007-07-26	Lennart Poettering
	8e4660a: Disable memory mapping if we open the device in O_WRONLY. Unfortunately we cannot do mmap() in Linux without opening the device for reading as well.
	c936e53: Fix channel remapping in resample; other modernizations
	4cc0d0a: remove some log messages
	86abfbf: remove debug messages; don't queue request messages like nothing when send file is finished
	bbb347f: properly free memblocks when skipping over them
	042cb09: make valgrind shut up regarding non-freed ident strings. other modernizations
	bc17b8e: reverse order flist destruction and mempool allocation warning
	222a6d2: Increase ref counter of sink input as long as it is included in the sink idxset
	d80fd10: properly deref sink_input/source_output objects when removing them from a sink/source
	58af737: Add fdsem to makefile
	8cdde28: reverse order of printf and push to make output more readable
	bc36932: port asyncq to make use of new fdsem object
	6ad165c: add abstracted file descriptor based semaphore object that is lock-free in the best cases

2007-07-25	Lennart Poettering
	8836396: Store strings directly in strlst elements, other modernizations
	98d36ef: fix some alignment issues and modernize file a little bit
	929526d: Convert most snprintf() calls to pa_snprintf()
	8e83838: Modernize things a little bith more
	2a43bbf: Modernize things a little
	2380ad9: add our own implementation for pa_snprintf() because NUL termination is apparently not guaranteed on windows and a couple of other libcs
	9e9dc0b: Simplify implementation of pa_assert_se()
	068f5d5: drop chunk argument from various drop() functions, since it doesn't make any sense if we want to guarantee always monotonously increasing read pointers; a couple of other fixes
	9cc20b4: update static free list usage in asyncmsgq
	e339d4b: update static free list usage in hashmap
	f42e443: destruct freelists properly, by using gcc destructors. we do this only to make valgrind shut up, not because it would have any real value during runtime
	279b1b3: wrap destructor gcc attribute in macro
	a094923: change order of munmap and freeing of memblocks

2007-07-14	Lennart Poettering
	c76d035: Fix a couple of typos in the resampler code

2007-07-13	Lennart Poettering
	2a19c46: Fix typo in pa_memblock_release() call; s/assert/pa_assert/
	65d54d6: s/assert/pa_assert/g; make use of static flist for memblock allocation where applicable; properly initialize length value in pa_memexport_put()
	0e84f04: Minor clarification
	f2c98d7: Make use of static flist for hashmap entry alllocation
	69bfa35: Actually make the static flist static
	3b912ac: Port module-sine to the new lock-free core
	8442926: Reenable a couple of more modules
	59faa5d: Remove a superfluous pa_memblock_release(); properly handle buf4 allocation
	63c231e: Fix concurrency bug when turning memblock into a local memblock
	481b425: Fix off-by-one in mixing code
	ca5874d: Replace a couple of assert()s by pa_assert()s
	ac1387d: Remove module-oss-mmap, since it is now merged into module-oss
	a42c19e: Merge module-oss-mmap into module-oss and make suspending working properly
	295e1c8: Make pa_sink_render_* and pa_source_post work only when in RUNNING state, to fix handling of monitor sources when their sink is suspended

2007-07-12	Lennart Poettering
	0a095f6: Properly initialize all revents on EINTR
	1a84664: Make sure pollfd[POLLFD_ASYNCQ].revents is properly initialized on signal
	683fc4c: fix segfault when recording with module-oss.c

2007-07-10	Pierre Ossman
	b0f692c: Make sure we link to the core to get all symbols.
	a228a51: Solaris hides inet_ntop in nsl.
	689fd70: Make -no-undefined actually work (and fix up error found by it).
	405d675: Move pthreads detection as it gets confused by things in LIBS.

2007-06-25	Lennart Poettering
	eec2fbe: Port module-oss to the new lock-free core
	6312938: remove pa_memblockq_is_writable() (because it is stupid and not used anywhere anyway, and replace all assert()s with pa_assert()s
	a482b9f: make sure we don't free the same connection twice

2007-06-24	Lennart Poettering
	6776678: Limit silence buffer size for pa_sink_render()
	de02c74: Track the 'missing' variable safely between the threads
	d873731: rework the logic of pa_asyncq
	77ebe70: Make sure the returned pa_msgobject object has a valid refcnt before returning it
	099f3f2: Include assert.h, since we use assert() for our pa_assert() macro
	a9fcd59: Fix length calculation in pa_silence_memblock_new() and make use of pa_assert() everywhere instead of assert()
	fdd3ac9: Make use of dbus_watch_get_unix_fd() instead of dbus_watch_get_fd() because of deprecation of the latter

2007-06-23	Lennart Poettering
	bb3ad9d: Update OSS driver for new lock-free core
	013a55a: remove underrun condition in pa_sinks. Instead return silence in pa_sink_render() when necessary. This is required to guarantee that the time functions in connected sink inputs stays linear
	780f736: don't handle underrun special
	f061636: drop silence generation from sink drivers
	fff9081: fix a typo and some minor optimizations
	1c9bd20: minor cleanups and optimizations
	e24c8de: Fix minor typo

2007-06-14	Lennart Poettering
	deb523e: Port module-pipe-source to the new threaded design
	94f6ab5: Fix another ugly typo, which made source outputs unusable
	e279778: use pa_memblockq_push_align() instead of pa_memblockq_push() to deal with unaligned data coming from clients
	1d7096b: Show memchunk length in debug output
	1c62ce6: Fix a nasty typo in pa_asyncq_pop
	572c77f: Remove anotify.[ch], since it is now entirely replaced by pa_asyncmsgq
	5e72ac3: rework sink input/source output state machine
	260dd1e: Make debug message more useful
	1b99fd2: Move a few things between the threads
	111dcd5: trivial cleanups

2007-06-13	Lennart Poettering
	be4a882: A lot of more work to get the lock-free stuff in place

2007-06-13	Pierre Ossman
	0694d2a: Make sure mixer ioctls work on /dev/dsp aswell.

2007-06-11	Lennart Poettering
	6911568: make untabify
	590ae20: Add new untabify makefile target
	a4fed0f: make eolspace
	00da37f: Merge HUGE set of changes temporarily into a branch, to allow me to move them from one machine to another (lock-free and stuff)
	6aeec56: add a new private branch

2007-06-11	Pierre Ossman
	14cbbe1: Support stat() and friends as some programs (audacity) likes to check if the device node is there first.

2007-06-04	Pierre Ossman
	13a4c52: Add support for the poorly documented SNDCTL_DSP_GETTRIGGER.

2007-05-29	Lennart Poettering
	1e12e0e: Kill spaces on EOL
	e4d63d0: add target "eolspace" to makefil to remove trailing newlines from all source files

2007-05-29	Pierre Ossman
	5530d32: We now use gid unconditionally, so make sure it's defined.

2007-05-28	Lennart Poettering
	67cb775: build fix for systems lacking capability suppoort. (Problem identified and original patch supplied by Diego Petteno

2007-05-27	Lennart Poettering
	707def1: Bump revision of libs and package
	918cacb: Replace AO_xxx usage with pa_atomic_xxx and friends wherever it makes sense
	6a2dffd: unfortunately we cannot detect if a foreign thread is still running. Thus sucks. But what can we do? U. Drepper thinks our use case is invalid.
	872018e: Minor optimization: read log level character code from array

2007-05-26	Lennart Poettering
	d949983: Add a new meta command ".ifexists" to the CLI language, to execute commands only if a specified file exists. Original patch from cjvdb. Closes #36

2007-05-25	Lennart Poettering
	4d88fcd: when called with the setid bit change euid to uid sooner to make sure that we can access our own files even when we dropped most capabilities. (Closes #21)
	65e8761: fix suid Makefile target

2007-05-23	Lennart Poettering
	0032642: only browse for ipv4 pa servers for now. Needs better fixing which however is not trivial and probably breaks the API
	79c94db: Fix another DoS vulnerability that has been identified by Luigi Auriemma. (Finally closes #67)
	30c52e5: add a missing initialization that causes a crash when parsing invalid volume restoration tables (Problem identified by Luigi Auriemma, re #67)
	33304ba: Fix a DoS with allocating overly large silence buffers. (Identified by Luigi Auriemma (re #67)
	4a05bc9: don't allow excessively high sample rates
	cf925b1: Fix yet another DoS vulnerability, also identified Luigi Auriemma (re #67)
	c3b5de7: fix minor typo
	f903395: Fix another DoS vulnerability, also identified Luigi Auriemma (closes #67)
	407a1b6: fix a DoS vulnerability (re #67), originally identified by Luigi Auriemma
	8e738ed: fix a few obvious copynpaste errors when handling volumes
	0e53f93: Treat empty :0.0 identically to unset :0.0 when trying to find a PA server. (Closes #87)
	312c326: Fix module-oss for devices that return EAGAIN when we don't expect it. (Closes #66)

2007-05-22	Lennart Poettering
	01ddb54: show socket directory when we fail to create it. (Closes #85)
	960b5cb: Fix build and only load OSS xor ALSA modules if both are available
	e41b91e: drop unused variable
	16dd5f7: fix comment

2007-03-07	Pierre Ossman
	9ee3981: Add support for SNDCTL_DSP_SETTRIGGER. (closes #56)

2007-03-06	Pierre Ossman
	f6023cb: Fix some instances where we printed a string without first checking that the pointer was valid.
	e042a90: Pulsecore should be linked into all modules.
	0b14c02: Don't fail if hal doesn't currently contain any devices. (closes #55)

2007-03-02	Pierre Ossman
	2b82336: Handle suspended alsa devices. Based on patch by ranma. (closes #26)

2007-03-01	Pierre Ossman
	19b17ff: Revert stuff from commit 1431 that wasn't supposed to be there.
	bb81243: Handle when ALSA tweaks our sample spec so much that the frame size changes. (closes #57).
	6ba21d4: Add some debugging output from sample cache subsystem.

2007-02-14	Pierre Ossman
	df47c7b: Add a wrapper around close() to work around Windows' ass backwards way of handling sockets.
	8bf7943: Allow a formatted string in the validation warning.
	3016c75: Prefix log lines with a character indicating level.

2007-02-13	Pierre Ossman
	06211b7: Add copyright notices to all relevant files. (based on svn log)

2007-02-12	Pierre Ossman
	1d0e8e4: Make sure we get proper host identifiers.
	de7a883: Allow specification of device number.

2007-02-05	Pierre Ossman
	f65ab1b: Don't abort config loading when the user specific cannot be loaded.

2007-01-19	Pierre Ossman
	4171f25: Make sure we report success for SNDCTL_DSP_SETDUPLEX.

2007-01-04	Pierre Ossman
	4c0a481: Report IO error on ioctl() when we're in a fatal error state.
	c992ed9: Free stream objects when they've been invalidated.
	19bd914: Fix error messages for failure connecting streams.
	521daf6: Huge trailing whitespace cleanup. Let's keep the tree pure from here on, mmmkay?

2006-12-04	Pierre Ossman
	1a460ee: Fix silly copy-and-paste error. (closes #45)

2006-11-24	Pierre Ossman
	68bcbd2: Fix incorrect assert.

2006-11-10	Pierre Ossman
	7933cba: Add atomic.h as a dependency at relevant places.
	86f4c21: Make sure we package version.h.in.

2006-11-09	Pierre Ossman
	0a37ec2: Yet again try to fix the creation of necessary directories when srcdir != builddir.

2006-11-08	Pierre Ossman
	0ef2d7e: Support reversed endian floats. (closes #28) (closes #35)
	55c25c6: Check correct variable for return value. Closes #37.

2006-11-06	Pierre Ossman
	d4ca81f: Fix some missing line breaks.
	8dc6214: Revert r1404 and keep it on a development branch until it is fully tested.
	d664492: Create branch for lock free memblock implementation.
	6ca8193: The OSS spec is unclear what should happen when a reset is requested. Let's have a nicer attitude and keep as much settings as possible.
	9776596: Handle when threaded mainloop is freed before it is started.

2006-09-26	Lennart Poettering
	d210ebb: rework memory block management to be thread-safe and mostly lock-free.
	5ad143b: upgrade refcnt.h to make use of our new pa_atomic_xxx() API
	736de36: add asynchronous inter-thread notification API

2006-09-20	Lennart Poettering
	f1021b9: enable module-hal-detect in the default configuration file only if HAL support is enabled (closes #30)
	bf83a96: rename default realtime group from "realtime" to "pulse-rt", since it is pulseaudio specific. you may still pass --with-realtime-group=realtime to configure to get the old behaviour

2006-09-19	Pierre Ossman
	71a6ceb: Revert r1398 as it broke the srcdir != builddir patch. New fix that doesn't use the $(mkdir_p) define as it isn't present on many systems.
	534eeb1: No need to create these dirs as they're part of the source tree.

2006-09-14	Pierre Ossman
	29ab939: Stop using x86-isms and use ISO C (oversized shifts are undefined).
	5f828c2: Fix debug output for SNDCTL_DSP_SETFRAGMENT.

2006-09-11	Pierre Ossman
	7726459: Fix up build structure for platform dependent modules. Also add implementation on Win32 for pa_once().
	a85b3e2: Use platform independent sleep.
	7c6088d: Fix typo.

2006-09-09	Lennart Poettering
	fc08db2: ignore flist-test in the correct dir
	6b1794d: ignore flist-test
	9358d28: update Makefile
	0e96d8b: make pa_mutex_new() and pa_cond_new() succeed in all cases. Similar behaviour to pa_xmalloc().
	3ae98db: add pa_once testing code
	d0dcde0: rework pa_once once again, because the once function needs to have terminated before pa_once returns, regardless whether the local call executes it or another thread does.
	6d53202: update for newer APIs: replace direct usage of libatomic_ops by usage of our own atomic.h; remove pa_once implementation; always use our pa_once implementation instead of the POSIX version
	3426a39: implement trival pa_once API based on atomic operations
	c89cb6a: add static initializer PA_ATOMIC_INIT()
	b93fedd: add a test program for the free list
	ee40a34: implement a simple lock-free free list

2006-09-08	Lennart Poettering
	bfaa358: add a tiny wrapper around libatomic_ops: pa_atomic_int_t and pa_atomit_ptr_t.

2006-09-07	Lennart Poettering
	791bbd8: don't maintain a list of allocated mempool slots, we don't use it anyway
	1728e3a: make pa_stream thread-safe: use new refcounting system, protect access using mutexes
	0669c99: add missing channel names (fixes a segfault when parsing invalid channel maps)
	40f18d9: fix alsa-sink example

2006-09-06	Lennart Poettering
	40ecf86: don't hit an assert in the client if posix shm is not available
	ead67cd: fix indentation
	66ec460: fix a bogus debug line
	6569199: implement a few more ioctl()s, including a subset of SNDCTL_DSP_GETOPTR. Just enough to make JavaSound work.

2006-09-04	Lennart Poettering
	e00ba02: remove yet another occurence of pthread_yield() by pa_thread_yield()
	6bbfb43: add accessor functions for the userdata attached to a pa_thread object
	3be920d: fix pa_thread_is_running() for foreign threads; fix a memory leak for foreign threads
	813e95f: port the threaded mainloop to our new abstract mutex/thread API
	8e7c2a3: make pa_thread_self() return a sensible pointer on foreign threads

2006-09-02	Lennart Poettering
	6db6c83: add missing g_type_init()
	2536ba9: rework handling of srcdir != builddir (patch from Flameeyes)
	e504e80: include PTRHEAD_LIBS in pkg-config file (patch from Flameeyes)
	b01fabf: update acx_pthread.m4
	6528b6b: allow building when srcdir != builddir (patch from Flameeyes)
	a00c3cb: fix a few autoconf warnings (patch by Flameeyes)
	11b6c45: fix esdcompat for non-gnu systems
	161c2c0: make esdcompat executable
	5fa9cdb: Merge FreeBSD compatibility patch (from Flameeyes)

2006-09-01	Pierre Ossman
	647ef18: Fix call to pa_mutex_new().
	f84c65e: Add pthread_once() equivalent support.
	3571bf1: Thread implementation for Win32.

2006-09-01	Lennart Poettering
	97202d1: fix a race condition with stream connection vs. latency measuremtn (found by theBear)

2006-08-31	Pierre Ossman
	6e3de3d: Make sure libatomic_ops.a isn't included in win32 builds as libtool doesn't like static libs in dlls. Everything is in the headers anyway, so we do not need it.
	6e9706b: Also wrap yield functionality so that it can be platform independent.

2006-08-31	Lennart Poettering
	0f6098b: work around bug in firefox which apparently misuses access() as NULL pointer test. Original patch by "alon". (Closes #27)
	aee4a37: define AO_REQUIRE_CAS in the Makefile instead of each source file, effectively reversing r1348
	7ce39d3: update todo

2006-08-30	Lennart Poettering
	2f6cc4f: fix handling of "running" variable

2006-08-30	Pierre Ossman
	ad0535b: Add AO_REQUIRE_CAS as we do.
	a6b99d5: Make sure the libatomic_ops lib is included.
	c4e47c6: Remove check for libatomic_ops library as some systems have no (zero, nada) symbols in it.
	078420a: We need to have a callback when changing volume or we might deadlock.

2006-08-29	Lennart Poettering
	b2c341f: add a threading primitive API
	5264d23: make pa_mempool_stat thread-safe/lock-free
	327e0cd: modify memory block reference counting to use the new reference counting API
	9948cb0: add lock-free reference counting macros, based on libatomic-ops
	91d8025: add libatomic-ops to hard dependencies

2006-08-28	Lennart Poettering
	a633944: fix an misdesigned assert()

2006-08-28	Pierre Ossman
	5ecbd9e: Add PulseAudio logo to tree.
	cd47673: update todo

2006-08-27	Lennart Poettering
	1ed3347: increase operation timeout

2006-08-26	Lennart Poettering
	bc87a58: bump version and sonames
	b8ea488: fix module-combine when used on top of a tunnel sink

2006-08-25	Lennart Poettering
	93e005a: update module-tunnel to latest protocol
	8ead68f: activate HAL in the default config

2006-08-24	Pierre Ossman
	aec3888: Add missing header.

2006-08-23	Lennart Poettering
	8f5b86b: fix handling of "mtu" module argument (patch by "theBear")

2006-08-23	Pierre Ossman
	2575b44: fix typo
	79c4a68: Make the recording a bit more chunky so that we can fit in the pool and have efficient blocks.

2006-08-22	Pierre Ossman
	b27ffbe: Remove silence generation in solaris module.
	d194604: Remove silence generation in waveout module.
	095f357: Proceed with connect even when no cookie is loaded. Allows you to connect to server which do not require a cookie under all circumstances.
	306aea7: Fix memory leak in waveout module.
	0249651: Log when there is a problem opening the waveOut/waveIn device.
	7bf2540: Fall back to creating a "normal" memory pool if unable to get a shared one.
	26bfce6: Improve error messages a bit.
	cf7b401: Fix up portability of memory pool handling a bit.
	10bbc4b: Fix detection of shared memory support and proper fallback.
	568c8ea: Fix typo.
	eeabf63: Add missing header.
	b5ef414: Fix call to pa_memblock_new().
	d964459: Fix detection of page size for non-POSIX systems.
	7bc7110: Fix missing header for timeval helpers.
	1c320fe: Fix calls to pa_memblock_new().
	6e3d8af: Add header for pa_cstrerror().
	8a16c73: Fix call to pa_pstream_send_tagstruct().
	25c0640: Add an ifdef for when we do not have creds.

2006-08-22	Lennart Poettering
	fef4a20: update todo
	22d8e0e: fix typo

2006-08-21	Lennart Poettering
	26201b2: fix pactl output (sink drivers and names where switched)

2006-08-19	Lennart Poettering
	3d32b96: update todo
	3dbc4ae: restore the sink/source for a client in addition to the playback volume. This changes the file format of the table file. To avoid parse errors ~/.pulse/volume.table has been renamed to ~/.pulse/volume-restore.table
	bffde5d: If a client leaves the sink/source for a stream unspecified by passing NULL as sink/source name sink/source we should pass NULL to pa_sink_input_new()/pa_source_output_new() as too. This allows hooks to change the sink/source device only if it is left unspecified by the client
	bf62e77: fix a bad memory access
	ce11b1f: update todo
	c0b3e8b: when transferring large memory chunks of a pa_pstream, split them up
	79b2628: update todo
	84d1d3e: update todo
	b642325: check for posix_memalign and friends
	3e0f00f: if MAP_ANONYMOUS is not supported use posix_memalign if possible to allocate the memory pool
	d50c56a: update todo
	c6ca9a8: print per-type memory block statistics on "stat"
	57f0b08: generate per-type memory block statistics
	16ff83f: update todo
	af87c7d: rework the resample to allocate temporary memory with pa_memblock_new() instead of pa_xrealloc()
	521d15b: fix a memory leak
	1b7fff3: update todo
	47c7a14: add --disable-shm command line option to the daemon
	a8519d5: add "disable-shm=" to default daemon configuration file
	dbc658d: add new "disable-shm" server config option
	c9b6d55: add default "disable-shm" option to client.conf
	d785b8f: add new "disable-shm" option to client.conf
	206ac6f: allow importing of external shm data blocks unconditionally, even when local SHM support is disabled
	046bdd9: deal properly with pa_mempool_new() failing
	8c9bdb8: fix allocation of anonymous memory
	c2db5f8: fix a memory leak

2006-08-18	Lennart Poettering
	c979b87: update todo
	40875d6: enable SHM support on the client side only if both the client and the server run as the same user and the server supports it
	e33abc3: activate SHM support on the server side only when new client supports it and when client and server have the same UID.
	c313b23: one s/0/NULL/
	7ac7909: remove export/import objects when SHM is disable for a pa_pstream object
	fd3fe96: add new function pa_mempool_is_shared() to test whether a memory pool is suitable for SHM data transfers
	7e01b1c: hide memblock-test
	e385d93: remove all occurences of
	1bc62d5: rework logging subsystem, to implicitly include __FILE__ in pa_log() calls. In addition we now record the line numbers and function names of pa_log calls. However, those are only shown If $PULSE_LOG_META is set.
	666eca3: update todo
	8ebef4d: look for shm_open in -lrt
	35caf0c: add new test memblock-test for testing SHM import/export
	c3fc2ea: update tests for new memory manager
	0e436a6: Rework memory management to allow shared memory data transfer. The central idea is to allocate all audio memory blocks from a per-process memory pool which is available as read-only SHM segment to other local processes. Then, instead of writing the actual audio data to the socket just write references to this shared memory pool.
	ff48681: add abstracted shared memory API
	20d0823: fix a bad type cast
	dfa17b9: cleanup hashmap.[ch] a little: use hash/compare func prototypes defined in idxset.h, add pa_hashmpa_{get,steal}_first
	8be0cf6: cleanup idxset.[ch] a little: define proper types for the hash/compare funcs, do ptr->int/int->ptr conversions with clean macros

2006-08-17	Lennart Poettering
	c3df1ce: fix a PA_LLIST_HEAD_INIT invocation
	a847f74: add missing #include
	d890660: modify pa_bytes_snprint() to return the string we just wrote to. This should be binary compat with older versions which returned void
	99db067: make PA_LLIST_HEAD_INIT thread safe

2006-08-15	Lennart Poettering
	1c3bfc4: use the description field of sinks/sources to name the zeroconf services, instead of the logical name

2006-08-14	Pierre Ossman
	6c39af7: update todo

2006-08-13	Lennart Poettering
	5d8d916: update todo
	2bf4653: extend module-rescue-streams to move also source outputs when a source dies
	3334814: fix a segfault when registering a service with avahi fails
	cdb173f: create rtp source output on correct source
	d182a0b: minor optimization
	a75e1ed: implement hook_source_ouput_new. For this I modified the pa_source_output_new constructor to take a struct similar to what I already did for pa_sink_input_new()
	e0f7e86: split a validity check into two
	79cb80c: implement hook_source_disconnect
	8f91b1f: define new hooks: hook_source_output_new, hook_source_disconnect
	a09a49e: update todo
	a7b9a7d: Load module-rescue-streams by default
	dd87061: implement new module "module-rescue-streams" which moves sink inputs away when their sink is removed.
	8180832: properly implement a pa_sink_disconnect() hook
	87e64d5: Clean up module description a little
	abbabd8: ignore if we recieved a memory block for an invalid stream, since this might happen unwillingly due to the asychnronous nature of the protocol
	72cf211: remove pa_sink_input::variable_rate field since it has been folded into pa_sink_input::flags
	3beef50: hide hook-list-test
	b37ad1f: modify module-volume-restore to change the initial volume of a sink input from a hook instead of an asyncronous subscription event.
	a621d90: allow hooking into the process of creating playback streams. To implement this I modified the pa_sink_input_new() signature to take a pa_sink_input_new_data structure instead of direct arguments.
	b5cbea9: fix bad printf()
	db3f561: rework hook list stuff once again: change the callback prototype to recieve three data pointers: one to the data for the hook, once for the slot and once for the call
	281125c: rework hook list stuff again, and replace macros with real functins. We loose type safety but things are much cleaner now

2006-08-12	Lennart Poettering
	2622b0c: update hook list test
	82a913d: reall add type safe hook list
	80d73dd: implement typeafe hook chain
	7f70ca3: extend maximum sink/source name length, because HAL UDIs can get ridiculously long
	17964dd: update todo
	02e083c: test if sink->monitor_source is set before making use of it
	dbe6bdd: make use of pa_sink_used_by()/pa_source_used_by() wherever applicable
	b5207fc: add pa_sink_used_by()/pa_source_used_by()
	b45c392: categorize todo file
	28f86ea: name the sink/source after the device file, just like we already do for the non-mmaped driver
	bf79e97: generate default sink/source names from the device files they belong to
	0050176: update todo
	4c9c426: handle hot-remeving of OSS devices properly
	3cfed30: print the device capabilities after opening the device
	fbeeb8b: when the requested sample format is not available for OSS devices, print a nice warning and take what we can get instead
	0547b0f: there's no need to queue subscription events if noone is listening, hence don't do it!
	c86890d: * only load an OSS driver for the first device of a sound card, similar to what is done for ALSA. * fix a mem leak
	7fa0744: fix a segfault in module-oss
	2d70271: fix pa_gettimeofday() return value testing
	adfa76c: update todo
	365ceec: update todo
	3aba099: clean up event generation a little: suppress unnecessary events and generate new ones on owner change
	47d009a: rework subscription code: try to drop redundant queued events
	f8e5f47: fix a compiler warning
	e9d9356: add new macro PA_LLIST_INSERT_AFTER
	1e12c75: update todo
	8da9b94: allow setting the null sink description by a module parameter

2006-08-12	Shahms E. King
	bb96156: increase module argument buffer size to prevent truncating names

2006-08-11	Lennart Poettering
	bfa6604: don't set the sink/source descriptions manually, use the new functions pa_{sink,source}_set_description() instead
	af1b031: comment which values in pa_{sink,source,sink_input,source_output} structures may be NULL
	c90dd53: * introduce new functions pa_sink_set_description() and pa_source_set_description() for changing the description of a sink/source * allow sinks without monitor sources attached
	0aebc03: update todo
	bfff23d: shorten sink/source device descriptions a little
	1d7b8e1: use the HAL UDI for naming input/output devices
	539612a: do not export name validity checking routes and apply them only to sink/source names, not sample names
	e1316f5: fix bad memory access and a leak when detructing ALSA fd lists
	576c4dd: rework name register a litle to only allow "valid" names.
	bf854c4: Build HAL support only when either OSS or ALSA is available
	dcd3acc: remove OSS specific code from module-hal-detect if HAVE_OSS is not set. Same for ALSA
	7a4e1c9: ALSA: handle write()/read() errors properly by unloading the driver module. This should fix problems when removing USB audio device while pulseaudio is running.
	b0b968d: change order of the ALSA event dispatch code to make sure that the code survives if the event dispatcher frees the ALSA client
	59f1a67: use the copied udi string as hash key for the device table, because the temporary one is freed when the function exits

2006-08-08	Shahms E. King
	7ee7a23: add HAL support for OSS devices and capability changes

2006-08-07	Shahms E. King
	b382df5: clean up hal patch to use pa_xnew and timeval compatibility wrappers

2006-08-07	Lennart Poettering
	5d8ccfd: try to reduce volume updates in the ALSA sinks/sources: only touch the shadowed hw volme if necessary

2006-08-06	Lennart Poettering
	d953870: * add SVN $Id$ tags * add a const
	050b739: merge HAL support from Shams E. King

2006-08-03	Lennart Poettering
	f74e5ef: update todo
	ad95c96: implement "pactl move-source-output"
	e52436b: implement pa_context_move_source_output_by_{name,index}()
	5fdc39d: wrap pa_source_output_move_to() in the native protocol
	1c45061: add new CLI command move-source-output as wrapper around pa_source_output_move_to()
	2d00de5: Implement pa_source_input_move_to() for moving record streams between sources
	ddc69fc: - don't call pa_sink_notify in pa_sink_input_new() because the virtual methods are not yet initialized at this time - some minor cleanups

2006-08-01	Lennart Poettering
	7f93d08: bump API and protocol version. Return PA_ERR_NOTSUPPORTED if pa_context_move_sink_input_by_*()is called for servers that don't support it

2006-07-31	Lennart Poettering
	bc30e2d: add new "move-sink-input" command to pactl
	bb9b087: wrap PA_COMMAND_MOVE_SINK_INPUT for libpulse
	785477b: add new native protocol function for moving sink inputs between sinks
	304fcbb: add new commands opcode for moving sink inputs and source outputs
	ccf67d2: deal properly with recursive module unloading
	e2e94ca: fix bad memory access if a non-existing entry shall be removed from a pa_idxset by index

2006-07-29	Lennart Poettering
	d7ee1bc: fix module-gconf initialization
	646deea: don't hit an assetr if there are operations outstanding when the pa_context is destroyed
	a7cf5e0: fix two typos (pierre, have you been sleeping? next time please the comments wrong but the code right, not the other way round! ;-))
	a1e8b09: add new CLI function "move-sink-input" as wrapper around pa_sink_input_move_to()
	5e92950: * implement "hot" moving of playback streams between sinks (pa_sink_input_move_to()). * optimize the adjusting of the volume in pa_sink_input_peek() a little
	4dd3b31: free the memblockq if we decide not to play it
	f15b4c7: if the memblockq is empty, return -1 in all cases
	9310a2e: fix calculation of pa_usec_to_bytes, to make sure that it never returns fractions of a frame size
	b325e07: handle EOF correctly if it is read before the stream was created

2006-07-28	Lennart Poettering
	d1db037: for the playing field of pa_timing_info use pa_sink_input::state == PA_SINK_INPUT_RUNNING. This means that this variable will now refer to the current state and not to the expected future state, which is probably more what clients expect.
	f1c4611: fold the seperate variable pa_sink_input::playing into pa_sink_input::state as state PA_SINK_INPUT_DRAINED. The following mappings hold:
	12aa842: introduce pa_play_memblockq() which creates a playback stream and passes the data from the memblockq to it. after that is done, frees the memblockq

2006-07-27	Lennart Poettering
	ecd4655: update todo
	c21f88c: load module-gconf in default install
	0dea223: introduce three virtual sink/source names: @DEFAULT_SINK@, @DEFAULT_SOURCE@, @DEFAULT_MONITOR@. Especially the latter is useful for connecting to the monitor source of the default sink.
	fec7e9b: if possible do not unload already loaded modules when the gconf settings change. instead try to reuse already loaded modules as much as possible
	87d4f0b: because gconf doesn't provide real transactions we emulate our own with a "locked" gconf key
	6afb61e: remove superfluous code

2006-07-26	Lennart Poettering
	358e577: remove two superfluous lines
	0d7be31: mainloop fixes: when disabling time events when dispatching them, make sure to adjust the cache time event and enabled time event counters
	b2ad9a9: add some protection that the gconf helper process will be killed when the daemon process dies. make sure the gconf helper process doesn't keep open file descriptors belonging to the daemon; if gconf helper path
	f5d29ac: add missing configure.ac checks for module-gconf
	cc1d821: add new module "module-gconf" which reads configuration information from gconf. this will be used in my upcoming paconf module

2006-07-25	Lennart Poettering
	61ce8bb: add new command line option --no-cpu-limit. This is useful when running PulseAudio in valgrind's massif or callgrind tools
	563fab9: Results of profiling PulseAudio with valgrind's callgrind module: rework the default event loop implementation to use PA_LLIST_xxx instead of pa_idxset; don't generate weakeup events if we aren't in STATE_POLLING; minimize dispatching of io events; cache next time event instead of traversing the list of time events on every event loop iteration; other optimizations
	216bdd4: split a few asserts
	32444f0: split a few assert()s
	c41d749: add a few more g_assert()s and change all assert()s to g_assert()s

2006-07-24	Lennart Poettering
	675bf2f: add autogen.sh for jhbuild (for you, elmarco!)
	0f8f5bc: bump version and sonames

2006-07-23	Lennart Poettering
	3aac893: add massif target to Makefile
	c85351b: as a result of memory profiling with valgrind/massif: decrease default hash table size from 1024 to 127. the hashtables are sparsely filled most of the time, so there is no point in allocating to much memory by default.
	95eee87: update todo

2006-07-22	Lennart Poettering
	07a1c45: fix horribly broken glib timeout event handling

2006-07-21	Pierre Ossman
	b345af2: Use proper @libdir@ in pc.in files to handle x86_64 machines.

2006-07-21	Lennart Poettering
	a84a2f9: raise the default value for RLIMIT_NOFILE to 200 since 25 is apparently too small if every single GNOME apps thinks it needs to create its own server connection!

2006-07-20	Pierre Ossman
	09e01af: Get ACL:s to work on Win32.
	4a59581: Fix incorrect call to nonexistant pa_log_warning().
	0762af2: Only warn when running as root and not --system.
	f3d4924: Centralise check if we're running as root.
	57d8a31: Move check for SUID into the caps functions.
	8d2dc9c: Handle user switch in a more platform independent manner.
	b12f29d: Make sure parse_rlimit is only used when rlimits are supported.
	246e30a: Add missing header.
	a3e7595: Make -1 mean "current group/user" so that some platform dependent calls can be centralised.
	7ba93eb: Protect platform dependent headers with ifdefs.
	2ad6938: Remove unneeded headers.

2006-07-20	Lennart Poettering
	40b4089: remove access group setting from default client.conf
	55e97b8: fix a few @@ replacments
	6ad1f33: even more FreeBSD portability (thanks Flameeyes, again!)
	90b521d: add missing #ifdef HAVE_CREDS (thanks, Flameeyes)
	2683f25: some more FreeBSD compat from Flameeyes
	b3d3d16: bump release and sonames
	da1ec27: remove configurable client access group, since can never work on Linux anway, since SCM_CREDENTAILS doesn't allow sending supplementary GIDs
	dd5fd8d: update todo
	44beeaa: implement "auth-ip-acl=" in the native and esound protocols
	db75f68: actually ship src/pulsecore/creds.h in the tarballs
	30ada90: add IP address ACL subsystem
	2409f1a: add support to set resource limits for the daemon and set some of them to some sane values
	0ff247d: undo r1111 in some way: include sys/socket.h and sys/un.h but wrap it in #ifdef HAVE_xxx_H. This should be safe because config.h should be the first included header in all .c files and creds.h is never included by any external tools

2006-07-19	Lennart Poettering
	703bb49: add a few comments
	a382492: * add new function pa_check_in_group() * abstract credential APis a little bit by introducing HAVE_CREDS and a structure pa_creds * rework credential authentication * fix module-volume-restore and friends for usage in system-wide instance * remove loopback= argument from moulde-*-protocol-tcp since it is a superset of listen= and usually a bad idea anyway since the user shouldn't load the TCP module at all if he doesn't want remote access * rename a few variables in the jack modules to make sure they don't conflict with symbols defined in the system headers * add server address for system-wide daemons to the default server list for the the client libs * update todo
	340803b: use access group dedclared in ~/.pulse/client.conf instead of PA_ACCESS_GROUP
	2b31a90: update @@ tokens according to recent Makefile.am change
	45a9a8b: fix sed scripts according to #define renames
	9c87a65: * add new --system command line parameter to the daemon for running PulseAudio as system-wide instance * add PA_ prefixes to all global #defines * modify auth-by-creds: define a new group "pulse-access" which is used for authentication * add proper privilige dropping when running in --system mode * create runtime directory once on startup and not by each module seperately

2006-07-18	Lennart Poettering
	9db7068: remove glib 1.2 adapter. It started to bitrot and wasn't used by anything anyway.
	d7cdaf2: add two more \since
	f4ec7d4: fix module-detect on FreeBSD (patch from Diego "Flameeyes" Pettenó)
	2c2abbb: turn the glib adapter into a single GSource instead of creating a bunch of seperate GSources for each event
	ddd5acf: define proper typdefs for callback prototypes

2006-07-17	Lennart Poettering
	64d87ac: change licensing blurb form "Library GPL" to "Lesser GPL" on request of Loic Minier. Effectively this means using the same license blurb like in all other source files.

2006-07-17	Pierre Ossman
	f5afb7b: Forgot to protect one access to with_creds with an ifdef.
	4b352e5: Restore SIGPIPE warning when the platform doesn't have MSG_NOSIGNAL.

2006-07-16	Lennart Poettering
	ba31adc: make pulseaudio compile again on FreeBSD (patch from Diego "Flameeyes" Petteno)
	e45b1dc: todo
	9ced7f6: show summary after "configure" has run (closes: #22)
	3b2843d: show value of PA_SINK_HARDWARE/PA_SOURCE_HARDWARE in pactl
	b91dd23: set is_hardware flag for a few hw plugins
	494fa68: add new PA_SOURCE_HARDWARE/PA_SINK_HARDWARE flag
	6e38949: add a new boolean variable is_hardware to pa_sink/pa_source to denote wether the specific device is a hardware device or virtual/software

2006-07-15	Lennart Poettering
	a537b01: update todo

2006-07-14	Lennart Poettering
	55a8db8: improve latency calculation of NULL sink
	d43bcb3: update todo
	b8f9ae0: remove checking for SIGPIPE blocking from client code. Because we use send(,,MSG_NOSIGNAL) for most socket writes now the reason for SIGPIPE blocking is no longer give. We keep this check for the server side however, because pipes create SIGPIPE too but cannot be used with MSG_NOSIGNAL. Some modules use pipes for internal and external communication.
	fc544a6: don't send SCM_CREDENTIALS on every sendmsg(), instead do it only on handshake
	3eeecdc: don't set MSG_NOSIGNAL for recvmsg(), since it doesn't make sense there
	860be2e: try to use send(,,MSG_NOSIGNAL) instead of write() wherever possible (which will allow us to drop the SIGPIPE check). Cache the results of the last write()/send() to make sure that we do not issue more than necessary system calls.
	350a253: remove vi'ism
	dfd864a: update todo
	883ce83: add new test get-binary-name-test for testing pa_get_binary_name()
	a87c43d: Don't call pa_path_get_filename() anymore since it is implicitly called by pa_get_binary_name() anyway
	881d4dd: * fall back to prctl(PR_GET_NAME) in pa_get_binary_name() if readlink() fails * call pa_path_get_filename() in all cases before returning in pa_get_binary_name(). We already did so on Win32, but didn't on Linux.

2006-07-14	Pierre Ossman
	82e680c: Make sure the win32 default conf gets shipped.

2006-07-13	Lennart Poettering
	5529604: support time events with NULL timevals which are OK in avahi, but not in PA. This makes padevchooser actually work on top of the new avahi browsing stuff
	7484b62: update todo
	ceb1b6f: remove avahi/howl item from todo list
	3f0f4f5: remove howl-wrap.[ch]
	6f24a9d: remove HOWL snippet from configure script
	1fd18d6: * add proper error handling to pabrowse.c * properly destroy pa_browser object on exit
	d989c69: add browser.h to doxygen docs
	76f93a0: * port libpulse-browse to use the native avahi API instead of the HOWL cruft * add new function pa_browser_set_error_callback() * add doxygen docs to browser.h
	3a81620: update module-zeroconf-publish to make use of the native AVAHI API, instead of HOWL
	10f7a64: make sure gccmacro.h and cdecl.h may be included at the same time as those headers from the avahi project
	8162164: check for avahi in configure.ac

2006-07-10	Lennart Poettering
	3428f03: mark HAL for shams king

2006-07-08	Lennart Poettering
	9c96bdc: * remove doc/ directory * move doc/todo to root dir
	f87f3c8: unhide a few files

2006-07-08	Pierre Ossman
	e12ead7: Remove some unused m4 files.
	eb4abb2: Fix typo.

2006-07-07	Lennart Poettering
	e16cdb5: remove all docs from tarball since they are now available on pulseaudio.org
	9a778bd: s/avahi/pulseuaiod/
	7fe5e5f: replace remaining ML refs to polyp
	81eb4a2: fix mailman URL
	9e45991: update readme for 0.9.2

2006-06-30	Pierre Ossman
	8b0d134: Make sure we print the file name we actually use.

2006-06-21	Lennart Poettering
	18b8b84: increase the maxium number of concurrent esd and native connections
	045b05c: include config.h in browser.c (closes #20)
	1710041: only interpolate when the last timing info told us the stream is indeed playing

2006-06-20	Lennart Poettering
	74e958c: bump version number
	84907e6: fix segfault when module-alsa-source fails to load

2006-06-20	Pierre Ossman
	320bedb: Fix handling of the io flags in duplex mode.
	1040b69: Warn when applications use SNDCTL_DSP_GET[IO]PTR even when they shouldn't.
	07edf59: Make fix_metrics() exit early so that it doesn't spam the output needlessly.
	1342999: Make sure we do not use pthread_yield() on platforms that do not have them.
	3b28358: Check for pthread_yield() as not all platforms have that.
	6ca46f4: Make interpol-test build on Win32 and non-pthread systems.
	3ff68bd: Fix the final few occurences of polyp.

2006-06-19	Lennart Poettering
	230f97a: s/POLYP/PULSE/g
	6654e98: update docs
	3cf1621: * more s/pulseaudio/PulseAudio/ replacements * name the per-user dir ~/.pulse (instead of .pulseaudio), just like /etc/pulse/
	fe1dadb: update references to the pkg-config files in the docs
	0d97ac6: name the pkg-config files after the library names
	10b5e99: replace a few remaining uppercase "Polypaudio" occurences with "PulseAudio"
	955e33d: hide pulseadudio binary from SVN
	25f7969: rename polypaudio.h to pulseaudio.h
	f44ba09: big s/polyp/pulse/g
	dd21f11: unhide padsp
	f6d1154: hide interpol-test
	40494c3: * rework latency interpolation to make it smoother * increase latency update interval to 100ms
	6eabab6: minor cleanups
	9f59b4e: add new test "interpol-test"

2006-06-19	Pierre Ossman
	c6d4cc0: Handle clients that just want to set fragment size (and not count).

2006-06-18	Lennart Poettering
	bd432f0: * add new argument 'exit_on_eof' to module-cli and make use of it if "-C" is passed to the daemon

2006-06-17	Lennart Poettering
	5e1127a: * implement volume adjusting and mixing for S16RE * some optimizations
	e26bd47: * make hw param settings easier to debug by splitting up long if * actually set the sample rate * disable resampling done by ALSA

2006-06-16	Pierre Ossman
	8485a47: /dev/dsp should default to U8, not mulaw.
	e66b0e6: Creating a stream might take some time, so check that it's in the right state before transferring data.
	6684264: Record support.

2006-06-16	Lennart Poettering
	a529b28: if S16NE is not supported, fall back to S16RE. If FLOAT32NE is not supported, fall back to FLOAT32NE. If still nothing is supported, try everything else in order

2006-06-15	Lennart Poettering
	8e37d68: update todo

2006-06-15	Pierre Ossman
	3fa491d: Make debug output in padsp a bit less verbose. Specifying -d twice will give original output.

2006-06-13	Pierre Ossman
	dd0f80e: Make a copy of the va_list as vsnprintf() is free to change it.
	0f13c43: Catch the access() system call as some applications do this to test if they can open /dev/dsp.
	b5a8815: Make sure our inet_ntop() implementation gets linked into the new users.
	9288479: Tweak the printing of client connections a bit so that it's more apparent what and who it is that's connecting.
	7582f74: Handle pretty printing of IPv6 socket names.

2006-06-12	Pierre Ossman
	519aa9b: Use AM_ICONV to determine what needs to be done for iconv support. (closes #19)
	c32176b: Fix AC_CHECK_DEFINE so that we can look in different files for the same define.
	7c770e2: Also look in winsock2.h for INADDR_NONE. (solves #18)
	15a0b28: Properly escape the m4 macros and make the code a bit more readable.

2006-06-11	Pierre Ossman
	75ac45b: Add all the preopen libs to the polypaudio binary's dependency list as they aren't automatically detected. (Closes #17)

2006-06-03	Lennart Poettering
	d8dafa0: rework ioline EOF handling to actually work properly
	2fa08ba: fix pa_xstrndup() implementation to not access potentially uninitialized memory

2006-06-02	Lennart Poettering
	16a275a: actually build cpulimit support if SIGXCPU is available
	441362a: fix ugly access-after-free bug when doing asyncronous NS lookups
	8b0e6f6: update docs for 0.9.1
	e092336: bump version and soname
	7b961bd: Add new configure options to disable/enable specific modules at configure time. Original patch by ed@catmur.co.uk. (Closes #16)

2006-06-01	Pierre Ossman
	02bfa3c: update todo
	7a52eab: Try the ltdl mangled name ourselves so that .la files for modules are optional.

2006-05-31	Lennart Poettering
	8ca9568: remove superfluous prefixes from service names
	ac7213d: update TODO
	79b6c31: decrease maximum allowed sample frequency for ALSA devices to 5%, since 48000 would otherwise match with 44100

2006-05-30	Lennart Poettering
	9f2026d: downgrade a log message
	64fa5b8: * alsa-sink: if "PCM" is not found as mixer track name, fallback to "Master" * alsa-source: if "Capture" is not found as mixer track name, fallback to "Mic"
	bb820db: * if an ALSA device doesn't support the channel count requested, use what ALSA suggests instead * if an ALSA device doesn't support the sampling freq requested, use what ALSA suggests and resample if this deviates more than 10% from what we requested * fix segfault freeing an unitialized mixer_fdl field
	821a49b: update todo
	73eedcb: load alsa modules with device string hw:0 instead of hw:0,0
	6140619: fix amd64 portability issues

2006-05-29	Lennart Poettering
	21cb51b: merge patch from Igor Zubkov, fixing linking of the HOWL modules
	ce04f0b: update svn:ignore to reflect the esdcompat name change
	632f5b4: drop the .sh suffix from esdcompat

2006-05-26	Lennart Poettering
	3a868be: update README for 0.9.0
	f5a8885: disable padsp for the polypaudio daemon itself by defining the __padsp_disabled__ symbol

2006-05-26	Pierre Ossman
	c8e9fa3: update todo
	12dc4c2: Fix the fix_metrics() function so that we don't get a tiny buffer by default.
	7d90e3a: Fix typos.
	6aeaaf9: Returned buffer attr is const.
	d142408: Explicitly check version number when determining which fields are in a stream create response.

2006-05-25	Lennart Poettering
	099304a: update todo
	7d97534: * add new API function pa_stream_get_buffer_attr(). * modify pacat.c to make use of that new API * extend protocol to allow transfer of the necessary information * update protocol version accordingly
	f3b7259: really fix a superfluous warning when building padsp.c
	4413b89: * split pa_cstrerror() into its own file polypcore/core-error.[ch] * fix building of padsp * remove a warning when compiling padsp.c
	f8aa55c: move modules to ${libdir}/polypaudio-${PA_MAJORMINOR}/modules/
	fc8a2c4: add item about moving pa_cstrerror() to TODO
	e07b262: update todo
	ae80ab3: read stream and client name from $PADSP_STREAM_NAME resp. $PADSP_CLIENT_NAME, if available
	2bbd7ba: add support to disable emulation of /dev/dsp,/dev/mixer,/dev/sndstat selectively by either passing an environment variable or by defining a symbol __padsp_disable__ in the process
	2bb05ea: fix evil, evil typo that cause all gtk2 based apps to crash
	59d00e2: * issue volume updates syncrhonously * correct channel order of OSS volumes (swap left,right)
	0fb63e7: update TODO

2006-05-25	Pierre Ossman
	b754d50: Wrong prefix used in the padsp script.
	d39740f: We only need the so for libpolypdsp.
	ea7995b: Fix padsp script so that it accepts parameters, setting relevant environment variables as needed.
	0387b30: Use only the basename of libpolypdsp.so so that it will work on multi-arch systems.
	1799b7a: Move libpolypdsp in the makefile to avoid the libtool bug where it must come after any things it depends on.

2006-05-24	Pierre Ossman
	6a7172e: padsp needs dlsym & co so make sure we get that lib included.
	3fa19ab: Fix warnings.
	2843b1a: Remove the exceedingly anal warnings. It's impossible to write a non-trivial C program and not trigger these.
	c4328cd: Fix stray \

2006-05-24	Lennart Poettering
	ca08e57: implement a /dev/mixer interface
	440b901: fix playback of small sound files

2006-05-23	Lennart Poettering
	46fee46: implement emulation of /dev/sndstat
	23b123d: - use pthread_atfork() to disable open sound streams in the child after a fork.   Obviusly sound won't work in child process but at least we don't leak fds   from the parent. Now any operation on the device fd in the child will result   in an EBADF error, which seems somewhat clean to me.
	e99afda: pass the binary name as client name to polypaudio
	1031549: add new padsp utility: a $LD_PRELOAD wrapper for using the OSS API with polypaudio
	8f111b0: change return type of pa_cstrerror() to "const char*"

2006-05-23	Pierre Ossman
	7906985: Cast size_t to long to be more compatible with 64-bit systems.
	1b72d02: Fix some warnings.

2006-05-22	Pierre Ossman
	d71dc9b: Fix TLS on Win32 to something a bit more safe and portable (compiler-wise).
	4e3dc7c: Wrap strerror() in a function that makes it thread safe and converts the output to UTF-8.
	bf09399: update todo

2006-05-22	Lennart Poettering
	97ec77c: add missing #include

2006-05-21	Lennart Poettering
	cc84fc9: add missing #include
	651e575: add new function pa_usec_to_bytes() as inverse of pa_bytes_to_usec()

2006-05-20	Lennart Poettering
	bc87137: doc update
	13329d3: fix long-standing buf that could cause polypaudio to eat 100% CPU: fix handling of event bits for pa_iochannel
	cc61b57: rename pa_simple_get_playback_latency() to pa_simple_get_latency() and allow its usage on capture streams

2006-05-19	Lennart Poettering
	acc6552: generate PA_MAJORMINOR properly - only from major and minor, not from micro

2006-05-19	Pierre Ossman
	a3fe39a: Fix some missing headers.
	a034b61: Fix which headers get installed for libpolyp.
	c811351: Sort source files.

2006-05-18	Pierre Ossman
	1dfe8f8: update todo
	1379831: Convert log text to current locale before passing it on to stderr or syslog.
	8359188: Make paplay convert names to UTF-8 before sending to the server.
	4981092: And functions for convertion to and from current locale and UTF-8.
	40d9f5d: Missing include of util.h.
	24a7819: Don't include util.h from core-util.h as it is not needed by many users.
	3ee2051: PATH_MAX needs limits.h.
	9ec9d28: update todo
	0796ead: Move timeval calculation functions into their own file.

2006-05-17	Lennart Poettering
	5f458db: update README for 0.9.0
	38cb138: modify lirc module to use pa_sink_mute() for muting and unmuting
	53a285e: fix include line for "core-util.h"
	40feedb: add C++ macros to utf8.h
	ee4d6b0: add C++ macros to xmalloc.h
	dc9151d: * add doxygen docs to header file * add C++ macros to header file
	6766a3b: add util.h to doxygen
	813868e: include util.h in polypaudio.h
	c47e937: split polypcore/util.[ch] into polypcore/core-util.[ch] and polyp/util.[ch]
	fbdb063: replace memory allocation function calls with pa_xXXXX()
	43813dc: include more files in polypaudio.h
	41baddd: add doxygen docs for utf8.h
	56d8e56: * make pa_xfree() a real function * update doxygen docs for xmalloc.h
	6e9f2d7: add utf8.h and xmalloc.h to doxygen docs
	ee35a06: add new channel map argument to pa_simple_new()
	5f6d8c9: fix svn tag
	cdd3588: more sensible default.pa file
	1cfb01a: add proper locking when accessing the file match.table
	e0bf4a3: add proper locking when accessing the file volume.table
	1267285: add documentation for module-volume-restore
	6d281a5: update todo
	db242e1: update todo
	fa53ed7: * support native ULAW/ALAW file streams * fix shutdown of file streams
	b47b257: support loading ULAW/ALAW files into ULAW/ALAW memchunks
	e669553: * use S16NE for SF_FORMAT_PCM_S8 formats, too
	31a9d4f: when playing an ULAW or ALAW audio file, do not convert to S16NE unconditionally, instead use sf_read_raw() to read raw audio data
	106fb20: increase PA_CHANNELS_MAX to 32
	270a409: use PA_CHANNEL_MAP_OSS in module-oss, module-oss-mmap
	ed3606c: add new channel mapping standard PA_CHANNEL_MAP_OSS

2006-05-17	Pierre Ossman
	7ca25e5: Move utf8 to the public part (libpolyp).
	d9cc2cf: Move xmalloc to the public side (libpolyp).
	e767fda: update todo
	6ab4213: Update documentation to contain the UTF-8 requirement.
	d4d1e5e: Documentation for the threaded main loop API.
	71f681a: Set default channel map system for waveout module.
	c752e11: Add Microsoft's WAVEFORMWATEEXTENSIBLE channel mapping.
	05c1468: Use default channel map for Solaris module. There doesn't seem to be a standard for > 2 channels, so we'll have to rely on the user.

2006-05-16	Lennart Poettering
	4b6ab29: * modify pa_channel_map_init_auto() to take an extra argument specifying the standard to use (ALSA, AIFF, ...) * add some more validity checks to pa_source_new(),pa_sink_new(),pa_sink_input_new(),pa_source_output_new()
	c63cc7b: change version number from "0.9" to "0.9.0" to make version comparisons easier
	c2c8539: bump version number to 0.9
	5521559: * add new configure option --with-module-dir= * drop version suffix from soname of libpolyp and friends * add version suffix by default to $(modlibexecdir)
	9298990: update todo
	c12206b: * remove .a files from the modules directory after installation * rename $(modlibdir) to $(modlibexecdir) in accordance with secion 11.2 of the automake docs ("The two parts of install")
	f272e59: tell svn to ignore the utf8-test binary
	56b685a: instead of kicking clients with invalid UTF8 stream names, filter invalid characters and use that instead
	5359593: add new test programme utf8-test.c
	bf58753: add svn:keywords property
	78b23cc: add double include protection
	e8cc63d: * remove "const" from return type of pa_utf8_filter() since it desn't make any sense * fix pa_utf8_filter() to not skip the next character too if it found an invalid one
	23e7454: use the new latency update callback to be notified when latency data becomes available again after PA_ERR_NODATA is returned by pa_stream_get_latency()
	724cd9d: downgrade a log message
	713637c: * fix segfault in pa_utf8_validate() * remove some compiler warnings * use our own pa_xmalloc() implementation instead of libc's malloc()

2006-05-15	Lennart Poettering
	19167a1: add notification callback which is called when new latency data becomes available
	7a92f36: undo r868
	147da3e: remove regex.h from include, since it is actually not used

2006-05-15	Pierre Ossman
	9c8661c: Add function to filter a string of any invalid UTF-8 sequences. User must free() the result.
	e91740f: Clean up the UTF-8 validation code.
	9c38744: module-volume-restore uses regexp() so make sure it's only built on systems that have it.
	f468308: Include utf8.h for the validation function.

2006-05-14	Lennart Poettering
	3f42878: update TODO
	45bbb34: add utf8 validity checking to esound protocol
	d419d87: remove superfluous log line
	cfb082a: take the filename specified on the command line as default stream name
	a414cc2: check for valid utf8 strings
	bf52fb9: add utf8 validity checking API
	b10f2dc: update todo
	b3e1655: add new module module-volume-restore which saves and restores volume of playback streams
	be05b18: * add new parameter to pa_open_config_file() to specify open mode * modify pa_sink_input_new() to take initial volume settings as argument * call pa_sink_input_set_volume() when changing stream volume in protocol-esound.c to make sure that subscribe events are issued properly
	e46f8f8: modify argument order of pa_client_new() to actually match how it is usually called

2006-05-13	Lennart Poettering
	682dfd7: fix esound sample cache names
	0f22d63: * set default fragment metrics depending on the sample specs of the device in OSS and ALSA * fix fragment size calculation in module-alsa-sink
	0231e6e: first set buffer size, and afterwards period size
	c3b9c3d: don't hit an assert when trying to resample data for 6channel audio
	7abf17e: fix fragment size calculation for module-alsa-source
	b681202: use default alsa channel map for alsa devices
	afdec05: remove superfluous log message

2006-05-11	Lennart Poettering
	11782f0: fix hangup detection for recording streams
	eecc04c: fix iochannel for hangup signals
	f931486: update doxygen docs
	68b98f7: don't signal the accept_cond automatically when waiting for a signal event
	e929aab: split of signal releasing into its own function and name it pa_threaded_mainloop_accept()
	dbf62d4: add thread-mainloop.h to doxygen docs

2006-05-11	Pierre Ossman
	af54f9f: Windows support for the threaded API.
	3890f03: Remove some debug code that wasn't supposed to be committed.
	5328afe: pa_write() should use a const pointer.
	48d66cd: Handle pipes on platforms where they are non-existant of broken. We do this by creating a TCP socket pair instead of a normal pipe. Since Windows isn't UNIX-y enough to support read()/write() on sockets, we also need a wrapper to handle read() vs recv() and write() vs send().
	12d4b5d: Include log header to get rid of warnings.
	18c5340: ANSI codes aren't supported on Windows terminals.
	6d2a936: Do WSAStartup() in the DLL entry routine instead of at context creation.

2006-05-09	Lennart Poettering
	2687017: fix handling of timing status requests
	9efc206: update todo

2006-05-09	Pierre Ossman
	4e71f20: Add stubs for the threaded main loop so that we can compile it on non-supported platforms (still can't run it though).
	06e1867: Use pa_msleep() to get platform independence.

2006-05-06	Lennart Poettering
	df3306c: rework the simple API to make use of the new threaded mainloop implementation
	4b4c8fd: * optionally, make pa_threaded_mainloop_signal() wait until the main thread took over control * more header file comments
	5f9bbf0: add support for reading audio data from a file instead of plain STDIN in pacat-simple.c
	bb6c45d: remove bogus check that disallowed latency interpolation and stuff for record streams
	3f92e3e: allow signalling from event loop thread

2006-05-03	Pierre Ossman
	4cff5d3: update todo

2006-05-02	Pierre Ossman
	c2c9f25: Fix control flow in pa_oss_open(). Also fall back to half duplex when device doesn't support full.
	27cee2e: We need to read the cookie in binary mode for things to work correctly.
	1438bd4: Windows doesn't have POSIX thread. ifdef out things for now.

2006-04-30	Lennart Poettering
	9e60bad: add new threaded main loop implementation (with test/example)
	f2fbceb: * make sure the wakeup fd is polled on wven when no other fd is registered for polling * initialize mainloop return value to -1 * some optimizations

2006-04-28	Lennart Poettering
	19c9dbf: fix date

2006-04-28	Pierre Ossman
	6060bff: When a control is removed, all bits are set so we need to test for that first.
	53930f4: Zero the fd list since we do a memcmp on it later.

2006-04-27	Lennart Poettering
	cd93661: ouch!

2006-04-27	Pierre Ossman
	22c679e: Clarify how the automatic channel map is generated.
	99612dd: Channel map argument support for solaris.
	0b95438: Channel map argument support for waveout.
	2c08180: update todo

2006-04-26	Lennart Poettering
	c29b3f1: doc update for 0.8.1
	dff0822: bump version number
	9564cef: fail if the channel map doesn't match the sample specs
	c27b140: allow the user to specify an alternative channel map in paplay too
	d78e466: fix volume range printed on --help
	7b83904: if a sample is not yet loaded, don't print rubbish about its channel map
	d4bad65: it was a bad idea to require that a channel map doesn't contain the same position twice
	c3cc141: allow specifying the channel map to use on the command line
	c478b0f: * make a validity check of parsed channel maps before rteurning theme * don't overwrite the return buffer unless the parsed channel map is known to be valid
	185a57c: support new channel_map argument in sink/source modules
	fbb0d14: add support for parsing channel maps as module arguments
	292b237: don't allow channel positions to be specified twice in the same channelmap
	5f7cc0c: add new test 'channelmap-test'
	195e969: * add new function pa_channel_map_parse() * increase PA_CHANNEL_MAP_SNPRINT_MAX * add "top" channel positions

2006-04-26	Pierre Ossman
	31ad62f: update todo

2006-04-25	Pierre Ossman
	129853f: update todo
	69096f2: Fall back to software volume if hardware mixer cannot control all channels.
	f426b58: glibc <= 2.2 has a broken unistd.h, lacking setresuid().

2006-04-24	Lennart Poettering
	820c118: * rework reference counting in the client libraries: now refcounting goes   strictly "one-way" - the "bigger" object refcounts the "smaller" one, never the   other way round.

2006-04-24	Pierre Ossman
	d266213: chown() and chmod() aren't available on Windows.
	fade8b0: Undo invalid automake version requirement.

2006-04-23	Lennart Poettering
	b92344f: fix a segfault when uploading samples with esound
	3590ee7: * add validity checking for sample_spec, channel_map and cvolume structures * return PA_ERR_TOOLARGE when the user tries to upload a over-sized sample * notify the user if uploading a simple faield due to some reason
	286310a: small optimization
	9b52ac4: fix sample uploading
	e1ac42d: enforce maximum sample size in sample cache
	cdba052: * fix ref counting of pa_stream: strictly refcount from context to stream and never vice versa to make sure that we never loose memory * don't hit an assert() in case of a  timeout events
	193fb12: introduce a new error PA_ERR_TOOLARGE
	335e234: * when playing back a sample from the sample cache, just take a pa_volume_t and not a pa_cvolume_t as argument for the volume. Usually it is not known to the player of theses samples how many channels it has, hence it doesn't make any sense to allow him to pass a by-channel volume structure here. * fix volume calculation when playing samples from the sample cache
	4e61ebb: fix multiplication of software pa_cvolumes
	b4ac6d0: allow recieving of invalid channel maps, volumes and sample specs. This makes handling of uninitialized data better, e.g. when sending info about lazy-load sample chache entries, where the channel mapping and sample spec is still unknown.
	8345063: * Merge build system patch from Igor Zubkov * Build libparseaddr.so before libsocket-client.so

2006-04-22	Lennart Poettering
	2bb8283: remove superfluous "set -ex" line
	985da9b: require automake 1.9 in configure.ac
	f6fc410: modify x11 modules to not cache the Display variable since pa_x11wrap_get_display() is now used as notification that the x11 output buffer needs flushing
	ec65ca6: when loading sound files, initialize channel map data properly
	5e50f84: fix x11 handling
	55e19cb: fix sample cache
	0e02e84: * for unix sockets: remove the right parent directory on shutdown * other cleanups
	a4fedcf: add new function pa_parent_dir()
	513df3b: first unlink the socket, the close it
	b0059c6: try to remove the directory where the PID file resides in after removing the PID file
	0cc2e04: chown() and chmod() /tmp/.esd/ before checking if everything is ok with it

2006-04-20	Lennart Poettering
	a7c5ed1: replace copy by symlink when installing homepage
	5f804cb: minor improvements to the LICENSE text
	9c06f5a: ship GPL and LGPL files with the tarball
	81381c4: add new explaining LICENSE file
	2decb6a: * rename "LICENSE" to "LGPL" * add GPL text * update LGPL text in regards to FSF addresses

2006-04-20	Pierre Ossman
	1b46097: update todo

2006-04-19	Pierre Ossman
	e4b53b2: Tweaks for the solaris module. The sound system requires complete frames to be written. Also, the sample counter can magically go backwards sometimes, causing havoc with our buffer handling.
	989fa58: Sun's documentation about SIGPOLL on EOF:s is wrong, so use a timer based solution instead.
	1d51247: Minor fixes for the way Windows handles sockets.
	e1513ce: WaveOut needs to have rather large chunks. This is about as low as we can go without getting underflows.
	5342f3a: Win32 needs to have the socket subsystem initialised.
	6ae8511: Having constant deferred events isn't allowed and causes problems. Use timers instead.
	4bb5822: Reverse order of IPv6/IPv4 binding to handle systems without IPV6_V6ONLY.

2006-04-18	Lennart Poettering
	494f602: make proper use of the muting facility of sinks in module-mmkbd-evdev
	746adcf: fix a couple of issues I found when compiling polypaudio with gcc 2.95
	60008cb: fix CFLAGS for jack modules
	9ad753e: fix "make distccheck" properly
	65fd9b3: fix make distcheck
	e454bb1: Documentation updates
	c35052a: add JACK module documentation
	a5100be: fix connecting of jack source in jack daemon
	a809129: build jack source
	768a6f2: fix code for pre-C99
	f8dbc2f: * fix pa_random_seet() function prototype * drop pa_ prefix from pa_random_proper(), because it is a static function
	abea726: add a jack source module
	cf85794: * allow the user to set the jack client name * take the number of channels for the sink from the number of physical ports in the jack server * name the polypaudio ports in the jack server after their channel position in polypaudio

2006-04-18	Pierre Ossman
	c22a0c1: Make the probe for RNG sources at runtime since the configure script isn't compatible with cross-compiling.
	e4b2a47: Clarify that JACK libs are optional.
	074b7c1: More fixes caused by Sun's complete inability to follow any standard whatsoever.
	18055e4: update todo
	2d6ab01: We need to emulate sendmsg/recvmsg to support rtp on Windows. Will do this some time in the future.
	c3087d0: Avoid including non-portable header sys/poll.h.
	8b99a06: C99 requires explicit marking of integer literals' size.

2006-04-17	Lennart Poettering
	4482e68: add new JACK sink

2006-04-16	Lennart Poettering
	40f171f: * add pa_mainloop_wakeup() calls for deferred events * place pa_mainloop_wakeup() calls a little bit more carfully, to minimize needless wakeups.
	76296ca: add new API to replace the poll() function used by the main loop implementation
	a8bb073: properly initialize session counter
	7871f41: add documentation for the new RTP modules
	2f3fa42: limit number of concurrent RTP streams
	08397d9: fix typo in module description
	e1887b5: change default mcast address once again, to make sure our traffic doesn't leave the network by default
	68a6d61: ignore symdef file of module-rtp-send
	b04a4e6: rename module-rtp-monitor to module-rtp-send
	3b803e7: * make sure RTP ports are chosen to be even
	c999fe4: * deal properly with underruns, overflows and packet losses * change default mcast address * detect RTP loops
	67b105b: * increase default MTU * change default mcast address to 224.0.1.3 * randomize RTP ports by default
	998affc: replace homegrown endswith() with pa_endswith() from util.h
	0990d8c: initialize random seed globaly from $RANDOM_DEVICE
	d50255a: * add new check for $RANDOM_DEVICE * move AC_SYS_LARGEFILE to avoid autoconf warning
	a176d77: todo update
	f1ddf05: * add RTP/SAP/SDP reciever module * use server cookie as RTP SSRC * enable SVN keywords * add new option "loop" for RTP sender module

2006-04-16	Pierre Ossman
	e75cc68: Fix ALSA fd handling to be compatible with blocking deferred events.
	e8d9a5d: Clarify behaviour of deferred events.

2006-04-15	Lennart Poettering
	1fec416: * change default multicast address * fix timestamp calculation
	71227de: correct some types

2006-04-14	Lennart Poettering
	e0e2b8f: * ignore some more files * make necessary changes to Makefile to compile RTP module
	9522b44: add an RTP sender module
	86ad601: minor beautification

2006-04-13	Lennart Poettering
	9539dc4: minor doc updates
	c383a4c: * add a link to Cendio to the README
	d981ace: remove yet another item from the todo list! This means we are now read for 0.8!
	7e8d46e: unbreak module-tunnel
	d153fda: remove yet another item from the todo list
	010c049: include in-flux resampled chunk in latency calculations of playback streams
	c25c549: fix latency calculations of module-combine
	9854cfc: hmm, nothing important
	fe64b89: add code to allow polypaudio dump preloaded modules using "--dump-modules"
	d4b22f3: make --enable-force-preopen the default for SVN builds
	1f7a008: add new configure option to enable preloading even on architectures that support dlopen(). Useful for debugging
	df108af: update documentation for release 0.8
	5639b7e: doc updates
	20f4ae6: more documentation updates
	ceb09d8: Documentation updates

2006-04-12	Lennart Poettering
	b33ae79: remove yet another item from the todo
	7fa8323: include local record memblockq in latency calculations
	06bd27b: when storing recording data in file, create file with proper access rights
	4a8d318: yet anotrher fix for slow links
	0af582a: small fix to deal properly with slow links
	bf88854: * dispatch defer events in pa_mainloop_dispatch() and not already in pa_mainloop_prepare() * fix the "timeout" parameter of pa_mainloop_prepare() * remove pa_mainloop_deferred_pending() and update the simple API accordingly
	853caf1: * fix latency calculation where a full playback buffer was erroneously taken as empty buffer and vice versa.
	0fa56f9: remove a bunch of log messages
	d427942: beefup pacat a little: * when -v is passed, show current playback time and latency * modify SIGUSR1 behaviour to show only playback time and latency
	49b3150: * rename "latency correction" to "write index correction" * add read index invalidation code * rename "ipol_event" stuff to "auto_timing_update" * remove buffer_usec field from pa_timing_info, since it can be easily calculated from write_index and read_index anyway * add read_index_corrupt field to "pa_timing_info", similar to the already existing write_index_corrupt field * restart automatic timing update event every time a query is issued, not just when the last event elapsed * proper invalidation code for pa_stream_flush() * do tarsnport/sink/source latency correction for playback time only when device is not corked
	77c2a1f: protocol change: don't send stream buffer size in latency update. This data is redundant, since it can be calculated from write_index - read_index anyway
	b5d177d: proper validity checking for pa_context_is_pending()
	a0c7ca0: when flushin a memblockq, set the write index to the read index
	64d0d9b: todo update

2006-04-10	Lennart Poettering
	268c857: unbreak fresh SVN builds
	b2668ca: return the error code and not just -1 when pa_context_is_pending() fails
	a81209f: validity checks for pa_context_is_pending()
	09589a7: update todo
	021744d: * Beef up latency calculation in module-oss-mmap * Add recording latency code for module-oss-mmap * other cleanups
	8f2d9ae: minor cleanups for OSS module
	9332708: when using record mode, allow file to save data to to be passed on the command line
	6a3b8ae: todo update
	137f0a7: * implement PA_STREAM_AUTO_TIMING_UPDATE * accept PA_STREAM_NOT_MONOTONOUS properly
	190a869: add new PA_STREAM_AUTO_TIMING_UPDATE
	4496954: Lennart is blind
	35ea8ac: update TODO
	f4119ad: unbreak last commit from ossman

2006-04-09	Pierre Ossman
	0d200ee: Use the modern Ki/Mi/Gi prefixes to clarify that 1024 is the base.
	a6ce5c4: Big documentation update. Describe the client API in a more tutorial like manner.

2006-04-08	Lennart Poettering
	a742536: clip volume at PA_VOLUME_NORM for alsa devices
	025228f: add proper volume clipping support for OSS devices
	b4a5474: when doing software volume adjustments, don't use the volume value as linear factor, but pass it through pa_sw_volume_to_linear() first.

2006-04-07	Lennart Poettering
	107525c: remove another item from the todo list
	a546c76: * show flags value when dumping sink/source info in pactl. * show volume for sources, too * show value of "mute" field for sinks/sources
	f6d95b7: add new introspection data field for sinks/sources: a flags field which specifies whether the sink/source supports hw volume control and latency querying
	272ab20: todo update
	4af16e4: minor cleanups
	7261494: remove item from TODO list, since it requires the SNDCTL_DSP_GETERROR ioctl() which isn't supported by the Linux kernel
	2f918f0: todo update
	fdb48b4: * enable write_index correction and timing interpolation only for playback (and record) streams
	22558b5: fix pkg-config files
	e5a5b56: remove yet another item from the todo list
	a9f4896: hdie some more
	b8a729a: * update docs for reworked latency API * rename pa_latency_info to pa_timing_info, since that describes better what it is. Most people will only use pa_stream_get_time() anyway
	c0592bb: update simple API for new latency API
	53a0056: update pacat.c for new latency API
	920f045: rework latency querying API (this needs more testing)
	cc302f2: remove queue length field from latency request (server side)

2006-04-07	Pierre Ossman
	add110b: Some memcpy arithmetic that wasn't removed when doing the redesign to update the data pointer instead.

2006-04-06	Lennart Poettering
	dd9605b: * really pass the ipv6 socket server to protocol_new in case of ipv6. * create the pa_modargs object properly when using TCP * other cleanups
	1be0017: change pa_gettimeofday() to return a pointer to the struct timeval*, instead of an int
	e872c75: s/index/idx/, to avoid gcc warning
	73035a8: * set IPV6_V6ONLY for IPv6 sockets, to avoid warning when both ipv6 and the ipv4 sockets try to bind to the same port * enable SO_REUSEADDR only on platforms that support it
	ac3d11f: remove some GCC warnings introduced by improperly casting to (char*) instead of (const char*)

2006-03-31	Pierre Ossman
	acb96c9: Fix some warnings caused by size_t having varying size.
	3285403: Large file support. Polypaudio probably doesn't need it, but it causes warnings when linking libpolyp with applications that do. So this is just to make life easier for other applications.

2006-03-17	Pierre Ossman
	8d4af80: update todo

2006-03-11	Pierre Ossman
	dc5b2c5: We no longer guarantee that an operation object is returned. Need to tweak some parts to handle this.
	da90b05: Remember to store the struct with module info.

2006-03-08	Pierre Ossman
	3ef4970: We filled the volume with the wrong channel count (we used the input, not the output) causing static. Also swapped the comments since they were misplaced.

2006-03-07	Pierre Ossman
	528d150: The extra stream ref actually did some good. Re-add it, but with some more symmetry, assertions and comments.
	b67963c: We've already set an initial reference count of 1 so don't count it up again.
	6457137: Trying to listen on an IPv6 socket by default and only do IPv4 if that fails (which it doesn't most of the time) is terribly confusing. What the user most likely wants is for it to listen to both IPv4 and IPv6 and gracefully continue if only of them succeed.

2006-03-05	Pierre Ossman
	90d6a91: update todo
	53c266f: Fetch sound card name into sink/source description.
	06eaebf: update todo
	7387342: Volume support in tunnel module.
	4e56725: It's safer to set buffer size than to try setting number of periods.
	f22d8ab: Return the proper error code so that we get a correct error message.
	7b6a9c3: Tried to get the volume information even upon init failure.

2006-03-04	Pierre Ossman
	dcd202f: Update module-tunnel to the new protocol.
	45baa69: Fix warning caused by missing return in main().
	ad7640b: update todo
	4e52294: Alignment safe protocol handling in esound module.

2006-03-02	Pierre Ossman
	bc97b29: Negotiate protocol version between server and client. Will allow smoother protocol modifications in the future.
	fbaaf5a: The tag argument is no longer unused.
	50268e0: Fix warnings on 64-bit systems.
	6cc11fb: Handle the new latency protocol. This is just a quick fix and does not handle the new memblockq system.
	7f04568: typo fix

2006-03-02	Lennart Poettering
	8cf9b97: protocol changes for new latency API (partial!)

2006-02-27	Pierre Ossman
	76f56ab: update todo
	5b9849e: update todo
	4756d18: We have both sink and source in this module.
	e8b3819: Catch volume update events.
	1bb14c3: 64-bit fixes.
	f59bc1f: Fix some signed/unsigned warnings.
	e37f008: Function prototype didn't match actual definition.

2006-02-26	Pierre Ossman
	0c65922: update todo
	1e68539: Get notifications about mixer changes from ALSA.
	ae07d5a: Handle ALSA file descriptors more correctly. This means a bit more overhead, but following their API properly should avoid problems in the future.
	c119996: Fix correct default device.
	b125e1c: Hardware volume support in ALSA modules.

2006-02-24	Lennart Poettering
	c5ec39d: move scatter/gather todo item to post-0.8, since it's impact on perfomance might not even be worth the effort.
	0d8da54: todo update
	4358977: * Add new "auth-group=" parameter to protocol-native-unix * Rename "public=" argument  of protocol-{esound,native} to "auth-anonymous"
	3f264b2: add support for authentication using SCM_CREDENTIALS
	b967aeb: todo update
	903b8c0: todo update
	c2304d6: add a few more validity checks to protocol-esound

2006-02-24	Pierre Ossman
	25bcc10: Do an explicit cast to shut up gcc.
	c3a2670: This wasn't supposed to be checked in.
	b418809: Wrong variable used for port.
	9f1b793: Tweak the handling of missing credential support so that we minimise non-POSIX headers in our headers.
	a1f5573: Call correct function.
	c205ea6: Make local function static.
	9366ab9: Hardware sink mute support.
	3374df5: IGAIN is a better choice than IMIX for source volume.

2006-02-23	Pierre Ossman
	65736a2: Some new additions were mislabeled as '\since 0.9'.
	04c8926: Mute switch for sinks and sources. This is independent of the volume setting (similar to ALSA).
	bd4ae44: update todo
	607b279: update todo
	79e8009: Hardware source volume support.
	4e8faa6: inet_pton expects in[6]_addr structures, nothing else.
	adad7dc: Add inet_pton emulation for platforms that lack it. Only support IPv4 at this point.
	7050dbf: Update hardware volume to a correct initial value.
	f8aca21: Wrong function name.
	12e35c5: Make sure hardware volume gets a correct initial value.
	ce9b035: Hardware source volume support in OSS.

2006-02-23	Lennart Poettering
	c2290c5: update todo
	a4ab652: really ignore pabrowse
	2756117: ignore pabrowse
	4a64b0d: change pa_log() and friends to not require a trailing \n on all logged strings
	cb59817: simplify tagstruct creation
	5771335: fix source volume adjustment: copy memchunk before changing the volume of it

2006-02-22	Lennart Poettering
	708c650: enforce maximum memblockq length for clients
	bad8fd7: update todo
	ecd346f: add listen= parameter to tcp protocol modules
	8df72bc: todo update
	5c7ab77: pkg-config update
	7f68c91: revive howl support
	361f167: unbreak Makefile.am
	63165d8: todo test
	a99e46d: rework parameter validity checking in protocol-native server side
	f62b66a: todo update
	bf013f8: todo update - outline what i consider pre-0.8 and post-0.8 issues

2006-02-22	Pierre Ossman
	71fd26f: Wrong userdata used to init operation.
	cc2178e: Support for setting volume on sources.
	6cd2250: Remove polyplib-error and polyplib-mainloop for requirements.

2006-02-21	Lennart Poettering
	8d88264: add hw info to description for oss-mmap, too
	5014db9: include hw description gathered from /dev/sndstat in sink/source description string
	6169bd8: add new utility function pa_endswith()
	13b4213: remove left-over log line in protocol-esound.c
	9d3dcef: todo update
	a10257d: fix pacat
	36c8861: todo update
	8c80dd6: * Don't build seperate ipv4/ipv6 versions of the protocol plugins * Instead try IPv6 and if that fails fall back to IPv4
	c07928a: todo update
	4f511bb: * Get rid of libpolyp-mainloop * Remove pkg-config file of polyplib-error
	f1a0ee7: todo update
	893204f: add hw volume control for module-oss-mmap

2006-02-21	Pierre Ossman
	48b2e1a: update todo
	7e51237: Hardware volume support on Windows.

2006-02-20	Lennart Poettering
	86124ab: todo update
	cae2d80: disable SIGPIPE before calling pa_core_new(), this way the warning message is not printed
	1506c15: build defer() function in src/polyp/mainloop-signal.c only on win32
	9bcb413: fix snd_pcm_hw_params_set_rate_near() usage
	56ce62a: build dllmain.c only on win32 (makes gcc shut up a little more)
	f5e8953: todo update
	d48912b: improve error checking in simple API
	2bdc07e: add validity check for the "server" parameter of pa_context_connect()
	0858ef9: fix yet another pa_context_connect() occurance with regards to the flags parameter
	a8e85ba: remove a superfluous log line
	31a027b: change calls of pa_context_connect() to pass flags arugment correctly
	b008941: fix moddir
	71b3bff: * modify pa_context_exit_daemon() to return a pa_operation object * add callback prototypes to all introspection functions in client lib * add proper validity checking and error handling to all functions in the client lib * other minor cleanups * todo update
	98cb6aa: * a lot of doxygen updates * s/pa_operation_callback/pa_operation_callback_t/g * add more typedefs for function prototypes * add API to query the channel map used by a pa_stream
	71e063a: todo update
	ddd51e2: add doxygen docs for channel map
	3bc0902: minor doxygen fixes
	6d09602: replace "spawn" parameter of pa_context_new() with a proper flags parameter
	e078f08: explcitily cast strings to make gcc shut up
	4566d56: * Make typdefs for the pa_context callback prototypes * s/pa_context_notify_cb/pa_context_notify_cb_t/g
	b36ed4d: remove cdecl.h from doxygen docs
	081fb74: update TODO
	16285f9: make doxygen ignore PA_CDECL_BEGIN/PA_CDECL_END
	3044490: 1) Add flexible seeking support (including absolute) for memory block queues and playback streams 2) Add support to synchronize multiple playback streams 3) add two tests for 1) and 2) 4) s/PA_ERROR/PA_ERR/ 5) s/PA_ERROR_OK/PA_OK/ 6) update simple API to deal properly with new peek/drop recording API 7) add beginnings of proper validity checking on API calls in client libs (needs to be extended) 8) report playback buffer overflows/underflows to the client 9) move client side recording mcalign stuff into the memblockq 10) create typedefs for a bunch of API callback prototypes 11) simplify handling of HUP poll() events

2006-02-20	Pierre Ossman
	7905e81: Add aligment fix in esound to todo.
	5d253cd: Fix some warnings by making sure we have the right signedness on things.
	502d3f5: Hardware volume support for Solaris.
	f2292ae: Fixes for the Solaris detection.
	5cc0d0e: Add mute switch to todo.
	6c2d414: Detect support for Windows' waveout.
	d1bc972: Detect support for Solaris (/dev/audio).
	0eed96d: Remove a debug fprintf that was left in.
	e9658bb: util.c uses some socket functions so we need winsock on Windows.

2006-02-18	Lennart Poettering
	0876b1b: update todo

2006-02-17	Pierre Ossman
	b26df7e: Properly clear members during init.
	d142c12: That's a delta parameter, not a size parameter.
	45700da: Have a memblock queue on the client side during recording. This makes the record callback optional in stead of mandatory.
	6f9a367: Ignore generated win32 binaries.
	162a95d: Module needs stuff in libpolypcore.
	2686857: Fix path to poll.h.
	c4cf7ad: Fix typo in #ifndef.
	da665d5: Integrate error routines into libpolyp. Not much point in having this as a separate library.
	1eae42f: Make sure that all polypcore headers are installed.
	5eda18b: Cleaned up the includes after the restructuring. Indicate which headers are public and which are internal through <> vs "".
	c278bc6: Move the util libs to the modules section since they're in that directory.

2006-02-17	Lennart Poettering
	b951308: fix doxygen

2006-02-16	Lennart Poettering
	2e0dcc4: include header files in simple.h with <> instead of ""
	5ccf414: * rename polypcore/subscribe.[ch] to polypcore/core-subscribe.[ch] to avoid confusion with polyp/subscribe.[ch] * same for scache.[ch]
	b4cb249: shorten include list of utils a little
	19b5b71: * drop polylib prefix from #define * include error.h from polypaudio.h
	45b1eee: fix compilation of simple API
	22c8ceb: drop polyplib- prefix from client library files
	f49b09d: make channel naming somewhat RFC2551 compliant
	4ad2926: add a bunch of simple Makefile in the subdirs, just to make compilation with emacs easier
	c75972f: move alsa-util.[ch], oss-util.[ch] and howl-wrap.[ch] to the modules directory since they are just helper source used exclusively by the modules
	b56b9e5: * svn:ignore some files * move configuration files to the directories they belong to * built esd-compat.sh in the src/ dir
	5b881e6: add simple hardware auto detection module
	6ad876e: Add HAVE_ALSA and HAVE_OSS defines
	61fbafc: allow polypaudio to startup without any enabled module
	a9950d4: print ALSA error messages on failure
	cc3fe43: fix warning text

2006-02-16	Pierre Ossman
	e205b25: Reorganised the source tree. We now have src/ with a couple of subdirs:

2006-02-15	Lennart Poettering
	22e1f40: todo update

2006-02-14	Pierre Ossman
	0f0fc32: Fix api. Setting volume is done through a pa_cvolume struct, not a pa_volume_t scalar.

2006-02-13	Pierre Ossman
	f77d5e1: Add function to "wake up", i.e. interrupt, a running poll(). This is needed when having the poll() in a separate thread.
	bbaf154: Split mainloop_iterate() into three, distinct parts. Allows for more flexible use, like having the poll() run in a separate thread.

2006-02-10	Pierre Ossman
	4ab432a: Fix some new alignment bugs in the tagstruct handling.
	8d91ffe: Install the new headers for channels and volume.

2006-02-03	Pierre Ossman
	d9bfd5b: Let's have just one endian conversion macro suite.
	5c01c10: Fix endian conversion macros and reformat them to be a bit more readable.
	d431e00: Use defines and not hard coded values for volume levels. Caused incorrect volume levels for all esound clients that changed the volume.
	bbc6dd6: Volume adjustment must be done _after_ dropping the chunk since drop will reject a modified chunk.
	c34f35a: Reverting an incorrect checkin.

2006-01-30	Pierre Ossman
	dd7b380: Fixes for the new infrastructure so that the waveout module compiles.
	7da06d3: Fixes for the new infrastructure so that the solaris module compiles.
	22db575: Breaks missing from conversion to a switch statement.
	f8808a2: Print an error message before aborting.

2006-01-28	Lennart Poettering
	db6dc13: * add variadic function pa_tagstruct_get() and pa_tagstruct_put() for parsing/constructing tagstruct records * convert some of the tagstruct uses to this new API

2006-01-27	Lennart Poettering
	8580967: add support more for up to 16 auxiliary channel positions
	dd10c98: Mega patch:

2006-01-27	Pierre Ossman
	759721c: Remove the version number from the module directory. Makes life easier for any external projects that need to use that directory.

2006-01-25	Pierre Ossman
	917d876: We get the -lcap through LIBS, so no need for CAP_LIBS.
	104797b: Use AC_SEARCH_LIBS instead of AC_CHECK_LIBS since it is a lot smarter and doesn't add unnecessary libs.

2006-01-20	Pierre Ossman
	30bb5ce: Fix so that peer name can be determined on Windows. We do not support console on Windows at this time so we do not have to worry about that right now.

2006-01-19	Pierre Ossman
	60dbf8b: Open the device in non-blocking mode.
	0ca9a0e: Ugly hack to get around Solaris particularly brain dead sound system. The system has a buffer size of 0.5 MB which cannot be changed. We emulate a smaller buffer through some SIGPOLL trickery.

2006-01-16	Pierre Ossman
	719c377: We need a logical, not an arithmetic shift here. So use unsigned types when doing the shifting.

2006-01-12	Pierre Ossman
	262c60f: Under win32 we freed the wrong pointer causing a segmentation fault.
	cb2a7ed: Some crappy hardware generate noise on the output when reading input. To avoid triggering this needlesly we tweak the algorithm a bit to avoid reading when nothing is connected to the source.
	289c914: Some drivers (via82xx) doesn't start recording until we read something. This is ugly, but unfortunately required.
	fc93e4b: Used 0 as an invalid fd. Changed to -1.
	f61be8b: If the card couldn't do duplex when required we would incorrectly return success from this function with a closed fd.

2006-01-11	Pierre Ossman
	72316cc: Many (FSF and Sun at least) have interpreted the C99 standard in a way that int64_t and similar types are only defined on 64 bit platforms. Using -std=gnu99 lifts this rather silly restriction.
	2623edc: Remove the old compiler flag test now that we have a new shiny one.
	70ac72e: Our makefiles work just fine on older automakes (1.7 tested). Let's keep this out until we run into something that doesn't work.

2006-01-11	Lennart Poettering
	1f09613: * remove a lot of compiler warnings introduced by using some new GCC flags * add typedefs for public structs and enums and drop the struct/enum prefixs from all uses where it makes sense

2006-01-10	Lennart Poettering
	6c512fb: build system updates, including support for some newer GCC options
	f7a99e9: Merge Pierre's changes

2006-01-10	Pierre Ossman
	34e81ff: Handle Windows paths when normalizing authkey path.
	29118f5: Make sure the caps header check can also be disabled.
	1015ea4: Store previous reported time in order to assure a monotonic clock.
	d429222: Accidental use of a swapped int.
	11c6cac: buf is needed on Windows aswell.
	abdf9b1: Add needed error code.
	0a9abdd: Unfortunately Windows has two different values for EBADF depending on if it's a file or a socket. We'll have to deal with these as they show up.
	ba06340: Add some required headers.
	357ab88: Make sure socklen_t is defined.
	5e5808a: Static libs bork the creation of dlls and AC_CHECK_LIB isn't very bright, so we have to do a test first to see if getopt_long() is included in the system libs.
	ff4cc62: Move library checks to a separate section and make sure it's before function checks. It could miss functions because they are hidden in extra libs otherwise.
	f5a2cf1: getopt_long resides in libiberty on many platforms.

2006-01-09	Pierre Ossman
	76bc56c: Put inet_ntop() emulation in a seperate file.
	d3cb144: Update comment for pa_lock_fd() to reflect that locks are mandatory on Windows.
	160d886: Merge with trunk.
	8258146: Generalise lstat fallback.
	5fcbf04: Condense winsock includes and defines into one header.
	9818d67: Make the tagstruct handling safe on machines with alignment restrictions.
	8a32357: Make sure the data gets endianness conversion.

2006-01-09	Lennart Poettering
	80ae72c: improve sync clock change
	794033a: fix synchronized clock change

2006-01-05	Pierre Ossman
	067c00f: Reversing incorrect commit.
	72795fc: Use autoconf detected define for getgroups() type.
	d5ce3ec: Ignore windows exe:s.
	1b472f7: Solaris support.
	6781628: The Windows sound interface module.
	19d9fcb: Port to Windows. This is mostly glue layers for the poor POSIX support on Windows. A few notes
	2f74bb9: Protect pthread.h with an ifdef.
	bdc02f7: Protect sys/resource.h with an ifdef.
	67833c2: Protect sched.h with ifdef.
	57dccd2: Replace paths with defines.
	2c4d42e: ctime_r() is not available everywhere.
	e72bbdb: c was used before it was assigned.
	010476f: Protect getuid() with an ifdef.
	5ac2cb9: No regexp funtions are used in this file.
	ecaf8d8: PATH_MAX is defined in limits.h.
	983fdb3: Stub uses socket defines so include the header.
	7aba34b: config.h should always be included so that necessary fixes can take effect.
	2cf165d: ifdef-protect setpgid and setsid.
	08bbfd2: Make it possible to disable caps support since it breaks fully static builds.
	be2ba90: Add option to select which modules get linked in during static builds.
	9550c8e: No need for conditional generation of symdef files.
	971e370: Add possibility for linking semi-static executables (libtools definition of static).
	e2495c7: We need explicit actions here.
	268aebb: Protect sys/wait.h with an ifdef.
	8f3c364: Make sure all socket headers are protected by ifdefs.
	e28ce8c: Use pa_get_path_filename() instead of duplicating code.
	29a5b85: Emulate poll() through select() where needed.
	d3bc7b2: Fix test for mkfifo(). HAVE_MKFIFO is only generated as a config.h define by default.
	5cd8703: Remove ftruncate test since we're not doing anything with the result.
	a24102c: Fix indentation.
	e9be6fa: Handle platforms that do not support the UNIX user/group database.
	59aa6ca: There was a race condition here that caused latency calculation to fail miserably under some conditions.
	ec87cb1: Fall back to signal() when sigaction isn't supported.
	3ed983c: SIGQUIT is an optional signal.
	b8859b4: Compiler warning about uninitialized variable.
	3728854: Make sure the array is never too small.
	b69d881: Fix printf string.
	7192238: Old kernel headers didn't define the input_id structure. Therefore we cannot rely on it.
	c5bee95: Fix correct type.
	4deeaef: Don't include sys/socket.h in the header when we do not need to.
	14474ae: Esound latency should not include buffer length. This added an extra second to esound already horrible latency calculations.
	f0e8c65: Two variables with the same name causing corrupt strings.
	4384d31: Fix warning.
	ff49e63: inet_ntop can't be found on all platforms. Do a stupid emulation when not found.
	456e256: Fix some compiler warnings about unused variables.
	cd3691d: PIPE_BUF has nothing to do with the esound buffers.
	13496bb: Handle when the platform doesn't have UNIX sockets.
	3a3b4af: AF_UNIX and PF_UNIX is more portable than the _LOCAL equivalent.
	dbad54a: Remove any warnings about incorrect type to setsockopt() (char* vs void*).
	7dcf4e4: The standard declares some signals as optional. Make sure we handle this gracefully.
	eacffc3: To access the new pa_gettimeofday() we need to include util.h.
	8c5a75d: Syslog is not present on all platforms.
	3996c5f: SIXCPU isn't present on all platforms. Replace cpulimit with dummy functions on those systems.
	2ce05b2: Glob is not present on all systems.
	70223ba: Fallbacks for systems that do not have getaddrinfo(). Does not handle IPv6 though.
	3f2ac7e: We have a generic function for extracting the filename, let's use it.
	f6b0f87: Remove unnecessary dependency on timeval definition.
	687e2d7: Abstract the gettimeofday call into a utility function to ease porting.
	70710e1: Check for OSS by looking for its header. Win32 isn't the only platform where OSS isn't supported.
	11a4c67: Remove unused automake conditional.
	e8c71ed: Since README is generated conditionally we must make sure there are no dependencies on it when it's not built.
	1f11ee3: Big cleanup of the build structure.
	22f6694: Creating branch for patches from Pierre Ossman

2005-09-16	Lennart Poettering
	656cf87: fix alsa memory leak
	9177ef4: chance ALSA sink to use "default" as default alsa device
	3a61b36: initialize running_as_daemon
	d50bfd8: increase number of allowed connections
	e4395c2: add new field running_as_daemon to pa_core
	48b2a87: add pa_sound_file_too_big_to_cache()
	668f3cd: handle float values in sound files sensibly
	652e000: print a nice message when libltdl is missing
	e0d0f1b: git-svn-id: file:///home/lennart/svn/public/pulseaudio/trunk@352 fefdeb5f-60dc-0310-8127-8f9354f1896f
	6d9dffe: build fix
	c57cad9: bail out if no sink is defined

2005-09-15	Lennart Poettering
	b993e33: alter alsa periods number
	db4b25d: handle EOF in ioline.c
	fda09b9: remove esound protocol directory on unload of module-protocol-esound
	f1da8ad: fix start_timeout()
	b5f5707: add libsamplerate/libsndfile CFLAGS
	e1f008f: commit liboil porting changes
	0c9873e: create a copy for liboil porting

2005-01-12	Lennart Poettering
	4daa0c1: * fix LIRC configuration
	f586ce0: * extend HTTP module
	4590f09: * make pa_sample_spec_snprint return point to written string * first try of a http module

2005-01-11	Lennart Poettering
	32bf3a1: * new environment variable $POLYP_LOG * fix connection establishing algorithm * add timeout for establishing connections * add fqdn to the server directive to connect to in browse API * quieten ESOUND protocol

2005-01-09	Lennart Poettering
	5ab3064: * add new module module-mmkbd-evdev * fix stupid error message in main.c

2005-01-08	Lennart Poettering
	474b568: * todo update * lirc warning fix * c++ compat
	6911d7e: * increase timeout in pacmd
	c29c95d: * make lirc program name configurable
	fb4cba4: * add new module for LIRC volume control
	1e78a1d: change doxygen build stuff for better compat with moderm automakes
	9a59d01: update todo list
	9b0ec37: * add support for asynchronous name resolution * remove directories listing from doxygen

2005-01-06	Lennart Poettering
	fb11e45: minor fixes

2004-12-18	Lennart Poettering
	8199925: fix conditional X11 compilation

2004-12-16	Lennart Poettering
	47ab6bd: gcc 2.95 compat

2004-12-15	Lennart Poettering
	b1369d2: * fix error message when starting polypaudio while it is already running
	400dacd: cleanup zeroconf service names
	99e0779: * Publish server info in mDNS in addition to sinks/sources * Split off address parser * Add port= argument to module-zeroconf-publish

2004-12-14	Lennart Poettering
	bc5b917: do mor daemonizing work
	a370e6e: * fix daemonizing
	fa48de8: * prepare polyplib-browse for installation

2004-12-12	Lennart Poettering
	e02be6c: * fix include file names in installed header files * add browsing API * add new tool pabrowse * add typeid subsystem * bump API version * split off random.c * add an identification cookie
	9a01cf4: * complete zeroconf publisher * make cli.c shut up unless run with -v

2004-12-11	Lennart Poettering
	2d97e75: * fix alsa initialisation * add some missing zeroconf files * make module-match shut up a bit
	73eabec: * add first part of zeroconf publisher * bump version to 0.7.1. * improve logging subsystem (introducing log levels) * remove verbose flag on cli * add new API pa_sample_format_to_string() * replace strtol() by usages of pa_atou() and pa_atoi()

2004-11-27	Lennart Poettering
	5be9641: * really fix integer only resampler
	7f3c92b: * fix autospawn lock file creation

2004-11-26	Lennart Poettering
	9a9309f: * use setresuid() instead of setruid() if available * if fix for the non-fp resampler

2004-11-23	Lennart Poettering
	7586478: * install fix * use syslog as standard log target when run from esdcompat.sh
	29ec9d3: * some fixes for MacOS X by Conrad Parker * Minor build fixes

2004-11-21	Lennart Poettering
	c827fca: prepare for release
	9f23c8f: Documentation updates
	4763ca1: Comment some more files
	2fb83d1: * make --help fit in 80 columns terminal
	82a3626: * update todo
	d45abba: calculate buffer sizes from sample spec
	4583c22: * create parec as link to pacat
	28d9744: * new tool pacmd * fix pacat/paplay/pactl for new API version * fix memory leak in pa_ioline
	c90409e: bump version number
	b03f390: * add some missing "static"s * include libltdl in distribution
	966c78c: fixes for bugs found when compiling with gcc 2.95
	92f73a7: * fix the trivial resampler
	f2b11db: * PID and lock file fixes
	fa751e5: some commenting
	6985eda: * some minor pid file fixes

2004-11-20	Lennart Poettering
	3c77c6e: * remove autospawn lock file usage * fix some compiler warnings * implement PID file support
	acc8b78: option to use ALSA default fragment number and size
	5f647c8: * add µlaw/alaw support * abstracted resampler API * add integer-only resampler ("trivial") * show used resampler wherever useful * add mixing/volume adjusting for float32ne and u8

2004-11-18	Lennart Poettering
	8641af3: * some iochannel fixes * introduce reference counting in ioline * fix memory leak in socket-client.c * fix double-free error in protocol-esound.c
	eef235d: limit the number of concurrent connections for all four protocols kick a client if it doesn't authenticate within 5s on ESD and native protocol

2004-11-17	Lennart Poettering
	c57d5de: minor fixes for latency interpolation
	cd3a98a: todo update
	a58f248: fix module-tunnel.c
	ddf9970: update todo list
	5ea2783: * fix a long standing bug in ioline.c (large prints failed) * fix a bug regarding ipv6 binding
	0a2bbc5: * some commenting work * add new field "read_only" to memory blocks * add new API function pa_context_get_server() * filter capture data through mcalign on client * make module-tunnel use pa_socket_client_new_string() instead of using pa_resolve_server() directly. * remove pa_resolve_server() * remove debug.h and replace it by a macro definition on the gcc command line * some strbuf cleanups * small fixes in pa_stream for cleanup when server dies * new CLI command "load-sample-dir-lazy" * send FQDN as part of server info * rework mcalign, this time with memory block merging * fix iochannel cleanup when connection dies * check getaddrinfo() results

2004-11-14	Lennart Poettering
	f5f6605: todo update
	fa499da: Make the whole stuff LGPL only
	be6a1c2: * implement module-esound-sink
	d7d8529: * remove as superfluous assert() in polyplib-stream which broke the gstreamer plugin * fix module-tunnel meta info

2004-11-12	Lennart Poettering
	6de0cda: remove a debug message

2004-11-11	Lennart Poettering
	c005bd4: add username to runtime directory name in /tmp/ rework autospawning code and x11 credential publishing add support for IPv6 reenable LOWDELAY for tcp sockets

2004-11-09	Lennart Poettering
	dbaa83c: split out x11prop.[ch] add client support for auth daemon info in X display
	3fcd7a4: use fqdn in module-x11-publish as well
	3916a66: export FQDN instead of hostname

2004-11-08	Lennart Poettering
	89e39f1: build pax11publish only when X11 is available
	4bb1483: implemented pax11publish.c

2004-11-07	Lennart Poettering
	b55923a: * Look for M4 in configure.ac * Share auth cookies in module-tunnel.c, module-x11-publish.c and native-protocol.c * disable TCP_NODELAY * publish auth cookie in module-x11-publish

2004-11-04	Lennart Poettering
	5844a33: some commenting change alogrithm for checking for configuration files
	2aad9e3: compilation fix
	344ced4: add some more comments
	1f6a90c: fix client libaryr in case no latency interpolation is required

2004-11-01	Lennart Poettering
	cd3ba7d: Apply Joe Marcus Clarke's FreeBSD patches

2004-10-30	Lennart Poettering
	899788b: some updates for pa_hashmap add property infrastructure add module module-x11-publish allow ldpreloading of all modules abstract x11wrap from module-x11-bell

2004-10-29	Lennart Poettering
	4e5c44d: use setreuid() instead of setuid()/seteuid() when dropping root chdir to / on daemon startup (both are suggestions by alan cox)

2004-10-28	Lennart Poettering
	e34c65d: require newer libsndfile update todo file

2004-10-27	Lennart Poettering
	c82105d: prepare next release 0.6
	1bcec3e: make autoload list use idxset
	f252edb: minor updates
	929104a: update todo
	19f2acb: add null sink
	49e16ff: latency calculation fix
	ee452b0: two latency interpolation fixes
	148202d: support for latency interpolation

2004-10-24	Lennart Poettering
	da45617: add user volume API

2004-10-12	Lennart Poettering
	a6471e2: gcc 2.95 fix default.pa fix

2004-10-11	Lennart Poettering
	6ede161: enlarge default buffers

2004-10-01	Lennart Poettering
	fde3d13: todo update

2004-09-29	Lennart Poettering
	68d50dc: add sample spec parameters to pacat
	66999e5: Add support for libwrap
	d092401: really fix API version API
	6dfab4e: renamed module-tunnel to module-tunnel-sink new module module-tunnel-source fix recording

2004-09-28	Lennart Poettering
	d8f700e: fix module-tunnel for to aborting when connection fails
	33c85ae: add latency measurement support to tunnel module
	6f59ae1: Add module-tunnel add proper locking when autospawning a daemon

2004-09-27	Lennart Poettering
	450ad85: try to use file sample type for cache entries and play-file playback allow paplay to use STDIN add new module: module-match
	f014d46: really fix cpu usage when using esddsp with polypaudio
	35148d8: add POSIX locking to authkey.c fix esound protocol cpu consumption when finishing a stream

2004-09-26	Lennart Poettering
	949014e: add new tool paplay
	5bac3c3: bum version number add new macro PA_API_VERSION for preprocessor level conditional compiling add new native APIs: 	- counter 	- cork & flush for record streams 	- add flags parameters to pa_stream_connect_xx() 	- new prebuf command 	- time api, and total latency calculator 	- return sample spec ability to cork source output streams dump server status on SIGHUP to syslog show sink input/source outputs status in cli-text.c don't flush esound output buffer when client disconnects move version api to polyplib-version.h

2004-09-23	Lennart Poettering
	405fac5: bump version number and update documentation
	ed36241: allow high priority scheduling only for users in group "realtime"
	8176b3a: ignore default.in
	6d20544: place full binary path in default.pa's shebang line
	dfcd161: Fix a bug in the build system reported by Iain Fothergill
	9e3890a: OSX protability patches from Conrad Parker
	03ee5e2: add support for capabilities

2004-09-21	Lennart Poettering
	370ff1d: improve esound module
	12949d0: support for esd arguments: -spawnpid and -spawnfd
	3e1bdac: add noop implementation of standby/resume ESOUND commands
	df953a1: show which command is unknown in esound protocol fix esdcompat.sh

2004-09-20	Lennart Poettering
	7668418: add link to mailing list
	4d9af54: build updates
	2d87bd2: documentation update
	bb31eda: fix xmms spawn bug
	42bba49: update module descriptions

2004-09-19	Lennart Poettering
	b118982: remove obnoxious assert from module-combine tagstruct: add support for NULL strings improve pactl correct pa_bytes_snprint() pa_sample_spec_snprint(): don't fail on invalid sample spec rename PA_SAMPLE_SNPRINT_MAX_LENGTH to PA_SAMPLE_SPEC_SNPRINT_MAX
	70a3053: add new function pa_mainloop_deferred_pending()

2004-09-18	Lennart Poettering
	29653ab: add pacat command line parsing
	73125ad: work around gcc 2.95 limitation
	4e31feb: work around gcc 2.95 limitation

2004-09-17	Lennart Poettering
	9ad4aa3: minor stuff
	0b9bc03: change sysconf path
	61ec86c: add resample_method option module-combine
	0895356: add --resample-method argument
	95612b6: rename some more
	f077958: rename some stuff
	24f3781: make daemon.conf/client.conf autogenerated
	63b35d0: new configuration subsystem

2004-09-16	Lennart Poettering
	07d563d: update according to autoscan
	078f2aa: gcc 2.95 compatibility, take 2
	19294e4: fix two gcc 2.95 incompatibilities
	daf3938: add support for subscribing to autoload table changes fix module-combine so that the sample rate of at least one streams is not changed from the original
	f9e2058: add input latency measurement add GETOSPACE support to module-oss

2004-09-15	Lennart Poettering
	f5d47a2: work around C99/GCC incompatibility native protocol: 	add "local" field to pa_context 	add volume paramter to pa_stream_connect_playback 	add support for renaming streams/clients 	support lazy samples 	add functions to kill clients/source inputs/sink outputs 	add functions for loading/unloading modules 	add autoload management API
	9ca72dc: remove auto-load-sample stuff introduce "lazy samples"
	8c110d9: correct autospawning

2004-09-14	Lennart Poettering
	935826f: make module-combine autoloadable clean up cli language introduce lazy sample cache
	6e01979: add refernce counting for sinks, sources, sink-inputs and source-outputs
	8c6593d: add module-combine remove option "stay-root" clean up pa_conf

2004-09-13	Lennart Poettering
	829656c: new configuration subsystem
	fbefe67: correct latency calculation
	1231598: fix parsing of POLYP_SERVER environment variable

2004-09-12	Lennart Poettering
	b1ab686: fix public= on native and esound protocol
	b681622: build system update
	b772564: update simple API
	f05a4ac: extend pa_usec_t to 64 bit

2004-09-11	Lennart Poettering
	a9ca9c4: add modinfo support
	11f0aae: add version number to library names

2004-09-10	Lennart Poettering
	2512346: add support for module search path as command line argument protocol-native: move first data request into ack of stream creation improve mainloop API: return the number of dispatched sources on iterate() fix a resampling bug introduce network latency measurement

2004-09-08	Lennart Poettering
	0c99fb3: add FAQ to homepage

2004-09-07	Lennart Poettering
	5fc0cf2: date fix
	13248fd: documentation update
	7000717: implemented new CLI command: dump add prefork() and postfork() arguments to pa_context_connect_spawn()
	93c8fe6: change the way the default sink/source is selected

2004-09-06	Lennart Poettering
	0fa499d: add support for setting/getting default sink/source via native protocol
	3536be4: correct a recording bug in native protocol
	566e469: add module-pipe-source

2004-09-05	Lennart Poettering
	6c4fd62: implement proper logging

2004-09-04	Lennart Poettering
	57e473b: add support for automatic termination of the daemon after the last client quit remove all gcc warnings add boolean types for tagstruct and modargs

2004-09-03	Lennart Poettering
	fb962b6: add option to disallow module loading after startup
	4a9239f: add CPU load limiter

2004-09-01	Lennart Poettering
	c73a298: add total sample cache size to statistics add size to sample cache entry info
	5f52999: make use F_CLOEXEC wherever useful
	3487387: daemon auto spawn
	ee91cb6: add esd compatible startup script add default configuration script
	dfd440b: add sound file streaming
	50f592b: introduce sink input and source output limits
	0205fc5: add PA_MININFTY
	63c76bd: cleanup comment
	9939fba: add \since to dB functions
	9c4fd2a: add support for dB volumes
	fa19d6a: implement missing scache_get_id_by_name add some more consts to idxset add module-sine, a sine generating sink_input module
	36550f4: remove most -W compiler warnings
	34fe8bd: add support for SCHED_FIFO

2004-08-27	Lennart Poettering
	9618aea: fix module path
	8c887ab: fix homepage script
	5020326: minor fixes
	b014340: readme update (licensing)
	4efa9d1: add LGPL/GPL to dist package
	41d8c13: relicense client library to LGPL
	8cb1cab: document every polyplib function
	761a895: minor cleanups
	92bf0a3: latency work major main loop bugfix

2004-08-23	Lennart Poettering
	b6b428e: minor documentation update

2004-08-22	Lennart Poettering
	41295bb: new features:   future cancellation   corking   flushing for playback streams in native protocol

2004-08-20	Lennart Poettering
	ea4805a: add pkg config file glib12-mainloop
	5e8bb14: add support for glib12
	669452e: documentation update
	8c756d5: documentation update
	9b5ba2b: doxygen fix
	0b9f91d: readme update
	8f90450: Doxygen stuff
	6bc5340: build fixes

2004-08-19	Lennart Poettering
	f9b58fb: move sample cache to namereg documentation
	e0fe68a: minor stuff

2004-08-18	Lennart Poettering
	befd734: add version routines to polyplib

2004-08-17	Lennart Poettering
	ac59518: add missing copyright headers
	e75b657: remove global memblock statistic variables in favor of memblock_stat objects
	81822a7: fix x11 build disable prebuf on drain
	2d6d3e5: todo update
	711de8d: autoconf beefup build fixes
	ca2265f: Documentation work add pkg-config support for GLIB main loop
	f693aa4: remove native-common-internal
	bee750b: create native-common-internal.h
	aff43dd: update todo file
	a0d54dd: make clitext to cli-text renaming complete
	e4be616: rename clitext to cli-text

2004-08-16	Lennart Poettering
	126fede: fix sink iunput and source output stuff
	369a908: add sink input/source output support to the native protocol

2004-08-15	Lennart Poettering
	efc3491: add support for volume manipulation
	c175451: proper ref counting for more objects some documentation update

2004-08-14	Lennart Poettering
	22cb23e: implement proper refcounting in polyplib split polyplib to multiple modules add some prelimenary documentation add doxygen support

2004-08-13	Lennart Poettering
	1c2ec47: rename polyplib-sample to polyplib-scache
	50b9fc2: add polyplib-sample.c
	56bcba9: add polyplib-sample
	821afd6: add internal header file for polyplib
	79a4e75: split polyplib.h
	7b52d5d: some preliminary cleanup

2004-08-12	Lennart Poettering
	cd5809c: todo fix
	886041a: add more subscription events add support for clients/modules in native protocol

2004-08-11	Lennart Poettering
	cbfaf40: info and subscription work
	b297d0b: todo update
	3d374e9: add subscription subsystem

2004-08-10	Lennart Poettering
	fc618e9: compile fix
	37d930a: glib mainloop fix implement server status command support for sink_list/source_list in polyplib

2004-08-07	Lennart Poettering
	e9bed20: better mainloop test build system
	209c9dd: rename mainloop testing tool
	6f0936f: cleanup priority management in main loop

2004-08-06	Lennart Poettering
	68eb5dd: add mainloop test utility fix glib mainloop support

2004-08-05	Lennart Poettering
	964bdfd: add initial glib mainloop adapter clean up mainloop API

2004-08-04	Lennart Poettering
	839f99f: forgot some files
	46091a9: introduce pa_xmalloc() and friends implement module auto loading

2004-08-03	Lennart Poettering
	24291af: sample cache work

2004-08-02	Lennart Poettering
	e10b918: add support for querying sample ist with esound protocol
	8705af7: add new module "module-x11-bell" fix scache memory leak

2004-07-20	Lennart Poettering
	5a694fd: add a todo item
	bb0b105: sample cache work

2004-07-18	Lennart Poettering
	527faf0: minor fixes

2004-07-17	Lennart Poettering
	8540718: readme update
	765d2f7: two simple fixes
	d6d50b0: some makefile fixes
	78a799e: make distcheck clean
	141ab85: make polypaudio run when installed update docs
	6601d95: fix Makefile.am and configure.ac to match directory renaming
	41f6aea: rename src to polyp
	563201e: rename configuration file make sure the todo file is packaged
	86f5b30: move todo file
	539eb02: ignore README
	7b8c329: add documentation

2004-07-16	Lennart Poettering
	3e379ca: add pkgconfig stuff
	cf965cb: add missing liecenses
	e0d510d: include copyright and svn tag in *.[ch]
	b5384e0: include config.h in every file
	dc812da: fix distcheck
	005cb3e: adjust file references due to renaming
	2a6ee77: rename a bunch of files
	00b53f3: make a symbol in module-ptorocol-stub static
	554b01b: make oss sample spec configurable
	74bbf31: implement alsa source split off alsa-util.c
	f2e08d5: split PA_SAMPLE_FLOAT32 into PA_SAMPLE_FLOAT{LE,BE} add more configuration arguments to alsa sink
	b8eb0c0: add alsa sink

2004-07-15	Lennart Poettering
	b240564: optimize esound latency for xmms
	710233b: implement get_latency native command
	d8f1300: add pactl tool
	c36dadd: remove global exported variables:   pa_memblock statistics   pa_default_sample_spec
	1a6fea2: implement daemonizing
	ed9bd5f: fix modargs memory leak
	1416fef: implement client side TCP support

2004-07-14	Lennart Poettering
	e83b710: update todo fix polypaudio.run
	e61e924: complete implementation of the command line

2004-07-12	Lennart Poettering
	b69178b: add preliminary command line parsing

2004-07-11	Lennart Poettering
	d4e0d51: make module-oss-* use modargs
	216591d: make the protocol plugins make use of modargs
	a96ed34: rename hashset to hashmap add module arguments parse in modargs.c make module-pipe-sink use it
	ccfd554: add dependency script fix some dependencies split off socket-util.c and clitext.c

2004-07-10	Lennart Poettering
	c7bd759: add description field for sinks/sources add owner field to all entities add client file to source outputs and sink inputs
	0253896: make memblockq merge chunks
	5ee3a59: forgot to add parec-simple
	5ea96e3: implement parec-simple and matching simple recording API add support for killing source outputs in native protocol fix channel management in client library
	70bb816: implement recording in native API fix a memory leak in memblock.c

2004-07-09	Lennart Poettering
	cffc776: fix recording for simpel and esound protocols

2004-07-07	Lennart Poettering
	863fb90: add output stream draining
	e8d1185: draining ind native protocol fixes in callback code on object destruction simple protocol

2004-07-06	Lennart Poettering
	f8cbde5: auth support in esound and native AUTH and SET_NAME operatins in native simple library

2004-07-04	Lennart Poettering
	722c2c8: add kill_* and default_* commands to CLI make module-cli unload itself on EOF clean up stdio usage add sink pointer to monitor sources

2004-07-03	Lennart Poettering
	e61c2dd: add pa_ prefix to all identifiers. fix downsampling/resampling add support for U8 samples
	a8a5ab1: fix minor typo
	3ac2437: add libsamplerate dependency
	253c540: forgot to add memchunk.[ch]
	741aa44: add resampling

2004-07-02	Lennart Poettering
	13b35a2: add resampler

2004-06-30	Lennart Poettering
	961fb44: latency esound volume changing

2004-06-29	Lennart Poettering
	d571be6: volume work
	e31bac0: extended esound protocol
	ef422fa: esound protocol

2004-06-27	Lennart Poettering
	a74cd2a: add name registrar
	0103786: make native playback work
	57dc427: many fixes

2004-06-24	Lennart Poettering
	1ad4ff1: some fixes

2004-06-23	Lennart Poettering
	a1b59db: make rename of oss.[ch] to oss-util.[ch] complete
	c050d72: rename oss.[ch] to oss-util.[ch]
	b9e0fa8: minor compile work
	3b50a7c: ignore some more stuff
	acb25b3: main part of the native protocol

2004-06-20	Lennart Poettering
	eecf602: partial implementation of native protocol

2004-06-19	Lennart Poettering
	a84f38e: mofiy keyword expansion
	81447ed: cli protocol
	6eddcc2: rename module-simple-protocol to module-protocol-stub
	787bf6c: minor work
	b4e3f5c: add simple ptorocol with unix
	56f8c95: some more work on the cli

2004-06-18	Lennart Poettering
	382e7ae: some more work
	993d1bc: basic cli interface

2004-06-16	Lennart Poettering
	eb946db: configure fix
	4b86ff0: got mmap oss output working

2004-06-15	Lennart Poettering
	a8f7881: fix mixing
	b24546b: cleanup
	78f386a: more work
	98f41f1: minor work
	1a50607: oss output works

2004-06-14	Lennart Poettering
	bfcde99: rename some more
	f78e9b6: commit some work and rename
	0575fc6: remove oss.c
	5ce2048: more cleanups
	c8cf0c1: a bunch of fixes

2004-06-11	Lennart Poettering
	edfad83: remove moddep files (since they are obsolete)
	7dfeb1f: make the whole stuff run and clean it self up again
	aae40dc: module dependencie foo
	8584356: ignore fix
	9e3ad23: autoconf

2004-06-10	Lennart Poettering
	a5daff7: make it compile<|MERGE_RESOLUTION|>--- conflicted
+++ resolved
@@ -1,6 +1,4 @@
 
-<<<<<<< HEAD
-=======
 2010-11-26	Lennart Poettering
 	70f69ac: build-sys: simplify things for building on fedora
 	1af3253: i18n: update POTFILES.in
@@ -269,7 +267,6 @@
 	8d35665: native: fix request counter miscalculations
 	c41ee00: dbus: remove filter functions only if they were actually set before
 
->>>>>>> ab0adf96
 2009-11-23	Lennart Poettering
 	06327b1: bump soname
 
