<<<<<<< HEAD
pulseaudio (7.0-1~bpo8+1) jessie-backports; urgency=medium

  * Rebuild for jessie-backports.

 -- Felipe Sateler <fsateler@debian.org>  Thu, 08 Oct 2015 22:46:32 -0300
=======
pulseaudio (7.1-2) unstable; urgency=medium

  * Add build-depends on libsoxr-dev to enable soxr resamplers.
     Closes: #804212

 -- Felipe Sateler <fsateler@debian.org>  Fri, 06 Nov 2015 17:15:54 -0300

pulseaudio (7.1-1) unstable; urgency=medium

  * New upstream version
  * Update shlibs file for 7.1
  * Silence lintian warning about pulsecore: it is internal library

 -- Felipe Sateler <fsateler@debian.org>  Sun, 01 Nov 2015 16:27:53 -0300
>>>>>>> ad2ad2c3

pulseaudio (7.0-1) unstable; urgency=medium

  [ Luke Yelavich ]
  * New upstream release
  * Dropped patch, applied upstream
  * Update shlibs file for 7.0

  [ Felipe Sateler ]
  * Update bash completion lintian override
  * Upload to unstable

 -- Felipe Sateler <fsateler@debian.org>  Fri, 25 Sep 2015 09:53:54 -0300

pulseaudio (6.99.1-2) experimental; urgency=medium

  * Fix test suite failure on alpha. Patch from Michael Cree. 
    Closes: #798248

 -- Felipe Sateler <fsateler@debian.org>  Thu, 10 Sep 2015 20:44:53 -0300

pulseaudio (6.99.1-1) experimental; urgency=medium

  * New upstream release candidate
     - Drop 0001-core-util-pactl-Make-one-localised-and-one-non-
       local.patch, was picked from upstream
  * Change the bash completion install dir to /usr/share

 -- Felipe Sateler <fsateler@debian.org>  Thu, 03 Sep 2015 23:29:12 -0300

pulseaudio (6.0-5) unstable; urgency=medium

  * Module udev detect is linux-only, so don't install on !linux.

 -- Felipe Sateler <fsateler@debian.org>  Mon, 03 Aug 2015 14:29:09 -0300

pulseaudio (6.0-4) unstable; urgency=medium

  * Specify systemd user unit dir explicitly.
    The pkgconfig file lives in package systemd, which we don't want to
    build-depend on.

 -- Felipe Sateler <fsateler@debian.org>  Mon, 03 Aug 2015 10:17:23 -0300

pulseaudio (6.0-3) unstable; urgency=medium

  * Do not build bluez4 module, it is no longer available.
    Closes: #788293
  * Pass --disable-hal-compat to configure instead of building a module we do
    not install
  * Use dh-exec instead of manual .install mangling
  * Do not use dh_installman to install manpages, upstream already installs
    them correctly.
  * libpulse-dev: drop Depends on libavahi-client-dev
  * debian/rules: use DEB_DH_INSTALL_SOURCEDIR instead of deprecated DEB_DH_INSTALL_ARGS
  * Install (but not enable) systemd user units on linux archs.
    Closes: #794226

 -- Felipe Sateler <fsateler@debian.org>  Fri, 31 Jul 2015 19:53:59 -0300

pulseaudio (6.0-2) unstable; urgency=medium

  * Pick upstream patch that creates a localised version of pa_yes_no
    - This fixes a problem when that function was used to create module
      loading arguments.
  * Upload to unstable

 -- Felipe Sateler <fsateler@debian.org>  Mon, 27 Apr 2015 11:17:20 -0300

pulseaudio (6.0-1) experimental; urgency=medium

  [ Luke Yelavich ]
  * New upstream release
  * Remove pulseaudio-kde autostart file on upgrade (Closes: #776331)

  [ Felipe Sateler ]
  * Upload to experimental

 -- Felipe Sateler <fsateler@debian.org>  Fri, 13 Mar 2015 22:45:13 -0300

pulseaudio (5.99.2-2) experimental; urgency=medium

  * Let configure guess if systemd is available. Closes: #773879

 -- Felipe Sateler <fsateler@debian.org>  Wed, 24 Dec 2014 18:42:30 -0300

pulseaudio (5.99.2-1) experimental; urgency=medium

  * New upstream release candidate
  * Remove all patches: applied upstream
  * Build-Depend on newer libsystemd-dev instead of the older -login and
    -journal variants
  * Reenable socket activation, as it no longer disables autospawn

 -- Felipe Sateler <fsateler@debian.org>  Tue, 23 Dec 2014 21:28:08 -0300

pulseaudio (5.99.1-3) experimental; urgency=medium

  * Do not fail if udevadm commands fail in postinst. They are provided for
    convenience only, and will fail when udev is not running
    (eg, in a chroot or container). Closes: #772212
  * Simplify bug script: use a single pactl list call

 -- Felipe Sateler <fsateler@debian.org>  Wed, 10 Dec 2014 23:34:41 -0300

pulseaudio (5.99.1-2) experimental; urgency=medium

  * Add patch to disable srbchannel tests when eventfd is not available
  * Bump standards version (no changes)
  * Exclude libpulsecommon from dh_makeshlibs
  * Bash completion script has moved, add mv_conffile snippet

 -- Felipe Sateler <fsateler@debian.org>  Thu, 04 Dec 2014 00:54:12 -0300

pulseaudio (5.99.1-1) experimental; urgency=medium

  [ Luke Yelavich ]
  * New upstream release candidate
    + Closes: #653320, #758272, #657983
  * Dropped patches, either applied upstream or are now obsolete:
    - 0001-raop-Don-t-use-incompatible-default-sample-spec-para.patch
    - 0002-Use-the-fixed-point-speex-resampler-on-ARM.patch
    - 0003-exit-with-X-session.patch
    - 0004-dont-start-when-already-running.patch
    - broken-PA_FLOAT32_SWAP.patch
    - endianmacros-Fix-PA_MAYBE_INT16_SWAP-macro.patch
    - kfreebsd_no_lock_and_threads_synchro.patch
    - misc-cleanups-and-bug-fixes.patch
    - mix-Fix-mixing-of-S24-samples-stored-as-S32RE.patch
    - only-autostart-kde-version.patch
    - rtp-recv-fix-crash-on-empty-UDP-packets-CVE-2014-397.patch
    - tests-Cleanup-mix-test.patch
    - tests-Fix-mix-test-on-big-endian-systems.patch
    - util-Fix-pa_get_binary_name-on-Debian-kFreeBSD.patch
    - util-Try-finding-out-application-name-using-dladdr.patch
    - zsh-completion-Fix-completion-for-default-sink-sourc.patch
  * Refreshed debian/patches/gnu-kfreebsd.patch
  * Remove all references to start-pulseaudio-kde, it was dropped upstream
  * Pulse now ships zsh completions, so drop install code, and adjust
    pulseaudio.install to match
  * Update shlibs
  * Update symbols
  * Disable systemd socket activation for now

  [ Felipe Sateler ]
  * Install zsh to vendor-completions, site-functions is for the admin
  * Remove libpulsecommon from symbols file
  * Trigger a udev reload after install

 -- Felipe Sateler <fsateler@debian.org>  Wed, 03 Dec 2014 10:14:17 -0300

pulseaudio (5.0-13) unstable; urgency=medium

  * Replace raop channels patch with proper fix from upstream.
  * Release to unstable.

 -- Felipe Sateler <fsateler@debian.org>  Sat, 11 Oct 2014 01:24:59 -0300

pulseaudio (5.0-12) experimental; urgency=medium

  * Import patch from upstream fixing float endianness swap.

 -- Felipe Sateler <fsateler@debian.org>  Wed, 03 Sep 2014 15:38:47 -0400

pulseaudio (5.0-11) experimental; urgency=medium

  * Fix crash when main cannot be found in patch
    util-Try-finding-out-application-name-using-dladdr
    Closes: #758556, 758531

 -- Felipe Sateler <fsateler@debian.org>  Tue, 26 Aug 2014 00:27:39 -0400

pulseaudio (5.0-10) experimental; urgency=medium

  * patch: try finding out binary name using dladdr

 -- Felipe Sateler <fsateler@debian.org>  Sun, 17 Aug 2014 13:40:57 -0400

pulseaudio (5.0-9) experimental; urgency=medium

  * More patches from upstream for kFreeBSD

 -- Felipe Sateler <fsateler@debian.org>  Sat, 16 Aug 2014 13:01:43 -0400

pulseaudio (5.0-8) experimental; urgency=medium

  * Pick some patches from upstream fixing tests

 -- Felipe Sateler <fsateler@debian.org>  Wed, 13 Aug 2014 23:59:16 -0400

pulseaudio (5.0-7) experimental; urgency=medium

  * Re-enable testsuite
    - Disable test suite timeouts
    - Apply patches from upstream to fix failures

 -- Felipe Sateler <fsateler@debian.org>  Tue, 05 Aug 2014 10:31:51 -0400

pulseaudio (5.0-6) unstable; urgency=medium

  * Fix gnu-kfreebsd.patch typo (missing !)

 -- Felipe Sateler <fsateler@debian.org>  Mon, 04 Aug 2014 20:02:15 -0400

pulseaudio (5.0-5) unstable; urgency=medium

  * Fix #defines for Debian GNU/kFreeBSD. Closes: #756914
  * debian/patches/kfreebsd_no_lock_and_threads_synchro.patch: mark as applied
    upstream

 -- Felipe Sateler <fsateler@debian.org>  Sun, 03 Aug 2014 17:50:59 -0400

pulseaudio (5.0-4) unstable; urgency=medium

  * Revert enabling of testsuite.
    - Fails on multiple architectures, so disable while we work things out

 -- Felipe Sateler <fsateler@debian.org>  Wed, 30 Jul 2014 10:08:18 -0400

pulseaudio (5.0-3) unstable; urgency=medium

  [ Felipe Sateler ]
  * Drop workaround for ARM < v6, upstream now conditionally compiles it.
  * Drop special patches rule, not used anymore
  * debian/patches/0003-exit-with-X-session.patch
    - Kill pulseaudio on session exit with kde too
    - Add DEP-3 header, forwarded
  * Enable testsuite
  * Bump debhelper compat level to 9
    - debug symbols are now stored by build-id instead of by path
    - Exclude private libpulsecommon-5.0.so from dh_makeshlibs
  * Change init script dependency from avahi to avahi-daemon. Closes: #731609
    - Requires adding a Breaks on avahi-daemon << 0.6.31-3
  * Bump standards-version (No changes needed)
  * Add lintian override for pulseaudio package
    - bash completion is not meant to be executable
    - neither are the pulseaudio configuration files
  * Do not start pulseaudio in X session if it was already started.
     Closes: #743813 
  * Remove pulseaudio init script, place it under examples.
     Closes: #696842
  * debian/patches/only-autostart-kde-version.patch:
     - Do not autostart pulseaudio twice under KDE, it sometimes leads
       to slow system startup. Closes: #705426
  * debian/patches/rtp-recv-fix-crash-on-empty-UDP-packets-CVE-2014-397.patch
     - New patch from upstream, fixes crash on empty UDP packets.
       Fixes CVE-2014-3970
  * zsh-completion: Fix completion for default sink/source
  * Add bugscript to the pulseaudio package. Closes: #739294
  * Make pulseaudio Depend on pulseaudio-utils
    - start-pulseaudio{kde,x11} needs it. Closes: #648973
    - The bugscript needs it too.
  * Use dh_lintian instead of manually installing overrides

  [ Jelmer Vernooij ]
  * Disable building against tdb on the hurd, where it is not available.
     Closes: #749333

 -- Felipe Sateler <fsateler@debian.org>  Sat, 26 Jul 2014 01:02:03 -0400

pulseaudio (5.0-2) unstable; urgency=low

  [ Balint Reczey ]
  * Fix FTBFS on ARM architectures

  [ Felipe Sateler ]
  * Add myself to uploaders
  * Install pulseaudio shell completions
  * Add Breaks: on versions of jack with no latency API.
     Closes: #685258
  * Make pulseaudio-dbg Recommend libpulse0-dbg
  * Drop xz flag to dh_builddeb, it is now default
  * Try to ensure on non-arm platforms that the arm workaround will work
  * Use canonical vcs addresses
  * Don't pass start and stop arguments to update-rc.d, they are ignored

  [ Sjoerd Simons ]
  * debian/control: remove Martin-Éric Racine from Uploaders at his request

 -- Sjoerd Simons <sjoerd@debian.org>  Fri, 11 Apr 2014 21:30:05 +0200

pulseaudio (5.0-1) unstable; urgency=medium

  [ Balint Reczey ]
  * Add myself to uploaders

  [ Wookey ]
  * Add stage1 DEB_BUILD_PROFILES initial bootstrap support (Closes: #735485)

  [ Jonas Eriksson ]
  * Use channel 2 for raop sink (Closes: #658733)

  [ Alexander Kurtz ]
  * Exit PA with X session closing when PA is started by the session
    (Closes: #594001)

  [ Balint Reczey ]
  * Don't pass --disable-hal to ./configure (Closes: #729494)

  [ Justin B Rye ]
  * Make pulseaudio-utils suggest pulseaudio

  [ Luca Capello ]
  * Explain how to set up PulseAudio in a chroot (Closes: #649884)

  [ Balint Reczey ]
  * Imported Upstream version 5.0
  * Make PA init script start PA unconditionally upon restart (Closes: #738143)
  * Recommend consolekit instead of depending on it (Closes: #611491)
  * Fix typo in debian/control

  [ Sjoerd Simons ]
  * Refresh patches:
    + d/p/0002-Use-the-fixed-point-speex-resampler-on-ARM.patch
    + d/p/kfreebsd_no_lock_and_threads_synchro.patch
  * d/p/build-make-ARM-NEON-check-in-configure.ac-more-stric.patch:
    + Dropped, fixed upstream
  * Drop versioned dependency on libjack-dev (new enough version was available
    in squeeze) to allow libjack-jackd2-dev to furfill the dependency.
  * debian/rules: Use intltoolize when running autoreconf
  * debian/pulseaudio-module-bluetooth.install:
    + Update for new bluetooth module naming
    + No longer install the proximity module as it has been removed upstream
  * debian/libpulse0.symbols: Updated
  * debian/shlibs.local, debian/rules: Update to private library version to 5
  * debian/pulseaudio.install: Install new modules:
    + module-role-ducking
    + module-tunnel-{sink,source}-new
    + module-remap-source
  * debian/control: Add build-dependency on libsystemd-journal-dev to enable
    systemd journal support
  * debian/control: Drop even the recommends on consolekit as every desktop
    session where it's useful will either have a dependency on consolekit or
    systemd already.
  * debian/control: Drop recommends on gstreamer0.10-pulseaudio as
    gstreamer0.10 has been obsolete for some time

 -- Sjoerd Simons <sjoerd@debian.org>  Sat, 29 Mar 2014 00:20:59 +0100

pulseaudio (4.0-6) unstable; urgency=low

  * debian/patches/build-make-ARM-NEON-check-in-configure.ac-more-stric.patch
    + Added. Be more strict about the neon compiler flag ordering, fixes FBTS
      on ARM (Closes: #717444) (From upstream git)

 -- Sjoerd Simons <sjoerd@debian.org>  Fri, 28 Mar 2014 21:09:12 +0100

pulseaudio (4.0-5) unstable; urgency=low

  * Add lintian overrides for rpaths in the modules to private pulseaudio
    library directories

 -- Sjoerd Simons <sjoerd@debian.org>  Fri, 19 Jul 2013 22:10:10 +0200

pulseaudio (4.0-4) unstable; urgency=low

  * debian/shlibs.local: Update to new soname versions
    (Closes: #714381, #712919)
  * debian/rules: svolume moved to libpulse-common, adjust accordingly to fix
    build on armel

 -- Sjoerd Simons <sjoerd@debian.org>  Sun, 14 Jul 2013 15:09:04 +0200

pulseaudio (4.0-3) unstable; urgency=low

  * Fix build on arm

 -- Sjoerd Simons <sjoerd@debian.org>  Sun, 16 Jun 2013 22:36:43 +0200

pulseaudio (4.0-2) unstable; urgency=low

  * Only b-d on libsbc-dev on linux, it's only used when bluetooth support is
    enabled which is linux only (Closes: #710029)

 -- Sjoerd Simons <sjoerd@debian.org>  Sun, 16 Jun 2013 19:29:28 +0200

pulseaudio (4.0-1) unstable; urgency=low

  [ Luke Yelavich ]
  * Pulseaudio should depend on the binary version of libpulse0
    (Closes: #700693)

  [ Sjoerd Simons ]
  * Acknowledge 2.0-6.1 NMU (Closes: #705435)
    - debian/patches/kfreebsd_no_lock_and_threads_synchro.patch
      Import patch from FreeBSD to disable threads locking and
      synchronisation on kFreeBSD. This fixes the opening of Gnome 3
      sessions on these architectures.
  * New upstream release (4.0)
    - No longer uses deprecated udev symbols (Closes: #705520)
    - Various bugfixes breaking audio playbacks since 3.0 (Closes: #701591)
    - Drop patches applied upstream:
      + d/p/0001-Switch-the-default-resample-quality-to-1.patch
      + d/p/0003-alsa-mixer-Fix-the-analog-output-speaker-always-path.patch
      + d/p/0004-man-Update-log-target-documentation.patch
      + d/p/0005-build-Don-t-enable-BlueZ-if-libbluetooth-is-not-foun.patch
      + d/p/0006-Call-change_cb-only-when-there-s-an-actual-change.patch
      + d/p/0007-Initialize-monitor-s-busy-status-to-false-if-we-own-.patch
    - Refresh remaining patches
  * debian/control: Update build-depends
  * debian/libpulse0.symbols: Update

 -- Sjoerd Simons <sjoerd@debian.org>  Sun, 16 Jun 2013 17:20:36 +0200

pulseaudio (3.0-1) experimental; urgency=low

  [ Sjoerd Simons ]
  * debian/rules: use xz compression for binary packages. (Patch by Ansgar
    Burchardt) (Closes: #683905)
  * debian/pulseaudio.install: Install libwebrtc-util helper library
  * Clarify init script message indicating the use of system
    sessions (Closes: #644809)
  * Don't claim to support reload from the init script (Closes: #690736)
  * Set back to unreleased
  * New upstream RC release (2.99.1)

  [ Martin-Éric Racine ]
  * LSB headers: Should-Start: Avahi (Closes: #687890)

  [ Sjoerd Simons ]
  * debian/README.Debian: Updated & cleaned up
  * Sync with Ubuntu:
    * debian/copyright: Updated
    * debian/pulse-alsa.conf: set "show on" such that the default devices is
      displayed as an option
    * debian/libpulse-dev.install: Install cmake files
    * debian/pulseaudio-module-bluetooth.install: Updated
    * debian/pulseaudio.install: Install module-switch-on-port-available
    * debian/{pulseaudio.install,apport-hook.py}: Install apport hook
    * Split out the libpulsedsp into its own package
    * debian/control: Bump cdbs build-depends
    * debian/pulse.conf: No longer need to load asound.conf and .asoundrc
      directly
  * debian/control: Update-builddepends
  * debian/patches/0001_man_page_typos.patch:
    debian/patches/remove-analog-mono.patch
    debian/patches/webrtc-utils-needs-to-be-installed-before-module-ech.patch:
    * Removed. All fixed upstream
  * debian/shlibs.local: Add libpulsecore to shlibs & update versions
  * debian/patches/0001-Switch-the-default-resample-quality-to-1.patch:
    * Added, Switch to a lower speex resampler quality level
  * debian/patches/0002-Use-the-fixed-point-speex-resampler-on-ARM.patch
    * Added, Use fix point resampler on ARM
  * New upstream release (3.0)
  * debian/control: Add conflicts & replaces for old pulseaudio-utils
  * Added Patches from the 3.0-stable branch:
    * d/patches/0003-alsa-mixer-Fix-the-analog-output-speaker-always-path.patch
    * d/patches/0004-man-Update-log-target-documentation.patch
    * d/patches/0005-build-Don-t-enable-BlueZ-if-libbluetooth-is-not-foun.patch
    * d/patches/0006-Call-change_cb-only-when-there-s-an-actual-change.patch
    * d/patches/0007-Initialize-monitor-s-busy-status-to-false-if-we-own-.patch

 -- Sjoerd Simons <sjoerd@debian.org>  Mon, 11 Feb 2013 19:33:15 +0100

pulseaudio (2.1-2) experimental; urgency=low

  * debian/control: Use linux-any where applicable instead of specifying
    architectures by hand. (Closes: #682738)

 -- Sjoerd Simons <sjoerd@debian.org>  Thu, 09 Aug 2012 10:37:07 +0200

pulseaudio (2.1-1) experimental; urgency=low

  * New upstream stable release
  * debian/patches/webrtc-utils-needs-to-be-installed-before-module-ech.patch:
    - Added. Fix build
  * debian/patches/remove-analog-mono.patch:
    - Added. Remove analog-output-lfe-on-mono mixer path, although in principle
      Ac '97 hardware has a seperate mono LFE pin nothing seems to use it. To
      make matters worse it does confused pulseaudios port selection slightly
      which causes audio in virtualbox not to work out of the box
      (Closes: #673847)

 -- Sjoerd Simons <sjoerd@debian.org>  Sat, 21 Jul 2012 17:38:52 +0200

pulseaudio (2.0-3) unstable; urgency=low

  [ Martin-Éric Racine ]
  * ChangeLog cleanup.
  * rules: fix the update-rc.d arguments to match our LSB header.

  [ Sjoerd Simons ]
  * Add webrtc echo cancellation support

 -- Sjoerd Simons <sjoerd@debian.org>  Sat, 19 May 2012 22:05:13 +0200

pulseaudio (2.0-2) unstable; urgency=low

  [ Martin-Éric Racine ]
  * Added myself to Uploaders.
  * Added patch 0001_man_page_typos.patch
  * control:
    - pulseaudio: don't Recommends pulseaudio-esound-compat (Closes: #671304).
    - Lintian: fixed duplicate short descriptions for -dbg.
    - Lintian: change versioned Conflicts to Breaks.
  * rules: correctly generate versioned library paths.
  * pulseaudio.init:
    - LSB: NetworkManager to network-manager.
    - LSB: added missing Stop levels 0 and 6.
    - Added --disallow-exit option (Closes: #671470).
  * pulseaudio-esound-compat.links: added man page link for esd.1.gz 
  * watch: updated to point to FreeDesktop.org XZ tarball archive.

 -- Sjoerd Simons <sjoerd@debian.org>  Fri, 18 May 2012 20:54:08 +0200

pulseaudio (2.0-1) unstable; urgency=low

  * New upstream release (2.0)
  * debian/patches: Drop all patches, all merged upstream
  * pulseaudio: Add new modules: module-switch-on-port-available,
    module-virtual-surround-sink
  * pulseaudio: Add new manpage: man 5 pulse-cli-syntax
  * pulseaudio: Build module-systemd-login on linux
  * debian/pulse-alsa.conf: Fix name hint definition  (Closes: 671471).

 -- Sjoerd Simons <sjoerd@debian.org>  Sun, 13 May 2012 17:07:15 +0200

pulseaudio (1.1-3.2) unstable; urgency=low

  * Non-maintainer upload.
  * Apply upstream patches to fix build on hurd-i386 (Closes: 573339).

 -- Samuel Thibault <sthibault@debian.org>  Wed, 25 Apr 2012 12:33:21 +0200

pulseaudio (1.1-3) unstable; urgency=low

  * Tighten dependencies for packages that uses the internal helper library
    (Closes: 651716)
  * Move libpulsecommon and libpulsedsp to a pkglib (Closes: 651717)
  * Fix svolume compilation on arm (Closes: 657117)
  * Move the alsa pulse.conf file to /usr/share/alsa/alsa.conf.d to follow the
    alsa-lib 1.0.25 changes

 -- Sjoerd Simons <sjoerd@debian.org>  Sun, 19 Feb 2012 13:54:55 +0100

pulseaudio (1.1-2) unstable; urgency=low

  * debian/libpulse0.symbols: Tighten depends for packages using the private
    libpulsecommon library (Closes: 647236)

 -- Sjoerd Simons <sjoerd@debian.org>  Fri, 25 Nov 2011 22:04:51 +0100

pulseaudio (1.1-1) unstable; urgency=low

  * New upstream bugfix release
  * debian/libpulse0.symbols: Soname of internal libpulsecommon library bumped
  * debian/control: Update standards version

 -- Sjoerd Simons <sjoerd@debian.org>  Sun, 23 Oct 2011 11:08:01 +0200

pulseaudio (1.0-4) unstable; urgency=low

  * debian/control: Don't depend on libasound2-plugins on kfreebsd
    and the hurd (Closes: #643966)

 -- Sjoerd Simons <sjoerd@debian.org>  Sat, 01 Oct 2011 13:15:54 +0100

pulseaudio (1.0-3) unstable; urgency=low

  * debian/libpulse-mainloop-glib0.symbols: Actually fix the naming...

 -- Sjoerd Simons <sjoerd@debian.org>  Thu, 29 Sep 2011 11:21:32 +0100

pulseaudio (1.0-2) unstable; urgency=low

  * debian/libpulse-mainloop-glib0.symbols:
    + Fix the naming of the package providing this library (Closes: #639892)
  * debian/rules: Install modules in /usr/lib/pulse-1.0

 -- Sjoerd Simons <sjoerd@debian.org>  Wed, 28 Sep 2011 07:25:08 +0100

pulseaudio (1.0-1) unstable; urgency=low

  * New upstream release
  * debian/source/options: Switch to xz compression
  * debian/gbp.conf: Switch to xz compression

 -- Sjoerd Simons <sjoerd@debian.org>  Wed, 28 Sep 2011 00:52:27 +0100

pulseaudio (0.99.4-1) experimental; urgency=low

  * New upstream release
  * debian/libpulse0.symbols: Updated

 -- Sjoerd Simons <sjoerd@debian.org>  Fri, 16 Sep 2011 21:23:47 +0100

pulseaudio (0.99.2-2) experimental; urgency=low

  * Fix build on kfreebsd architectures (Closes: 637785)
    - Don't install /usr/share/pulseaudio
    - Ignore symbols that don't exist on kfreebsd
  * debian/rules: Adopt the arm{,el} build hack to the new version. Fixes build
    on arm{el,}
  * debian/control: Remove CJ from Uploaders (Closes: 636428)

 -- Sjoerd Simons <sjoerd@debian.org>  Sun, 28 Aug 2011 18:25:10 +0100

pulseaudio (0.99.2-1) experimental; urgency=low

  * New upstream release
  * debian/control: Bump libjack-dev b-d to 0.117.0
  * debian/libpulse0.symbols: Updated

 -- Sjoerd Simons <sjoerd@debian.org>  Tue, 23 Aug 2011 20:51:25 +0200

pulseaudio (0.99.1-1) experimental; urgency=low

  * New upstream test release
  * d/p/0001-Work-around-some-platforms-not-having-O_CLOEXEC.patch:
    + Removed, fixed upstream
  * d/p/0003-Explicitely-link-pax11publish-to-libdbus.patch
    + Removed, fixed upstream
  * renamed s/p/0002-In-KDE-only-start-pulseaudio-from-the-KDE-specific-d.patch
    to 0001-Work-around-some-platforms-not-having-O_CLOEXEC.patch
  * Remove pabrowse packages
  * d/p/0001-In-KDE-only-start-pulseaudio-from-the-KDE-specific-d.patch
    + Dropped, shouldn't be needed, the start-pulseaudio-kde just needs to load
      an extra module
  * Synchronize with Ubuntu (0.99.1 packaging):
    + Add manpages for start-pulseaudio-{kde,x11}
    + Update copyright file
    + Update pulseaudio.shlibs
    + Install jackdbus-detect
    + Add symbols file for libpulse0
    + Add symbols file for libpulse-mainloop-glib0.symbols
    + Use upstream esdcompat manpage
    + Update pulseaudio.install for 0.99.1
    + Install vapi files
    + Add LDFLAGS += -Wl,--no-as-needed
    + Update pulseaudio.default documentation.
    + Small tweaks to the init script
    + Automatically enable the pulse alsa modules if pulse is running
    + Tweak dependencies a bit
    + build for multi-arch
  * debian/README.Debian, remove redudant comments
  * debian/control: switch to tdb as the backend database
  * debian/control: Enable orc support
  * debian/control: Add libfftw3-dev to b-d for the equalizer module
  * debian/pulseaudio.install: Install module-equalizer-sink
  * debian/{control,rules}: No longer build pulseaudio-module-hal

 -- Sjoerd Simons <sjoerd@debian.org>  Sat, 13 Aug 2011 14:21:02 +0200

pulseaudio (0.9.23-1) unstable; urgency=low

  [ Daniel T Chen ]
  * debian/control:
    + Fix typo in long description of pulseaudio-module-x11, thanks to
      Sam Morris (Closes: #500038)
    + Clarify long description of pulseaudio-esound-compat. Many apps
      still in use require functionality from this package
      (Closes: #601725)
  * debian/libpulse-dev.examples: Apply patch from Mario Lang to include
    simple examples in the dev package. Thanks! (Closes: #561258)
  * debian/patches/
    0003-Mention-speex-and-libsamplerate-in-pulse-daemon.conf.patch:
    + Mention speex in the resampling section. Currently the Resampler
      section of "Programming with Speex (the libspeex API)" contains
      the relevant information (Closes: #541206)
  * debian/patches/0004-Fix-FTBFS-with-xcb-util-0.3.8.patch:
    + Apply patch from Arnaud Fontaine <arnau@debian.org> and the
      suggestion from Alessandro Ghedini <al3xbio@gmail.com> to fix
      FTBFS with xcb-util 0.3.8. Thanks, Arnaud and Alessandro!
      (Closes: #624847)
  * debian/pulseaudio-utils.links: Also add pamon(1), parec(1), and
    parecord(1) (Closes: #599696)
  * debian/README.Debian: Clarify historical pulse-rt use and document
    current recommendation of RealtimeKit (Closes: #548363)

  [ Sjoerd Simons ]
  * New upstream release
  * d/p/0003-Mention-speex-and-libsamplerate-in-pulse-daemon.conf.patch
    + Removed, fixed upstream
  * d/p/0004-Fix-FTBFS-with-xcb-util-0.3.8.patch
    + Removed, fixed upstream
  * Update to 0.9.23 versioning:
    debian/libpulse0.shlibs
    debian/pulseaudio.shlibs
    debian/rules
  * Switch to 3.0 (quilt) format
  * debian/control: Use dh-autoreconf
  * debian/patches/+0003-Explicitely-link-pax11publish-to-libdbus.patch:
    + Added. Fix build with binutils-gold (Closes: #556124)

 -- Sjoerd Simons <sjoerd@debian.org>  Mon, 25 Jul 2011 23:05:29 +0100

pulseaudio (0.9.22-1) experimental; urgency=low

  * New upstream release
  * debian/patches/0002-CVE-2009-1299.patch:
    + Dropped, fixed upstream
  * debian/patches/0003-Re-bootstrap.patch
    + Dropped, not needed anymore
  * debian/rules: Stop using -g0 on mips{,el} the toolchain has been fixed
  * debian/rules, debian/control: Update build-depends and force building
    with X11
  * debian/control: Suggest rtkit
  * debian/control: Prune unneeded depends of libpulse-dev

 -- Sjoerd Simons <sjoerd@debian.org>  Sun, 05 Dec 2010 12:01:37 +0000

pulseaudio (0.9.21-3) unstable; urgency=low

  * debian/rules: Compile with -g0 on mips{,el} to work around #519006 in
    gcc-4.4

 -- Sjoerd Simons <sjoerd@debian.org>  Sat, 03 Jul 2010 15:12:54 +0100

pulseaudio (0.9.21-2) unstable; urgency=low

  * Import NMU patches into pkg-pulse git, thanks to the security team for
    their work!
  * debian/patches/0003-Re-bootstrap.patch
    + Added. Update configure so we don't have to re-run autotools when
    building the package (Closes: #576457, #576546, #576769)
  * Install a KDE specific startup file and module-device-manager.
    Thanks to Daniel Schaal and Zsolt Rizsanyi for patches and tips.
    (Closes: #570487)
  * d/p/0004-In-KDE-only-start-pulseaudio-from-the-KDE-specific-d.patch
    + Added. When running KDE use the KDE specific autostart desktop file
    instead of the generic pulseaudio-x11 file
  *  Fix two typos in debian/pulseaudio.default, patch by Paul Menzel
    (Closes: #566332)
  *  Prepare the debian package for building on HURD again (needs some upstream
     fixes as well). Patch by Pino Toscano (Closes: #573339)
  * Use the pulseaudio.1 manpage from the source tree instead of the older (and
    outdated) debian specific one.

 -- Sjoerd Simons <sjoerd@debian.org>  Sun, 27 Jun 2010 20:27:23 +0100

pulseaudio (0.9.21-1.2) unstable; urgency=high

  * Non-maintainer upload by the Security Team.
  * Added autoconf, automake, and libtool in Build-Depends to regenerate
    configure and auto* files at build time, and fixed a regression introduced
    in previous NMU (Closes: #576457)

 -- Giuseppe Iuculano <iuculano@debian.org>  Mon, 05 Apr 2010 23:02:56 +0200

pulseaudio (0.9.21-1.1) unstable; urgency=high

  * Non-maintainer upload.
  * Fix insecure temporary file creation security issue (closes: #573615).

 -- Michael Gilbert <michael.s.gilbert@gmail.com>  Sat, 27 Mar 2010 14:32:13 -0400

pulseaudio (0.9.21-1) unstable; urgency=low

  * New upstream release
  * d/p/0002-Fix-makefiles-to-include-all-alsa-path-files-on-inst.patch
    + Removed, merged upstream
  * debian/copyright: Updated
  * debian/rules: Fix build on arm (slightly changes target name)

 -- Sjoerd Simons <sjoerd@debian.org>  Mon, 23 Nov 2009 23:51:16 +0000

pulseaudio (0.9.20-1) unstable; urgency=low

  * New upstream release
  * d/p/0002-Fix-makefiles-to-include-all-alsa-path-files-on-inst.patch
    + Added. Make sure all alsa path configuration files are installed

 -- Sjoerd Simons <sjoerd@debian.org>  Sat, 14 Nov 2009 22:50:52 +0000

pulseaudio (0.9.19-2) unstable; urgency=low

  * Built with normal old-style hal support on kfreebsd and the hurd
  * debian/patches/0001-Work-around-some-platforms-not-having-O_CLOEXEC.patch:
    + Added. Don't use O_CLOEXEC on platforms that don't support it.
      (Closes: #550826)
  * debian/pulseaudio.install: Install pulse udev rules so device profiles can
    be matched with the few devices that need special tweaks
  * debian/pulseaudio.install: Add the rygel media server plugin, such that
    pulseaudio sources and sinks can be exposed over UPNP via rygel.

 -- Sjoerd Simons <sjoerd@debian.org>  Sun, 25 Oct 2009 13:43:06 +0000

pulseaudio (0.9.19-1) unstable; urgency=low

  * New upstream release
  * Remove patches that were merged upstream:
    d/p/0001-tunnel-fix-parsing-of-sink-info-from-newer-servers.patch
    d/p/0002-tunnel-fix-parsing-of-source-info-from-newer-servers.patch
    d/p/0003-svolume-tweak-constraints-for-32-bits.patch
  * Only compile the ARMv6 optimized code with -march=armv6  (Closes: #546322)
  * Depend on udev (>= 143) for device detection (Closes: #548821, #549001)
  * Update various shlibs files to use 0.9.19

 -- Sjoerd Simons <sjoerd@debian.org>  Sat, 03 Oct 2009 18:22:56 +0100

pulseaudio (0.9.18-1) unstable; urgency=low

  * New upstream release
  * d/p/0001-tunnel-fix-parsing-of-sink-info-from-newer-servers.patch
    + Added. Fix parsing of the sink info when using module-tunnel
      From the upstream 0.9.18-stable branch
  * d/p/0002-tunnel-fix-parsing-of-source-info-from-newer-servers.patch
    + Added. Fix parsing of the source info when using module-tunnel
      From the upstream 0.9.18-stable branch
  * d/p/0003-svolume-tweak-constraints-for-32-bits.patch
    + Added. Fixes gcc and the inline assembly using the same register.
      From the upstream 0.9.18-stable branch
  * debian/control: Build-Depend on libudev-dev instead of libhal-dev.
    Pulseaudio now uses udev for device detection (Closes: #546721)
  * debian/control: Enable hal->udev compat module
  * Update various shlibs files to use 0.9.18
  * debian/pulseaudio.install, debian/rules: Add udev and loopback modules
  * debian/pulseaudio-utils.install: Add pamon and parecord
  * debian/pulseaudio.install: Add dbus configuration file for system-wide
      pulse instance (Closes: #529989)
  * debian/control: Bump libsndfile1-dev build-depend to >= 1.0.20.
    (Closes: #546734)
  * debian/rules: Add -march=armv6 to the CFLAGS on arm and armel
    (Closes: #546322)

 -- Sjoerd Simons <sjoerd@debian.org>  Sun, 27 Sep 2009 23:46:37 +0200

pulseaudio (0.9.17-1) unstable; urgency=low

  * New upstream release
  * debian/copyright: updated
  * Update various shlibs files to use 0.9.17

 -- Sjoerd Simons <sjoerd@debian.org>  Sat, 12 Sep 2009 10:27:46 +0100

pulseaudio (0.9.16-1) unstable; urgency=low

  * New upstream release
  * debian/copyright: updated
  * debian/control: Remove the liboil build-dep
  * debian/libpulse0.shlibs: Bump to >= 0.9.16
  * debian/pulseaudio.postinst: No longer make pulseaudio suid and no longer
    create the pulse-rt group. Setting realtime priorities is now handled by
    rtkit.

 -- Sjoerd Simons <sjoerd@debian.org>  Thu, 10 Sep 2009 21:53:15 +0100

pulseaudio (0.9.16~test5-1) experimental; urgency=low

  * New Upstream Version

 -- Sjoerd Simons <sjoerd@debian.org>  Sat, 22 Aug 2009 21:59:34 +0100

pulseaudio (0.9.16~test4-1) experimental; urgency=low

  * New Upstream Version

 -- Sjoerd Simons <sjoerd@debian.org>  Sun, 09 Aug 2009 18:24:46 +0100

pulseaudio (0.9.16~test2~20090726git59659e1db-1) experimental; urgency=low

  * New Upstream Version
  * Ack NMU (Was fixed upstream in this version) (Closes: #537351)
  * Remove all patches, everything was merged upstream :)
  * debian/copyright: updated
  * debian/pulseaudio.install: Don't install the PolicyKit config file
  * debian/control: Removed build-dep on libpolkit-dbus-dev
  * Update various shlibs files to use 0.9.16
  * debian/pulseaudio.install: Install pulseaudio shared config files
  * debian/pulseaudio.instal: Add module-intended-roles
  * debian/control: Make pulseaudio-module-raop-dbg depend on
    pulseaudio-module-raop

 -- Sjoerd Simons <sjoerd@debian.org>  Tue, 28 Jul 2009 14:00:27 +0200

pulseaudio (0.9.15-4.1) unstable; urgency=high

  * Non-maintainer upload by the Security Team.
  * Fix race condition when reading /proc/self/exe and reloading the binary
    that leads to arbitrary code execution as pulseaudio is suid root
    + Use LDFLAGS to preload DSOs
    + regenerate autofoo
    (CVE-2009-1894; Closes: #537351).

 -- Nico Golde <nion@debian.org>  Fri, 24 Jul 2009 18:02:24 +0200

pulseaudio (0.9.15-4) unstable; urgency=low

  * Synchronize our patches with Mandriva and Fedora (thanks to Colin Guthrie
    and Lennart Poettering)
    - 0002-util-if-NULL-is-passed-to-pa_path_get_filename-just-.patch
    - 0003-alsa-don-t-hit-an-assert-when-invalid-module-argumen.patch
    - 0004-alsa-fix-wording-we-are-speaking-of-card-profiles-no.patch
    - 0005-alsa-initialize-buffer-size-before-number-of-periods.patch
    - 0006-conf-remove-obsolete-module-idle-time-directive-from.patch
    - 0007-core-make-sure-soft-mute-status-stays-in-sync-with-h.patch
      + Ensure hw and software mute states stay in sync
        (Closes: #525572, #522177)
    - 0008-endian-fix-LE-BE-order-for-24-bit-accessor-functions.patch
    - 0009-log-print-file-name-only-when-we-have-it.patch
    - 0010-man-document-24bit-sample-types-in-man-page.patch
    - 0011-man-document-log-related-daemon.conf-options.patch
    - 0012-man-document-that-tsched-doesn-t-use-fragment-settin.patch
    - 0013-mutex-when-we-fail-to-fill-in-mutex-into-static-mute.patch
    - 0014-oss-don-t-deadlock-when-we-try-to-resume-an-OSS-devi.patch
    - 0015-simple-protocol-don-t-hit-an-assert-when-we-call-con.patch
    - 0016-idxset-add-enumeration-macro-PA_IDXSET_FOREACH.patch
    - 0017-rescue-streams-when-one-stream-move-fails-try-to-con.patch
    - 0018-sample-correctly-pass-s24-32-formats.patch
    - 0019-sample-util-fix-iteration-loop-when-adjusting-volume.patch
    - 0020-sample-util-properly-allocate-silence-block-for-s24-.patch
    - 0021-sconv-fix-a-few-minor-conversion-issues.patch
    - 0022-alsa-be-a-bit-more-verbose-when-a-hwparam-call-fails.patch
    - 0023-rescue-make-we-don-t-end-up-in-an-endless-loop-when-.patch
    - 0024-core-introduce-pa_-sink-source-_set_fixed_latency.patch
    - 0025-core-cache-requested-latency-only-when-we-are-runnin.patch
    - 0026-sample-fix-build-on-BE-archs.patch
    - 0027-alsa-properly-convert-return-values-of-snd_strerror-.patch
    - 0028-alsa-remove-debug-code.patch

 -- Sjoerd Simons <sjoerd@debian.org>  Sun, 21 Jun 2009 15:40:33 +0100

pulseaudio (0.9.15-3) unstable; urgency=low

  * Re-enable bluetooth support (Closes: #530514)
  * No longer recommend padevchooser and let paprefs be a suggest
    (Closes: #530810)
  * 0001-alsa-allow-configuration-of-fallback-device-strings-.patch
    - Added. Support alsa devices which only have the raw hw device, but no
      front device even though they can do 2ch stereo (from upstream git)
  * Add support for the status action in the init script, patch by Peter
    Eisentraut (Closes: #527333)
  * Change the libjack0.100.0-dev build-depend to libjack-dev as per request of
    the debian multimedia maintainers (Closes: #527424)
  * Prevent the default.pa manpage from being installed as part of the pa
    locale (Closes: #508874)

 -- Sjoerd Simons <sjoerd@debian.org>  Sun, 07 Jun 2009 22:30:33 +0100

pulseaudio (0.9.15-2) unstable; urgency=low

  * debian/control: Add strict dependencies from libpulse-dev to the various
    libraries (Closes: #525759)
  * Add local shlib files to ensure the correct dependencies get generated
    (Closes: #528405)

 -- Sjoerd Simons <sjoerd@debian.org>  Thu, 21 May 2009 00:54:38 +0100

pulseaudio (0.9.15-1) unstable; urgency=low

  * debian/control: Build-Depend on libcap-dev instead of libcap2-dev
  * New Upstream Version
  * Fixes building on HPPA (Closes: #520378)
  * Fixes building with recent libtool (Closes: #522716)
  * Update copyright file
  * Updated pulseaudio-module-hal.install, dbus-util became part of pulsecore
  * Move debug package to the debug Section
  * Done make shlibs files for modules in /usr/lib/pulse-0.9.15
  * Update standards-version to 3.8.1, no further changes
  * Set priority of pulseaudio-module-raop-dbg to extra
  * Change build-depend on libltdl7-dev to recent versions libltdl-dev
  * Add Breaks to libpulse0 for old version of pavucontrol
  * Temporarily disable bluetooth support as the needed bluez version is stuck
    in the NEW queue

 -- Sjoerd Simons <sjoerd@debian.org>  Sun, 19 Apr 2009 14:43:41 +0100

pulseaudio (0.9.15~test5-1) experimental; urgency=low

  * New Upstream Version
  * debian/copyright: Updated
  * debian/control: Build-Depends on libltdl7-dev
  * debian/control: Build-Depends on libasound2-dev (>= 1.0.19)
  * debian/rules: Use git format-patch instead of git-format-patch
  * debian/patches/0001-load-module-gconf-earlier.patch:
    - Removed. Merged upstream
  * debian/pulseaudio.install: Update for new modules
  * debian/pulseaudio-module-x11.install: Update for new modules
  * Move libpulscore into the pulseaudio package
  * debian/pulseaudio-module-bluetooth.install: Add the bluetooth-util module
    library
  * debian/pulseaudio.install: Add new modules
  * debian/control: Add bulid-depends on libgtk2.0-dev and libxtst-dev
  * debian/pulseaudio.shlibs, debian/libpulse0.shlibs: Update shlib files
  * debian/pulseaudio.install: Add liboss-util.so oss module helper library
  * debian/control, debian/pulseaudio-module-raop.install: Add RAOP module

 -- Sjoerd Simons <sjoerd@debian.org>  Sun, 22 Mar 2009 23:06:50 +0000

pulseaudio (0.9.14-2) unstable; urgency=low

  [ Sjoerd Simons ]
  * Build against libcap2-dev (Closes: #489060)
  * Bump shlibs of libpulse0 (Closes: #514645)
  * Bump soname of libpulsecore to 9
  * Wait up to 5 seconds for pulseaudio to stop. Fix suggested by Aron Griffis
    (Closes: #488754, #498457)
  * Don't put stop links in rc0 and rc6. Pulse doens't really need it. Patch
    supplied by James Westby (Closes: #494959)
  * Make the start option of the init script report the right status. Fix
    suggested by Aron Griffis (Closes: #488752)
  * Use per user esound sockets instead of a single one for all users

  [ Baptiste Mille-Mathias ]
  * debian/control:
    - create a separate package for bluetooth module (Closes: #513832)
  * debian/pulseaudio-module-bluetooth.install
    - put files for the separate bluetooth module package
  * debian/pulseaudio.install
    - remove files of the separate bluetooth module package

  [ Sjoerd Simons ]
  * debian/control: Don't build the bluetooth module on non-linux systems
    (Closes: #502837)
  * debian/control: Make the bluetooth module conflict with older pulseaudio
    versions
  * Update standards version, no changes needed
  * debian/copyright: Big update

 -- Sjoerd Simons <sjoerd@debian.org>  Sun, 01 Mar 2009 15:53:27 +0000

pulseaudio (0.9.14-1) experimental; urgency=low

  * New Upstream Version
  * 0002-load-module-gconf-earlier.patch renamed to
    0001-load-module-gconf-earlier.patch and updated
  * 0001-Fix-library-search-path-to-include-lib-and-usr-lib.patch
    - Removed, no longer applicable
  * 0003-make-sure-to-use-64bit-rounding-even-on-32bit-machin.patch
    - Removed, fixed upstream
  * 0004-properly-remove-dbus-matches-an-filters-when-unloadi.patch
    - Removed, fixed upstream
  * debian/patches/series
    - Updated

 -- Sjoerd Simons <sjoerd@debian.org>  Sun, 01 Feb 2009 12:47:55 +0000

pulseaudio (0.9.13-2) experimental; urgency=low

  * Rename libpulsecore5 to libpulsecore8 to correctly reflect the soname
    (Closes: #503612)
  * 0003-make-sure-to-use-64bit-rounding-even-on-32bit-machin.patch
    - Fix rounding errors on 32 bit machines. From upstream git
  * 0004-properly-remove-dbus-matches-an-filters-when-unloadi.patch
    - Properly remove dbus filters when unloading the bluetooth module
  * 0005-Fix-two-typos-that-broke-tunnels.patch
    - Fix tunnels. From upstream git

 -- Sjoerd Simons <sjoerd@debian.org>  Sun, 16 Nov 2008 18:13:05 +0000

pulseaudio (0.9.13-1) experimental; urgency=low

  [ Bas Zoetekouw ]
  * debian/control: Build-Depend on libasound2-dev (>= 1.0.17)
  * debian/pulseaudio-module-x11.install: No longer install an xdg autostart
    file
  * debian/pulseaudio.install: Install system.pa config file and various new
    pulseaudio modules
  * debian/rules: Add --disable-per-user-esound-socket to configure flags

  [ Sjoerd Simons ]
  * New Upstream Version
  * Fixes FTBTS on GNU/kFreeBSD (Closes: #497624)
  * Dropped patches for things that have been fixed upstream:
    - 0003-Define-PULSE_INTERNAL.patch
    - 0005-Reduce-RT-prio-logging-severity.patch
    - 0006-fix-iteration-over-random-devices.patch
  * rename 0003-load-module-gconf-earlier.patch to
    0002-load-module-gconf-earlier.patch
  * rename 0002-Fix-library-search-path-to-include-lib-and-usr-lib.patch
    to 0001-Fix-library-search-path-to-include-lib-and-usr-lib.patch
  * rename 0004-load-module-gconf-earlier.patch to
    0003-load-module-gconf-earlier.patch
  * 0001-Set-ESD-socket-to-tmp-.esd-socket-to-match-up-with.patch
    - Dropped, not necessary anymore, the --disable-per-user-esound-socket
      configure flag now has the same result
  * debian/control: Add libspeexdsp-dev (>= 1.2~rc1) to Build-Depends
  * debian/control: Add Build-Depends on libpolkit-dbus-dev and
    libbluetooth-dev
  * debian/pulseaudio.install: Install various new modules. Including bluetooth
    and polkit, which will move into a separate package later.
  * debian/pulseaudio.install: Install the new pulseaudio xdg autostart file
  * debian/control: add a depend on consolekit. Might be downgrade to a
    recommend later
  * debian/control: Set the maintainer to the pkg-pulseaudio mailinglist
  * debian/control: Add libgdbm-dev to build-depends
  * debian/control: Add intltool to build-depends

 -- Sjoerd Simons <sjoerd@debian.org>  Sun, 19 Oct 2008 21:05:13 +0100

pulseaudio (0.9.10-3) unstable; urgency=low

  * debian/patches/0006-fix-iteration-over-random-devices.patch
    - Added. Iterate over the various random devices if opening fails
      (Closes: #491270)

 -- Sjoerd Simons <sjoerd@debian.org>  Sat, 30 Aug 2008 14:24:51 +0100

pulseaudio (0.9.10-2) unstable; urgency=low

  * debian/patches/0003-Define-PULSE_INTERNAL.patch
    - Added. Let the daemon put PULSE_INTERNAL in its environment so things
    can detect when called from within pulseaudio
  * debian/patches/0004-load-module-gconf-earlier.patch
    - Added. Load module-gconf before module-volume-restore and
    module-device-restore. Otherwise setting virtual sinks/sources as default
    won't be persistent
  * debian/patches/0005-Reduce-RT-prio-logging-severity.patch
    - Added. Reduce the priority of the RT warnings. Not running with RT
    priorities is the default.

 -- Sjoerd Simons <sjoerd@debian.org>  Sat, 10 May 2008 22:16:12 +0200

pulseaudio (0.9.10-1) unstable; urgency=low

  [ CJ van den Berg ]
  * New Upstream Version
  * debian/patches: Drop patches merged upstream
    - 0002-Double-esound-maximum-sample-size.patch
    - 0003-fix-uploading-of-samples-into-PA.-Problem-discovered.patch
    - 0004-make-sure-to-create-.pulse-before-using-any-config.patch
    - 0005-Don-t-add-protocol-fields-introduced-in-version-12-w.patch
    - 0006-Implement-opcodes-added-in-version-12-in-the-tunnel.patch
    - 0007-Change-config-to-not-fail-if-loading-of-esd-gconf-o.patch
    - 0008-Fix-compilation-on-non-linux-platforms.patch
  * debian/patches: Add patch to fix RPATHs.
    + 0002-Fix-library-search-path-to-include-lib-and-usr-lib.patch
  * debian/control:
    + Make libpulsecore5-dbg depend on libpulsecore5, instead of pulseaudio.
    + Make libpulse-browse0-dbg depend on libpulse-browse0.
  * Update Standards-Version to 3.7.3 (no changes required).

  [ Petter Reinholdtsen ]
  * debian/pulseaudio.init: Fix problems with LSB header in init.d script.
      (Closes: #470934)

 -- CJ van den Berg <cj@vdbonline.com>  Sun, 30 Mar 2008 20:11:02 +0200

pulseaudio (0.9.9-1) unstable; urgency=high

  * New Upstream Version.
  * Fixes CVE-2008-008: Assert that dropping permissions succeeds.
  * Priority high because it fixes a security issue.

 -- Sjoerd Simons <sjoerd@debian.org>  Thu, 24 Jan 2008 12:44:55 +0100

pulseaudio (0.9.8-2) unstable; urgency=low

  * Bump shlibs of libpulse and libpulse-browse. Upstream has started
    versioning symbols.
  * debian/p.../0005-Don-t-add-protocol-fields-introduced-in-version-12-w.patch
    - Added. Don't send fields/opcodes adding in protocol version 12 to
      clients using version 11. (Closes: #458556)
  * debian/p.../0006-Implement-opcodes-added-in-version-12-in-the-tunnel.patch
    - Added. Add dummy implementations of the opcodes added in protocol
    version 12.
  * debian/patches/0004-Force-module-tunnel-to-use-protocol-version-11.patch
    - Removed. Obsoleted by the two previous patches
  * debian/p.../0005-make-sure-to-create-.pulse-before-using-any-config.patch
    - Renamed to 0004-make-sure-to-create-.pulse-before-using-any-config.patch
  * debian/p.../0007-Change-config-to-not-fail-if-loading-of-esd-gconf-o.patch
    - Added. Don't fail to load if esd, gconf or x11-publish fail.
      (Closes: 456590, #456505)
  * debian/patches/0008-Fix-compilation-on-non-linux-platforms.patch
    - Added. Fixes compliation on non-linux platforms such as GNU/kFreeBSD.
    Thanks to Aurelien Jarno for the patch (Closes: #454197)

 -- Sjoerd Simons <sjoerd@debian.org>  Fri, 04 Jan 2008 16:12:27 +0100

pulseaudio (0.9.8-1) unstable; urgency=low

  [ CJ van den Berg ]
  * New upstream version.
  * debian/overrides/pulseaudio: Remove override for setuid-binary.
  * debian/control:
    + Change the priority of all -dbg packages to extra.
    + Stop recommending libao-pulse. libao2 has built-in pulseaudio support.
    + Make pulseaudio conflict libltdl3 < 1.5.24-1 (Closes: #451638)
    + Change XS-Vcs-* tags to Vcs-*.
    + Add libpulsecore5-dbg package.
    + Rename gstreamer plugin package in recommends.
    + Add Homepage field.
    + Bump libpulsecore so version number to 5.
    + Conflict with all pre libpulsecore split packages.
  * debian/patches/0002-Fix-pa_readlink-to-put-a-0-in-the-right-location.patch:
    - Dropped, merged upstream.
  * debian/p..s/0003-Define-__NR_eventfd-on-arm-if-it-wasn-t-defined-yet.patch:
    - Dropped, merged upstream.
  * debian/patches/0002-Double-esound-maximum-sample-size.patch:
    + Added, from Ubuntu.
  * debian/p..s/0003-fix-uploading-of-samples-into-PA.-Problem-discovered.patch:
    + Added, svn commit r2074 from upstream.
  * debian/patches/0004-Force-module-tunnel-to-use-protocol-version-11.patch:
    + Added, fixes protocol errors in module-tunnel.
  * debian/pa..es/0005-make-sure-to-create-.pulse-before-using-any-config.patch:
    + Added, fixes module-volume-restore so that volumes are restored across
      daemon restarts.
  * debian/pulseaudio.manpages: Add manpages default.pa.5, pulse-client.conf.5
      and pulse-daemon.conf.5
  * debian/pulseaudio-utils.manpages: Add manpages pabrowse.1, pacat.1,
      pacmd.1, pactl.1, padsp.1, paplay.1, pasuspender.1 and pax11publish.1
  * debian/pulseaudio.default: Add a description of the preferred method of
      running the daemon.

  [Daniel T Chen]
  * debian/control: Add lsb-base (>= 3) to pulseaudio's dependencies.
  * debian/pulseaudio.init: LSB-ify.

 -- CJ van den Berg <cj@vdbonline.com>  Thu, 22 Nov 2007 02:33:51 +0100

pulseaudio (0.9.7-3) unstable; urgency=low

  [ CJ van den Berg ]
  * debian/control: Add depends on -utils to -module-x11. (Closes: #450840)

  [ Sjoerd Simons ]
  * Set pulseaudio setuid in postinst if the permissions aren't overriden by
    dpkg-statoverride, instead of having the binary with suid perms in the deb

 -- Sjoerd Simons <sjoerd@debian.org>  Fri, 16 Nov 2007 18:41:28 +0100

pulseaudio (0.9.7-2) unstable; urgency=low

  * Use pulseaudio (<< 0.9.7) instead of pulseaudio (< 0.9.7) in
    -esound-compat
  * debian/patches/0002-Fix-pa_readlink-to-put-a-0-in-the-right-location.patch:
    + Added. Fix pa_readlink to put a \0 directly after the link string. Fixes
    issues with clients using the alsa compatibility layer
  * deb/patches/0003-Define-__NR_eventfd-on-arm-if-it-wasn-t-defined-yet.patch:
    + Added. Define __NR_eventfd. Fixes FTBS on arm, because libc6-dev does
    define SYS_eventfd but older versions of linux-libc-dev don't define
    __NR_eventfd yet.

 -- Sjoerd Simons <sjoerd@debian.org>  Sun, 04 Nov 2007 13:53:09 +0100

pulseaudio (0.9.7-1) unstable; urgency=low

  * New Upstream Version. (Closes: #446026, #436409)
  * Drop all patches. All patches are merged upstream.
  * debian/control:
    + Replace ${Source-Version} with ${binary:Version}.
    + Add XS-Vcs-* tags.
    + Conflict pulseaudio < 0.9.7 in -esound-compat due to moved manpage.
  * debian/rules:
    + Add list-missing to catch new modules
    + Remove all .la files.
  * debian/overrides/pulseaudio: Update libpulsecore so version.
  * debian/pulseaudio.install:
    + Add new module-default-device-restore.so.
    + Add new module-suspend-on-idle.so.
    + Add new module-remap-sink.so.
    + Add new module-ladspa-sink.so.
    - Remove module-oss-mmap.so, removed upstream.
  * debian/pulseaudio-module-x11.install: Add new module-x11-xsmp.so.
  * debian/pulseaudio-module-zeroconf.install: Add new module-zeroconf-
      discover.so.
  * debian/pulseaudio-utils.install: Add pasuspender utility.
  * debian/pulseaudio-esound-compat.links: Move esd link to pulseaudio-
      esound-compat.
  * debian/pulseaudio-esound-compat.manpages: Move esdcompat manpage to
      pulseaudio-esound-compat.
  * debian/libpulse0.shlibs: Add minimum version of 0.9.7 to libpulse0 shlibs.
  * debian/patches:
    + Added 0001-Set-ESD-socket-to-tmp-.esd-socket-to- match-up-with.patch

 -- CJ van den Berg <cj@vdbonline.com>  Wed, 31 Oct 2007 15:31:44 +0100

pulseaudio (0.9.6-2) unstable; urgency=low

  * debian/control:
    - Add -dbg packages.
    - Make libcap-dev and libasound-dev arch specific build deps.
    - Add recommends gnome-audio to pulseaudio-module-x11. (Closes: #437393)
    - Make pulseaudio-module-zeroconf recommend avahi-daemon.
    - Make pulseaudio-utils suggest avahi-daemon. (for pabrowse)
  * debian/rules:
    - Generate arch specific install files. (Closes: #430366)
    - Install init script to start at 25 and stop at 15. (Closes: #428046)
  * debian/overrides/pulseaudio: Update libpulsecore override to new
      soversion.
  * debian/copyright: Update e-mail address for Lennart Poettering.
  * debian/patches: Reformat patch series. Add two new patches.
    + 0003-Backported-padsp-improvements-from-upstream-trunk.patch
    + 0004-New-realtime-safe-and-transport-free-JACK-module.patch

 -- CJ van den Berg <cj@vdbonline.com>  Sun, 02 Sep 2007 20:22:19 +0200

pulseaudio (0.9.6-1) unstable; urgency=low

  * New Upstream Version.
    + Fix remote DOS vulnerabilities. (CVE-2007-1804)
    + Add support for suspended alsa sinks and sources.
    + Correct parameter handling in esdcompat. (Closes: #414355)
    + Handle ALSA frame size changes. (Closes: #423887)
    + Don't unload module-hal-detect if HAL doesn't report any devices.
             (Closes: #395893)
  * debian/patches: Remove all patches merged upstream.
    - 02_ifexists_else_endif.dpatch
    - 03_r1352_firefox_workaround.dpatch
    - 04_r1373_JavaSound_support.dpatch
    - 05_t28_wrong-endian-convert.dpatch
    - 06_pulseaudio-0.9.5-suspend.dpatch
  * debian/rules: Port to CDBS.
  * debian/patches: Rework patch series for quilt.
  * debian/control: Add libatomic-ops-dev to Build-Depends.

 -- CJ van den Berg <cj@vdbonline.com>  Mon, 28 May 2007 00:53:28 +0200

pulseaudio (0.9.5-7) unstable; urgency=low

  * debian/control: Make pulseaudio-module-hal depend on hal, not just
    libhal. (Closes: #411501)

 -- CJ van den Berg <cj@vdbonline.com>  Mon, 19 Feb 2007 22:11:48 +0100

pulseaudio (0.9.5-6) unstable; urgency=low

  * debian/patches/06_pulseaudio-0.9.5-suspend.dpatch:
    + Added. Handle -ESTRPIPE correctly.  Allows pulseaudio to survive suspend
      operations on ALSA devices (e.g. s2disk). Thanks to Tobias Diedrich.
      (Closes: #406768)

 -- CJ van den Berg <cj@vdbonline.com>  Mon, 12 Feb 2007 11:24:50 +0100

pulseaudio (0.9.5-5) unstable; urgency=low

  * debian/control: Make Build-deps more specific. (Closes: #401111)
  * debian/pulseaudio.init: Make sure files in /var/run/pulse exist before
      calling chown and chmod. (Closes: #405869)

 -- CJ van den Berg <cj@vdbonline.com>  Mon,  8 Jan 2007 23:02:53 +0100

pulseaudio (0.9.5-4) unstable; urgency=low

  * Add comment about resampling methods and CPU consumption to
    README.Debian (Closes: #391455)
  * debian/patches/03_r1352_firefox_workaround.dpatch:
    + Added. Fix padsp to work with firefox. Patch created from
      SVN revision 1352.
  * debian/patches/04_r1373_JavaSound_support.dpatch:
    + Added. Fix padsp to work with JavaSound. Patch created from
      SVN revision 1373.
  * debian/patches/05_t28_wrong-endian-convert.dpatch:
    + Added. Add additional sample conversions to sconv.c to support
      BE <-> LE network audio.
      Patch from http://www.pulseaudio.org/ticket/28

 -- CJ van den Berg <cj@vdbonline.com>  Wed, 18 Oct 2006 23:10:47 +0200

pulseaudio (0.9.5-3) unstable; urgency=low

  * Add support for .ifexists configuration directive.
  * Make default.pa use ifexists when loading optional modules.
  * Recommend instead of Depend on pulseaudio-module-hal. (Closes: #391232)
  * Recommend libasound2-plugins instead of -plugins-pulse. (Closes: #391254)

 -- CJ van den Berg <cj@vdbonline.com>  Fri,  6 Oct 2006 01:12:05 +0200

pulseaudio (0.9.5-2) unstable; urgency=low

  * Add myself to uploaders
  * Put libpulse-dev and libpulse0 in the right sections.

 -- Sjoerd Simons <sjoerd@debian.org>  Tue,  3 Oct 2006 15:49:12 +0200

pulseaudio (0.9.5-1) unstable; urgency=low

  * Initial release (Closes: #378626)

 -- CJ van den Berg <cj@vdbonline.com>  Mon, 28 Aug 2006 00:31:10 +0200
<|MERGE_RESOLUTION|>--- conflicted
+++ resolved
@@ -1,10 +1,3 @@
-<<<<<<< HEAD
-pulseaudio (7.0-1~bpo8+1) jessie-backports; urgency=medium
-
-  * Rebuild for jessie-backports.
-
- -- Felipe Sateler <fsateler@debian.org>  Thu, 08 Oct 2015 22:46:32 -0300
-=======
 pulseaudio (7.1-2) unstable; urgency=medium
 
   * Add build-depends on libsoxr-dev to enable soxr resamplers.
@@ -19,7 +12,12 @@
   * Silence lintian warning about pulsecore: it is internal library
 
  -- Felipe Sateler <fsateler@debian.org>  Sun, 01 Nov 2015 16:27:53 -0300
->>>>>>> ad2ad2c3
+
+pulseaudio (7.0-1~bpo8+1) jessie-backports; urgency=medium
+
+  * Rebuild for jessie-backports.
+
+ -- Felipe Sateler <fsateler@debian.org>  Thu, 08 Oct 2015 22:46:32 -0300
 
 pulseaudio (7.0-1) unstable; urgency=medium
 
