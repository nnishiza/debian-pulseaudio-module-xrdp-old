--- conflicted
+++ resolved
@@ -1,6 +1,8 @@
-<<<<<<< HEAD
-pulseaudio (1:6.99.1-2ubuntu1~wily1) wily; urgency=medium
-
+pulseaudio (1:7.0-0ubuntu1~wily1) wily; urgency=medium
+
+  * New upstream release
+  * Dropped patch, applied upstream
+  * Update shlibs file for 7.0
   * Merge from Debian experimental, remaining changes:
     - epoch (my stupid fault :S)
     - Don't ship the consolekit module, and explicitly depend on the PAM
@@ -30,15 +32,6 @@
   * Refreshed patches, and dropped those that were applied upstream.
 
  -- Luke Yelavich <themuso@ubuntu.com>  Mon, 21 Sep 2015 11:01:11 +1000
-=======
-pulseaudio (7.0-1) UNRELEASED; urgency=medium
-
-  * New upstream release
-  * Dropped patch, applied upstream
-  * Update shlibs file for 7.0
-
- -- Luke Yelavich <themuso@ubuntu.com>  Thu, 24 Sep 2015 14:36:51 +1000
->>>>>>> 50c0344c
 
 pulseaudio (6.99.1-2) experimental; urgency=medium
 
