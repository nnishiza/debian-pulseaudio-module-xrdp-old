<<<<<<< HEAD
pulseaudio (1:9.0-1.1ubuntu1) yakkety; urgency=medium

  * Merge with experimental pulseaudio package:
    - epoch (my stupid fault :S)
    - Add a module to allow pulseaudio to use the Android audio HAL
    - Adjust gbp.conf file to point to the ubuntu branch for package builds
    - Disable module-role-cork by default
    - Load module-x11-bell in the start-pulseaudio-x11 script
    - Hide pulseaudio from startup apps dialog
    - Quit daemon if pid file is removed
    - Avoid abort when poll descriptor is 0, such as when using it with the
      audioflinger bridge, like done in ubuntu touch
    - change default rlimit_rttime value to 200 ms
    - Don't probe UCM profiles, trust that the profile writer knows what they
      are doing
    - Add card hook to allow modules to do something before a profile becomes
      active
    - Add an option to the bluez discovery module to set the profile
    - Allow leaving bluetooth transport running while sink and source are
      suspended.
    - Add option to module-switch-on-connect to skip abstract devices
    - Add property to module-device-restore to skip store/restore
    - Add missing fields for sink_input/source_output info struct to the vala
      bindings
    - Add a build/run autopkgtest for libpulse-dev
    - Drop libsoxr-dev build dep, its in universe
    - Add support for the trust-store
    - Add snappy support, preventing snap apps from recording audio, full
      support via trust-store is planned

 -- Luke Yelavich <themuso@ubuntu.com>  Wed, 13 Jul 2016 08:44:48 +1000
=======
pulseaudio (9.0-2) unstable; urgency=medium

  * Merge module-udev-detect back into main package.
    Closes: #831518, #831355
  * Demote udev Depends to Suggests.
    Turns out libudev does not error out when udev is not available,
    instead it just does nothing.
  * Merge pulseaudio-module-x11 back into main package.
    Split is not very useful, as main pulseaudio package
    already depends on X libs. Therefore, only 56Kb are added
    to the main package.
    Closes: #833011
  * Drop versioned breaks against ancient libltdl version
  * Drop versioned breaks against avahi-daemon version older than jessie
  * libpulsedsp: drop versioned breaks against ancient pulseaudio-utils
    version

 -- Felipe Sateler <fsateler@debian.org>  Fri, 12 Aug 2016 22:40:38 -0400
>>>>>>> 6f98445a

pulseaudio (9.0-1.1) unstable; urgency=medium

  * Non-maintainer upload.
  * Add 0001-Fix_detection_of_online_CPUs.patch to fix pa_ncpus()
    on systems with dynamic CPU configurations. Closes: #829618

 -- John Paul Adrian Glaubitz <glaubitz@physik.fu-berlin.de>  Mon, 04 Jul 2016 23:11:29 +0200

pulseaudio (9.0-1) unstable; urgency=medium

  [ Luke Yelavich ]
  * New upstream release
  * Refreshed patches
  * Update shlibs file

 -- Felipe Sateler <fsateler@debian.org>  Sun, 03 Jul 2016 12:00:25 -0400

pulseaudio (8.99.1-1) experimental; urgency=medium

  * New upstream release candidate
    - Closes: #813423
    - Drop patches, applied upstream
  * Bump dependency on libwebrtc-audio-processing to >= 0.2

 -- Felipe Sateler <fsateler@debian.org>  Sat, 14 May 2016 15:16:09 -0300

pulseaudio (8.0-3) experimental; urgency=medium

  * Split module-udev-detect into a separate package

 -- Felipe Sateler <fsateler@debian.org>  Thu, 21 Apr 2016 23:59:41 -0300

pulseaudio (1:8.0-2ubuntu3) yakkety; urgency=medium

  * No-change rebuild against libwebrtc-audio-processing1

 -- Steve Langasek <steve.langasek@ubuntu.com>  Sun, 10 Jul 2016 10:06:31 +0000

pulseaudio (1:8.0-2ubuntu2) yakkety; urgency=medium

  [ Simon Fels ]
  * debian/patches/0700-modules-add-snappy-policy-module.patch:
    - Add initial support for a snappy specific policy manager
      which will deny all audio recording from snaps for now
      until real integration with the trust-store is available. (LP: #1583057)
  * debian/rules:
    - Build with snappy support
  * debian/pulseaudio.install:
    - Include new snappy policy module

 -- Luke Yelavich <themuso@ubuntu.com>  Wed, 01 Jun 2016 12:04:14 +1000

pulseaudio (1:8.0-2ubuntu1) yakkety; urgency=medium

  * Merge from Debian experimental, remaining changes:
    - epoch (my stupid fault :S)
    - Add a module to allow pulseaudio to use the Android audio HAL
    - Adjust gbp.conf file to point to the ubuntu branch for package builds
    - Disable module-role-cork by default
    - Load module-x11-bell in the start-pulseaudio-x11 script
    - Hide pulseaudio from startup apps dialog
    - Quit daemon if pid file is removed
    - Avoid abort when poll descriptor is 0, such as when using it with the
      audioflinger bridge, like done in ubuntu touch
    - change default rlimit_rttime value to 200 ms
    - Don't probe UCM profiles, trust that the profile writer knows what they
      are doing
    - Add card hook to allow modules to do something before a profile becomes
      active
    - Add an option to the bluez4 discovery module to set the profile
    - Allow leaving bluetooth transport running while sink and source are
      suspended.
    - Add option to module-switch-on-connect to skip abstract devices
    - Add property to module-device-restore to skip store/restore
    - Add missing fields for sink_input/source_output info struct to the vala
      bindings
    - Add a build/run autopkgtest for libpulse-dev
    - Drop libsoxr-dev build dep, its in universe

 -- Luke Yelavich <themuso@ubuntu.com>  Thu, 28 Apr 2016 10:12:25 +0200

pulseaudio (8.0-2) unstable; urgency=medium

  * Add patch from upstream to switch back to HDMI when port is back.
    (Closes: #816963)
  * Bump standards-version (no changes needed)
  * Use canonical Vcs-* urls
    - Use cgit url for browser
    - Use https url for git
  * Drop XS-Testsuite header.
    - Newer dpkg-dev adds the field automatically
    - Add versioned Build-Depends for such a version (1.17.14)
  * Fix Build-Profile stage1 support
    - Mark libbluetooth-dev dependency as <!stage1>
    - Mark pulseaudio-module-bluetooth as <!stage1>
    - Build-depend on new enough debhelper (9.20141010)
    - Use correct flag --disable-bluez5
    - Drop manual ignoring of bluetooth packages, debhelper knows to do so

 -- Felipe Sateler <fsateler@debian.org>  Sat, 02 Apr 2016 20:42:36 -0300

pulseaudio (8.0-1) unstable; urgency=medium

  [ Luke Yelavich ]
  * New upstream release
  * Update shlibs file

  [ Felipe Sateler ]
  * Release to unstable

 -- Felipe Sateler <fsateler@debian.org>  Wed, 27 Jan 2016 20:44:59 -0300

pulseaudio (1:8.0-0ubuntu4) yakkety; urgency=medium

  * debian/pulseaudio.maintscript: Bump versions for files that need to be
    removed as they are obsolete (LP: #1573296)

 -- Luke Yelavich <themuso@ubuntu.com>  Wed, 27 Apr 2016 14:41:42 +0200

pulseaudio (1:8.0-0ubuntu3) xenial; urgency=medium

  * Drop 0023-fixing_snd_mixer_poll_descriptors_count_when_zero.patch 
    - Upstreamed
  * 0024-alsa-mixer-Quick-workaround-for-potential-index-out-.patch
    - Fix a potential index-out-of-bounds when reading multichannel mixers
  * 0100-switch-on-port-available-Switch-from-HDMI-to-analog-.patch
    - Improve an 8.0 routing regression 

 -- David Henningsson <david.henningsson@canonical.com>  Mon, 21 Mar 2016 11:14:25 +0100

pulseaudio (1:8.0-0ubuntu2) xenial; urgency=medium

  * 0600-droid-sync-with-upstream-for-Android-5-support-and-b.patch:
    - Fix build failure by changing pa_strlist_tostring calls to
      pa_strlist_to_string

 -- Luke Yelavich <themuso@ubuntu.com>  Thu, 11 Feb 2016 08:44:22 +1100

pulseaudio (1:8.0-0ubuntu1) xenial; urgency=medium

  * New upstream release
  * Merge from Debian experimental, remaining changes:
    - epoch (my stupid fault :S)
    - Don't ship the consolekit module, and explicitly depend on the PAM
      systemd module
    - Add a module to allow pulseaudio to use the Android audio HAL
    - Adjust gbp.conf file to point to the ubuntu branch for package builds
    - Disable module-role-cork by default
    - Load module-x11-bell in the start-pulseaudio-x11 script
    - Hide pulseaudio from startup apps dialog
    - Quit daemon if pid file is removed
    - Avoid abort when poll descriptor is 0, such as when using it with the
      audioflinger bridge, like done in ubuntu touch
    - change default rlimit_rttime value to 200 ms
    - Don't probe UCM profiles, trust that the profile writer knows what they
      are doing
    - Add card hook to allow modules to do something before a profile becomes
      active
    - Add an option to the bluez4 discovery module to set the profile
    - Allow leaving bluetooth transport running while sink and source are
      suspended.
    - Add option to module-switch-on-connect to skip abstract devices
    - Add property to module-device-restore to skip store/restore
    - Add missing fields for sink_input/source_output info struct to the vala
      bindings
    - Add example upstart job to run pulseaudio in system mode
    - Add a build/run autopkgtest for libpulse-dev
    - Drop libsoxr-dev build dep, its in universe
  * Refreshed patches, and dropped those that were applied upstream.
  * Update local shlibs file for 8.0

 -- Luke Yelavich <themuso@ubuntu.com>  Wed, 10 Feb 2016 16:27:28 +1100

pulseaudio (7.99.2-1) experimental; urgency=medium

  * New upstream release candidate
  * Drop build-sys-Fix-install-order-of-libpulsecore.patch, applied
    upstream

 -- Felipe Sateler <fsateler@debian.org>  Fri, 15 Jan 2016 18:21:14 -0300

pulseaudio (7.99.1-1) experimental; urgency=medium

  * New upstream release candidate
    - Update local shlibs file for 7.99
    - libpulsecore is now installed in the package-private directory
    - Update symbols file to add new balance functions
  * Drop pulsecore related lintian overrides
  * Drop stale pulseaudio-dev.install file
  * Drop stale lintian overrides
  * Add patch to fix install order of libpulsecore

 -- Felipe Sateler <fsateler@debian.org>  Mon, 28 Dec 2015 17:34:22 -0300

pulseaudio (7.1-2) unstable; urgency=medium

  * Add build-depends on libsoxr-dev to enable soxr resamplers.
     Closes: #804212

 -- Felipe Sateler <fsateler@debian.org>  Fri, 06 Nov 2015 17:15:54 -0300

pulseaudio (1:7.1-1ubuntu7) xenial; urgency=medium

  * Keep the libpulsecore library in the multiarch libdir.

 -- Matthias Klose <doko@ubuntu.com>  Fri, 05 Feb 2016 13:10:43 +0100

pulseaudio (1:7.1-1ubuntu6) xenial; urgency=medium

  * debian/patches/60*.patch:
    + Add proper dep3 patch header to all patches.
  * debian/control:
    + Only depend on android-headers for i386, amd64 and armhf as no
      other platform actually uses it or provides hybris support.

 -- Simon Fels <simon.fels@canonical.com>  Mon, 01 Feb 2016 15:31:25 +0100

pulseaudio (1:7.1-1ubuntu5) xenial; urgency=medium

  * debian/pulseaudio-module-droid.install:
    - Correctly install all droid modules which have changed names
      after we're now supporting multiple Android versions.

 -- Simon Fels <simon.fels@canonical.com>  Thu, 28 Jan 2016 11:19:33 +0100

pulseaudio (1:7.1-1ubuntu4) xenial; urgency=medium

  * debian/patches/0600-droid-sync-with-upstream-for-Android-5-support-and-b.patches
    debian/patches/0601-droid-alternative-hw-module-id.patch
    debian/patcheshes/0602-droid-inputstream-config-parameters.pach
    debian/patches/0603-0603droid-port-priority-and-availability.patch:
    - Import patches from vivid for Android 5.x support

 -- Simon Fels <simon.fels@canonical.com>  Thu, 28 Jan 2016 10:19:54 +0100

pulseaudio (1:7.1-1ubuntu3) xenial; urgency=medium

  * trust-store: Update translation string
    Actually ship the .so files in the correct package
  * Cherrypick upstream patches to allow client.conf.d
    and daemon.conf.d
  * debian/patches/0508/0509/0510*.patches
    - More patches for bluez5 + ofono + HFP support

 -- David Henningsson <david.henningsson@canonical.com>  Thu, 17 Dec 2015 12:36:42 +0100

pulseaudio (1:7.1-1ubuntu2) xenial; urgency=medium

  * debian/patches/050*.patch:
    - Add bluez5 + ofono + HFP patches for Ubuntu touch

 -- David Henningsson <david.henningsson@canonical.com>  Mon, 30 Nov 2015 11:24:05 +0100

pulseaudio (1:7.1-1ubuntu1) xenial; urgency=medium

  * Merge from Debian experimental, remaining changes:
    - epoch (my stupid fault :S)
    - Don't ship the consolekit module, and explicitly depend on the PAM
      systemd module
    - Add a module to allow pulseaudio to use the Android audio HAL
    - Adjust gbp.conf file to point to the ubuntu branch for package builds
    - Disable module-role-cork by default
    - Load module-x11-bell in the start-pulseaudio-x11 script
    - Hide pulseaudio from startup apps dialog
    - Quit daemon if pid file is removed
    - Avoid abort when poll descriptor is 0, such as when using it with the
      audioflinger bridge, like done in ubuntu touch
    - change default rlimit_rttime value to 200 ms
    - Don't probe UCM profiles, trust that the profile writer knows what they
      are doing
    - Add card hook to allow modules to do something before a profile becomes
      active
    - Add an option to the bluez4 discovery module to set the profile
    - Allow leaving bluetooth transport running while sink and source are
      suspended.
    - Add option to module-switch-on-connect to skip abstract devices
    - Add property to module-device-restore to skip store/restore
    - Add missing fields for sink_input/source_output info struct to the vala
      bindings
    - Add example upstart job to run pulseaudio in system mode
    - Add a build/run autopkgtest for libpulse-dev
  * Refreshed patches, and dropped those that were applied upstream.

 -- Luke Yelavich <themuso@ubuntu.com>  Mon, 02 Nov 2015 10:16:47 +1100

pulseaudio (7.1-1) unstable; urgency=medium

  * New upstream version
  * Update shlibs file for 7.1
  * Silence lintian warning about pulsecore: it is internal library

 -- Felipe Sateler <fsateler@debian.org>  Sun, 01 Nov 2015 16:27:53 -0300

pulseaudio (7.0-1) unstable; urgency=medium

  [ Luke Yelavich ]
  * New upstream release
  * Dropped patch, applied upstream
  * Update shlibs file for 7.0

  [ Felipe Sateler ]
  * Update bash completion lintian override
  * Upload to unstable

 -- Felipe Sateler <fsateler@debian.org>  Fri, 25 Sep 2015 09:53:54 -0300

pulseaudio (6.99.1-2) experimental; urgency=medium

  * Fix test suite failure on alpha. Patch from Michael Cree. 
    Closes: #798248

 -- Felipe Sateler <fsateler@debian.org>  Thu, 10 Sep 2015 20:44:53 -0300

pulseaudio (6.99.1-1) experimental; urgency=medium

  * New upstream release candidate
     - Drop 0001-core-util-pactl-Make-one-localised-and-one-non-
       local.patch, was picked from upstream
  * Change the bash completion install dir to /usr/share

 -- Felipe Sateler <fsateler@debian.org>  Thu, 03 Sep 2015 23:29:12 -0300

pulseaudio (6.0-5) unstable; urgency=medium

  * Module udev detect is linux-only, so don't install on !linux.

 -- Felipe Sateler <fsateler@debian.org>  Mon, 03 Aug 2015 14:29:09 -0300

pulseaudio (6.0-4) unstable; urgency=medium

  * Specify systemd user unit dir explicitly.
    The pkgconfig file lives in package systemd, which we don't want to
    build-depend on.

 -- Felipe Sateler <fsateler@debian.org>  Mon, 03 Aug 2015 10:17:23 -0300

pulseaudio (6.0-3) unstable; urgency=medium

  * Do not build bluez4 module, it is no longer available.
    Closes: #788293
  * Pass --disable-hal-compat to configure instead of building a module we do
    not install
  * Use dh-exec instead of manual .install mangling
  * Do not use dh_installman to install manpages, upstream already installs
    them correctly.
  * libpulse-dev: drop Depends on libavahi-client-dev
  * debian/rules: use DEB_DH_INSTALL_SOURCEDIR instead of deprecated DEB_DH_INSTALL_ARGS
  * Install (but not enable) systemd user units on linux archs.
    Closes: #794226

 -- Felipe Sateler <fsateler@debian.org>  Fri, 31 Jul 2015 19:53:59 -0300

pulseaudio (6.0-2) unstable; urgency=medium

  * Pick upstream patch that creates a localised version of pa_yes_no
    - This fixes a problem when that function was used to create module
      loading arguments.
  * Upload to unstable

 -- Felipe Sateler <fsateler@debian.org>  Mon, 27 Apr 2015 11:17:20 -0300

pulseaudio (6.0-1) experimental; urgency=medium

  [ Luke Yelavich ]
  * New upstream release
  * Remove pulseaudio-kde autostart file on upgrade (Closes: #776331)

  [ Felipe Sateler ]
  * Upload to experimental

 -- Felipe Sateler <fsateler@debian.org>  Fri, 13 Mar 2015 22:45:13 -0300

pulseaudio (1:6.0-0ubuntu13) wily; urgency=medium

  * Pull upstream commit a527711 to hopefully fix LP: #1425447

 -- Luke Yelavich <themuso@ubuntu.com>  Tue, 13 Oct 2015 10:44:57 +1100

pulseaudio (1:6.0-0ubuntu12) wily; urgency=medium

  * debian/rules: disable bluez4 support, it's not useful and leads to
    syslog warnings

 -- Sebastien Bacher <seb128@ubuntu.com>  Tue, 22 Sep 2015 18:19:45 +0200

pulseaudio (1:6.0-0ubuntu11) wily; urgency=medium

  * debian/patches/04*:
    Add support for trust-store in Ubuntu touch

 -- David Henningsson <david.henningsson@canonical.com>  Wed, 02 Sep 2015 10:33:41 +0200

pulseaudio (1:6.0-0ubuntu10~gcc5.3) wily; urgency=medium

  * debian/rules: don't disable bluez5

 -- Sebastien Bacher <seb128@ubuntu.com>  Thu, 13 Aug 2015 17:34:42 +0200

pulseaudio (1:6.0-0ubuntu10~gcc5.2) wily; urgency=medium

  * No-change rebuild against libjack-jackd2-0v5

 -- Steve Langasek <steve.langasek@ubuntu.com>  Tue, 11 Aug 2015 07:01:56 +0000

pulseaudio (1:6.0-0ubuntu10~gcc5.1) wily; urgency=medium

  * No-change test rebuild for g++5 ABI transition

 -- Steve Langasek <steve.langasek@ubuntu.com>  Wed, 15 Jul 2015 15:57:11 +0000

pulseaudio (1:6.0-0ubuntu9) wily; urgency=medium

  * 0312-lfe-filter-test-Use-S16NE-format.patch:
    Fix build failure on powerpc

 -- David Henningsson <david.henningsson@canonical.com>  Thu, 28 May 2015 11:02:48 +0200

pulseaudio (1:6.0-0ubuntu8) wily; urgency=medium

  * 0311-tests-add-tolerant-variation-for-comparing-the-rewin.patch:
    Fix build failure on i386

 -- David Henningsson <david.henningsson@canonical.com>  Mon, 25 May 2015 14:45:41 +0200

pulseaudio (1:6.0-0ubuntu7) wily; urgency=medium

  * debian/patches/0300-lfe-filter-Import-code-from-the-Chrome-OS-audio-serv.patch
  * debian/patches/0301-lfe-filter-Enable-LFE-filter-in-the-resampler.patch
  * debian/patches/0302-lfe-filter-Cleanup-and-refactor.patch
  * debian/patches/0303-lfe-filter-change-the-crossover-frequency-as-a-param.patch
  * debian/patches/0304-memblock-Change-pa_memblock_new_malloced-to-an-inlin.patch
  * debian/patches/0305-lfe-filter-Add-rewind-support.patch
  * debian/patches/0306-resampler-Make-some-basic-functions-for-rewinding.patch
  * debian/patches/0307-tests-adding-lfe-filter-test.patch
  * debian/patches/0308-daemon-conf-enable-the-lfe-remixing-by-default.patch
  * debian/patches/0309-resampler-Allow-disabling-the-LFE-filter-by-setting-.patch
  * debian/patches/0310-resampler-Rename-lfe_filter_required-to-lfe_remixed.patch
    - Add lfe filter patches
      (LP: #1286021)

 -- Hui Wang <hui.wang@canonical.com>  Wed, 13 May 2015 15:06:28 +0800

pulseaudio (1:6.0-0ubuntu6) vivid; urgency=medium

  * debian/patches/0099-pa-yes-no.patch:
    - Fix pulseaudio failure to load in some non-English
    locales (LP: #1445358)

 -- David Henningsson <david.henningsson@canonical.com>  Mon, 20 Apr 2015 16:19:10 +0200

pulseaudio (1:6.0-0ubuntu5) vivid; urgency=medium

  * debian/patches/0211-corking-a-sink-input-stream-when-stalled.patch:
    - Identifying and corking a sink-input stream when it gets stalled
      (LP: #1391230)

 -- Ricardo Salveti de Araujo <ricardo.salveti@canonical.com>  Tue, 07 Apr 2015 00:40:56 -0300

pulseaudio (1:6.0-0ubuntu4) vivid; urgency=medium

  * Move the previously tweaked volume config changes from the rules file
    to a patch. We are no longer tweaking settings based on architecture,
    so such config changes can now be aplied statically. These settings
    were also not being applied since the merge with Debian and updating to
    pulse 6. (LP: #1424195)

 -- Luke Yelavich <themuso@ubuntu.com>  Mon, 23 Feb 2015 10:03:37 +1100

pulseaudio (1:6.0-0ubuntu3) vivid; urgency=medium

  * Adding libwebrtc-audio-processing-dev as build dep again, now in main

 -- Ricardo Salveti de Araujo <ricardo.salveti@canonical.com>  Wed, 18 Feb 2015 20:42:43 -0200

pulseaudio (1:6.0-0ubuntu2) vivid; urgency=medium

  * Remove libwebrtc-audio-processing-dev build dep, its in universe

 -- Ricardo Salveti de Araujo <ricardo.salveti@canonical.com>  Wed, 18 Feb 2015 10:58:54 -0200

pulseaudio (1:6.0-0ubuntu1) vivid; urgency=medium

  * New upstream release
  * Remove pulseaudio-kde autostart file on upgrade (Closes: #776331)
  * Merge from Debian experimental, remaining changes:
    - epoch (my stupid fault :S)
    - Don't ship the consolekit module, and explicitly depend on the PAM
      systemd module
    - Add a module to allow pulseaudio to use the Android audio HAL
    - Adjust gbp.conf file to point to the ubuntu branch for package builds
    - Disable module-role-cork by default
    - Load module-x11-bell in the start-pulseaudio-x11 script
    - Hide pulseaudio from startup apps dialog
    - Quit daemon if pid file is removed
    - Avoid abort when poll descriptor is 0, such as when using it with the
      audioflinger bridge, like done in ubuntu touch
    - change default rlimit_rttime value to 200 ms
    - Don't probe UCM profiles, trust that the profile writer knows what they
      are doing
    - Add card hook to allow modules to do something before a profile becomes
      active
    - Add an option to the bluez4 discovery module to set the profile
    - Allow leaving bluetooth transport running while sink and source are
      suspended.
    - Add option to module-switch-on-connect to skip abstract devices
    - Add property to module-device-restore to skip store/restore
    - Add missing fields for sink_input/source_output info struct to the vala
      bindings
    - Add example upstart job to run pulseaudio in system mode
    - Add a build/run autopkgtest for libpulse-dev
  * Refreshed patches, and dropped patches that were either applied upstream
    or are obsolete
  * Build with bluez4 support, and explicitly disable bluez5

 -- Luke Yelavich <themuso@ubuntu.com>  Wed, 18 Feb 2015 17:00:14 +1100

pulseaudio (5.99.2-2) experimental; urgency=medium

  * Let configure guess if systemd is available. Closes: #773879

 -- Felipe Sateler <fsateler@debian.org>  Wed, 24 Dec 2014 18:42:30 -0300

pulseaudio (5.99.2-1) experimental; urgency=medium

  * New upstream release candidate
  * Remove all patches: applied upstream
  * Build-Depend on newer libsystemd-dev instead of the older -login and
    -journal variants
  * Reenable socket activation, as it no longer disables autospawn

 -- Felipe Sateler <fsateler@debian.org>  Tue, 23 Dec 2014 21:28:08 -0300

pulseaudio (5.99.1-3) experimental; urgency=medium

  * Do not fail if udevadm commands fail in postinst. They are provided for
    convenience only, and will fail when udev is not running
    (eg, in a chroot or container). Closes: #772212
  * Simplify bug script: use a single pactl list call

 -- Felipe Sateler <fsateler@debian.org>  Wed, 10 Dec 2014 23:34:41 -0300

pulseaudio (5.99.1-2) experimental; urgency=medium

  * Add patch to disable srbchannel tests when eventfd is not available
  * Bump standards version (no changes)
  * Exclude libpulsecommon from dh_makeshlibs
  * Bash completion script has moved, add mv_conffile snippet

 -- Felipe Sateler <fsateler@debian.org>  Thu, 04 Dec 2014 00:54:12 -0300

pulseaudio (5.99.1-1) experimental; urgency=medium

  [ Luke Yelavich ]
  * New upstream release candidate
    + Closes: #653320, #758272, #657983
  * Dropped patches, either applied upstream or are now obsolete:
    - 0001-raop-Don-t-use-incompatible-default-sample-spec-para.patch
    - 0002-Use-the-fixed-point-speex-resampler-on-ARM.patch
    - 0003-exit-with-X-session.patch
    - 0004-dont-start-when-already-running.patch
    - broken-PA_FLOAT32_SWAP.patch
    - endianmacros-Fix-PA_MAYBE_INT16_SWAP-macro.patch
    - kfreebsd_no_lock_and_threads_synchro.patch
    - misc-cleanups-and-bug-fixes.patch
    - mix-Fix-mixing-of-S24-samples-stored-as-S32RE.patch
    - only-autostart-kde-version.patch
    - rtp-recv-fix-crash-on-empty-UDP-packets-CVE-2014-397.patch
    - tests-Cleanup-mix-test.patch
    - tests-Fix-mix-test-on-big-endian-systems.patch
    - util-Fix-pa_get_binary_name-on-Debian-kFreeBSD.patch
    - util-Try-finding-out-application-name-using-dladdr.patch
    - zsh-completion-Fix-completion-for-default-sink-sourc.patch
  * Refreshed debian/patches/gnu-kfreebsd.patch
  * Remove all references to start-pulseaudio-kde, it was dropped upstream
  * Pulse now ships zsh completions, so drop install code, and adjust
    pulseaudio.install to match
  * Update shlibs
  * Update symbols
  * Disable systemd socket activation for now

  [ Felipe Sateler ]
  * Install zsh to vendor-completions, site-functions is for the admin
  * Remove libpulsecommon from symbols file
  * Trigger a udev reload after install

 -- Felipe Sateler <fsateler@debian.org>  Wed, 03 Dec 2014 10:14:17 -0300

pulseaudio (5.0-13) unstable; urgency=medium

  * Replace raop channels patch with proper fix from upstream.
  * Release to unstable.

 -- Felipe Sateler <fsateler@debian.org>  Sat, 11 Oct 2014 01:24:59 -0300

pulseaudio (5.0-12) experimental; urgency=medium

  * Import patch from upstream fixing float endianness swap.

 -- Felipe Sateler <fsateler@debian.org>  Wed, 03 Sep 2014 15:38:47 -0400

pulseaudio (5.0-11) experimental; urgency=medium

  * Fix crash when main cannot be found in patch
    util-Try-finding-out-application-name-using-dladdr
    Closes: #758556, 758531

 -- Felipe Sateler <fsateler@debian.org>  Tue, 26 Aug 2014 00:27:39 -0400

pulseaudio (5.0-10) experimental; urgency=medium

  * patch: try finding out binary name using dladdr

 -- Felipe Sateler <fsateler@debian.org>  Sun, 17 Aug 2014 13:40:57 -0400

pulseaudio (5.0-9) experimental; urgency=medium

  * More patches from upstream for kFreeBSD

 -- Felipe Sateler <fsateler@debian.org>  Sat, 16 Aug 2014 13:01:43 -0400

pulseaudio (5.0-8) experimental; urgency=medium

  * Pick some patches from upstream fixing tests

 -- Felipe Sateler <fsateler@debian.org>  Wed, 13 Aug 2014 23:59:16 -0400

pulseaudio (5.0-7) experimental; urgency=medium

  * Re-enable testsuite
    - Disable test suite timeouts
    - Apply patches from upstream to fix failures

 -- Felipe Sateler <fsateler@debian.org>  Tue, 05 Aug 2014 10:31:51 -0400

pulseaudio (5.0-6) unstable; urgency=medium

  * Fix gnu-kfreebsd.patch typo (missing !)

 -- Felipe Sateler <fsateler@debian.org>  Mon, 04 Aug 2014 20:02:15 -0400

pulseaudio (5.0-5) unstable; urgency=medium

  * Fix #defines for Debian GNU/kFreeBSD. Closes: #756914
  * debian/patches/kfreebsd_no_lock_and_threads_synchro.patch: mark as applied
    upstream

 -- Felipe Sateler <fsateler@debian.org>  Sun, 03 Aug 2014 17:50:59 -0400

pulseaudio (5.0-4) unstable; urgency=medium

  * Revert enabling of testsuite.
    - Fails on multiple architectures, so disable while we work things out

 -- Felipe Sateler <fsateler@debian.org>  Wed, 30 Jul 2014 10:08:18 -0400

pulseaudio (5.0-3) unstable; urgency=medium

  [ Felipe Sateler ]
  * Drop workaround for ARM < v6, upstream now conditionally compiles it.
  * Drop special patches rule, not used anymore
  * debian/patches/0003-exit-with-X-session.patch
    - Kill pulseaudio on session exit with kde too
    - Add DEP-3 header, forwarded
  * Enable testsuite
  * Bump debhelper compat level to 9
    - debug symbols are now stored by build-id instead of by path
    - Exclude private libpulsecommon-5.0.so from dh_makeshlibs
  * Change init script dependency from avahi to avahi-daemon. Closes: #731609
    - Requires adding a Breaks on avahi-daemon << 0.6.31-3
  * Bump standards-version (No changes needed)
  * Add lintian override for pulseaudio package
    - bash completion is not meant to be executable
    - neither are the pulseaudio configuration files
  * Do not start pulseaudio in X session if it was already started.
     Closes: #743813 
  * Remove pulseaudio init script, place it under examples.
     Closes: #696842
  * debian/patches/only-autostart-kde-version.patch:
     - Do not autostart pulseaudio twice under KDE, it sometimes leads
       to slow system startup. Closes: #705426
  * debian/patches/rtp-recv-fix-crash-on-empty-UDP-packets-CVE-2014-397.patch
     - New patch from upstream, fixes crash on empty UDP packets.
       Fixes CVE-2014-3970
  * zsh-completion: Fix completion for default sink/source
  * Add bugscript to the pulseaudio package. Closes: #739294
  * Make pulseaudio Depend on pulseaudio-utils
    - start-pulseaudio{kde,x11} needs it. Closes: #648973
    - The bugscript needs it too.
  * Use dh_lintian instead of manually installing overrides

  [ Jelmer Vernooij ]
  * Disable building against tdb on the hurd, where it is not available.
     Closes: #749333

 -- Felipe Sateler <fsateler@debian.org>  Sat, 26 Jul 2014 01:02:03 -0400

pulseaudio (5.0-2) unstable; urgency=low

  [ Balint Reczey ]
  * Fix FTBFS on ARM architectures

  [ Felipe Sateler ]
  * Add myself to uploaders
  * Install pulseaudio shell completions
  * Add Breaks: on versions of jack with no latency API.
     Closes: #685258
  * Make pulseaudio-dbg Recommend libpulse0-dbg
  * Drop xz flag to dh_builddeb, it is now default
  * Try to ensure on non-arm platforms that the arm workaround will work
  * Use canonical vcs addresses
  * Don't pass start and stop arguments to update-rc.d, they are ignored

  [ Sjoerd Simons ]
  * debian/control: remove Martin-Éric Racine from Uploaders at his request

 -- Sjoerd Simons <sjoerd@debian.org>  Fri, 11 Apr 2014 21:30:05 +0200

pulseaudio (5.0-1) unstable; urgency=medium

  [ Balint Reczey ]
  * Add myself to uploaders

  [ Wookey ]
  * Add stage1 DEB_BUILD_PROFILES initial bootstrap support (Closes: #735485)

  [ Jonas Eriksson ]
  * Use channel 2 for raop sink (Closes: #658733)

  [ Alexander Kurtz ]
  * Exit PA with X session closing when PA is started by the session
    (Closes: #594001)

  [ Balint Reczey ]
  * Don't pass --disable-hal to ./configure (Closes: #729494)

  [ Justin B Rye ]
  * Make pulseaudio-utils suggest pulseaudio

  [ Luca Capello ]
  * Explain how to set up PulseAudio in a chroot (Closes: #649884)

  [ Balint Reczey ]
  * Imported Upstream version 5.0
  * Make PA init script start PA unconditionally upon restart (Closes: #738143)
  * Recommend consolekit instead of depending on it (Closes: #611491)
  * Fix typo in debian/control

  [ Sjoerd Simons ]
  * Refresh patches:
    + d/p/0002-Use-the-fixed-point-speex-resampler-on-ARM.patch
    + d/p/kfreebsd_no_lock_and_threads_synchro.patch
  * d/p/build-make-ARM-NEON-check-in-configure.ac-more-stric.patch:
    + Dropped, fixed upstream
  * Drop versioned dependency on libjack-dev (new enough version was available
    in squeeze) to allow libjack-jackd2-dev to furfill the dependency.
  * debian/rules: Use intltoolize when running autoreconf
  * debian/pulseaudio-module-bluetooth.install:
    + Update for new bluetooth module naming
    + No longer install the proximity module as it has been removed upstream
  * debian/libpulse0.symbols: Updated
  * debian/shlibs.local, debian/rules: Update to private library version to 5
  * debian/pulseaudio.install: Install new modules:
    + module-role-ducking
    + module-tunnel-{sink,source}-new
    + module-remap-source
  * debian/control: Add build-dependency on libsystemd-journal-dev to enable
    systemd journal support
  * debian/control: Drop even the recommends on consolekit as every desktop
    session where it's useful will either have a dependency on consolekit or
    systemd already.
  * debian/control: Drop recommends on gstreamer0.10-pulseaudio as
    gstreamer0.10 has been obsolete for some time

 -- Sjoerd Simons <sjoerd@debian.org>  Sat, 29 Mar 2014 00:20:59 +0100

pulseaudio (4.0-6) unstable; urgency=low

  * debian/patches/build-make-ARM-NEON-check-in-configure.ac-more-stric.patch
    + Added. Be more strict about the neon compiler flag ordering, fixes FBTS
      on ARM (Closes: #717444) (From upstream git)

 -- Sjoerd Simons <sjoerd@debian.org>  Fri, 28 Mar 2014 21:09:12 +0100

pulseaudio (4.0-5) unstable; urgency=low

  * Add lintian overrides for rpaths in the modules to private pulseaudio
    library directories

 -- Sjoerd Simons <sjoerd@debian.org>  Fri, 19 Jul 2013 22:10:10 +0200

pulseaudio (4.0-4) unstable; urgency=low

  * debian/shlibs.local: Update to new soname versions
    (Closes: #714381, #712919)
  * debian/rules: svolume moved to libpulse-common, adjust accordingly to fix
    build on armel

 -- Sjoerd Simons <sjoerd@debian.org>  Sun, 14 Jul 2013 15:09:04 +0200

pulseaudio (4.0-3) unstable; urgency=low

  * Fix build on arm

 -- Sjoerd Simons <sjoerd@debian.org>  Sun, 16 Jun 2013 22:36:43 +0200

pulseaudio (4.0-2) unstable; urgency=low

  * Only b-d on libsbc-dev on linux, it's only used when bluetooth support is
    enabled which is linux only (Closes: #710029)

 -- Sjoerd Simons <sjoerd@debian.org>  Sun, 16 Jun 2013 19:29:28 +0200

pulseaudio (4.0-1) unstable; urgency=low

  [ Luke Yelavich ]
  * Pulseaudio should depend on the binary version of libpulse0
    (Closes: #700693)

  [ Sjoerd Simons ]
  * Acknowledge 2.0-6.1 NMU (Closes: #705435)
    - debian/patches/kfreebsd_no_lock_and_threads_synchro.patch
      Import patch from FreeBSD to disable threads locking and
      synchronisation on kFreeBSD. This fixes the opening of Gnome 3
      sessions on these architectures.
  * New upstream release (4.0)
    - No longer uses deprecated udev symbols (Closes: #705520)
    - Various bugfixes breaking audio playbacks since 3.0 (Closes: #701591)
    - Drop patches applied upstream:
      + d/p/0001-Switch-the-default-resample-quality-to-1.patch
      + d/p/0003-alsa-mixer-Fix-the-analog-output-speaker-always-path.patch
      + d/p/0004-man-Update-log-target-documentation.patch
      + d/p/0005-build-Don-t-enable-BlueZ-if-libbluetooth-is-not-foun.patch
      + d/p/0006-Call-change_cb-only-when-there-s-an-actual-change.patch
      + d/p/0007-Initialize-monitor-s-busy-status-to-false-if-we-own-.patch
    - Refresh remaining patches
  * debian/control: Update build-depends
  * debian/libpulse0.symbols: Update

 -- Sjoerd Simons <sjoerd@debian.org>  Sun, 16 Jun 2013 17:20:36 +0200

pulseaudio (1:4.0-0ubuntu23) vivid; urgency=medium

  * No-change rebuild against libsystemd0.

 -- Martin Pitt <martin.pitt@ubuntu.com>  Mon, 26 Jan 2015 15:26:24 +0100

pulseaudio (1:4.0-0ubuntu22) utopic; urgency=medium

  * 0211-module-stream-restore-use-entry_write-when-filling-u.patch =>
    0108-module-stream-restore-use-entry_write-when-filling-u.patch:
    - Renaming as it was accepted upstream
  * 0212-libpulse.vapi-adding-missing-fields-for-sink_input-s.patch:
    - Patch sent upstream, adding link to the thread
  * 0207-Enable-pulseaudio-droid.patch:
    - Fixing route when adding/removing devices (LP: #1363083)

 -- Ricardo Salveti de Araujo <ricardo.salveti@canonical.com>  Wed, 08 Oct 2014 02:01:14 -0300

pulseaudio (1:4.0-0ubuntu21) utopic; urgency=medium

  * 0211-module-stream-restore-use-entry_write-when-filling-u.patch:
    - Fixing use case for fallback_table, so we can provide default values
      for stream restore
  * 0212-libpulse.vapi-adding-missing-fields-for-sink_input-s.patch:
    - Adding missing fields for sink_input/source_output structs

 -- Ricardo Salveti de Araujo <ricardo.salveti@canonical.com>  Wed, 01 Oct 2014 12:37:54 -0300

pulseaudio (1:4.0-0ubuntu20) utopic; urgency=medium

  * debian/pulseaudio.install:
    - Installing missing module-role-ducking
  * 0107-sink-source-Fix-restore-of-volume-on-devices-without.patch:
    - Updated version of 0211-fix-volume-max-boot.patch, that was merged
      upstream
  * 0207-Enable-pulseaudio-droid.patch:
    - Adding option to create voice virtual stream when voicecall is active

 -- Ricardo Salveti de Araujo <ricardo.salveti@canonical.com>  Thu, 04 Sep 2014 01:07:26 -0300

pulseaudio (1:4.0-0ubuntu19) utopic; urgency=medium

  * 0210-module-device-restore-adding-property-to-skip.patch:
    - Adding property to skip device store/restore per sink/source
  * 0211-fix-volume-max-boot.patch:
    - Fix initial volume for sink (LP: #598308)
  * 0207-Enable-pulseaudio-droid.patch:
    - Adding support to track voice call volume when switching to the
      voicecall mode

 -- Ricardo Salveti de Araujo <ricardo.salveti@canonical.com>  Wed, 20 Aug 2014 15:15:16 -0300

pulseaudio (1:4.0-0ubuntu18) utopic; urgency=medium

  * 0207-Enable-pulseaudio-droid.patch:
    - Fixing default priority for sink/source ports

 -- Ricardo Salveti de Araujo <ricardo.salveti@canonical.com>  Fri, 01 Aug 2014 01:18:38 -0300

pulseaudio (1:4.0-0ubuntu17) utopic; urgency=medium

  * 0207-Enable-pulseaudio-droid.patch:
    - droid-sink: enabling transport property on sco.fakesink
    - droid-source: setting up default audio source
  * 0208-module-bluetooth-device-Allow-leaving-transport-runn.patch:
    - module-bluetooth-device: Allow leaving transport running while sink and
      source source are suspended.
  * 0209-module-switch-on-connect-adding-parameter-to-allow-s.patch:
    - module-switch-on-connect: adding parameter to allow skipping abstract
      devices

 -- Ricardo Salveti de Araujo <ricardo.salveti@canonical.com>  Mon, 21 Jul 2014 19:00:21 -0300

pulseaudio (1:4.0-0ubuntu16) utopic; urgency=medium

  * 0207-Enable-pulseaudio-droid.patch:
    - Skipping SPEAKER_DRC_ENABLED_TAG as it's not yet supported (available on
      hammerhead)
    - Adding missing flags (AUDIO_OUTPUT_FLAG_COMPRESS_OFFLOAD and
      AUDIO_OUTPUT_FLAG_NON_BLOCKING)

 -- Ricardo Salveti de Araujo <ricardo.salveti@canonical.com>  Sat, 28 Jun 2014 01:16:55 -0300

pulseaudio (1:4.0-0ubuntu15) utopic; urgency=medium

  * 0024-daemon-conf.c-changing-default-rlimit_rttime-value-t.patch:
    - Changing default rlimit_rttime value as rtkit's limit is now 200ms

 -- Ricardo Salveti de Araujo <ricardo.salveti@canonical.com>  Fri, 27 Jun 2014 16:57:48 -0300

pulseaudio (1:4.0-0ubuntu14) utopic; urgency=medium

  * Removing 0201-ALSA-Add-extcon-Android-switch-jack-detection.patch,
    0204-Add-module-to-talk-to-the-Android-audio-hal-to-set-u.patch and
    Disable-tsched-for-Nexus-10.patch code migrated to the pulse droid module
  * Removing 0206-enable-module-switch-on-connect-ubuntu-touch.patch, as touch
    as its own script file now
  * 0206-module-bluetooth-discover-adding-module-option-profi.patch:
    - Adding module option 'profile' in module-bluetooth-discover
  * 0207-Enable-pulseaudio-droid.patch:
    - Adding pulseaudio-droid element (used by Ubuntu Touch)
  * debian/control: adding pulseaudio-module-droid

 -- Ricardo Salveti de Araujo <ricardo.salveti@canonical.com>  Mon, 23 Jun 2014 03:23:51 -0300

pulseaudio (1:4.0-0ubuntu13) utopic; urgency=medium

  * 0206-enable-module-switch-on-connect-ubuntu-touch.patch:
    - Enable module switch-on-connect by default on Ubuntu Touch

 -- Ricardo Salveti de Araujo <ricardo.salveti@canonical.com>  Mon, 16 Jun 2014 21:45:19 -0300

pulseaudio (1:4.0-0ubuntu12) utopic; urgency=high

  * No change rebuild against new dh_installinit, to call update-rc.d at
    postinst.

 -- Dimitri John Ledkov <xnox@ubuntu.com>  Wed, 28 May 2014 10:41:54 +0100

pulseaudio (1:4.0-0ubuntu11) trusty; urgency=medium

  * 0105-sink-source-Initialize-port-before-fixate-hook-fixes.patch:
    Fix volume/mute not restored in some cases (LP: #1285179, LP: #1289515)
  * 0106-module-switch-on-port-available-Don-t-switch-profile.patch:
    Fix profile incorrectly switched on startup (LP: #1256511) 

 -- David Henningsson <david.henningsson@canonical.com>  Fri, 04 Apr 2014 09:39:55 +0200

pulseaudio (1:4.0-0ubuntu10) trusty; urgency=medium

  * 0204-Add-module-to-talk-to-the-Android-audio-hal-to-set-u.patch:
    - Setting audio mode before shutting down output stream (LP: #1283818)

 -- Ricardo Salveti de Araujo <ricardo.salveti@canonical.com>  Thu, 27 Feb 2014 22:37:56 -0300

pulseaudio (1:4.0-0ubuntu9) trusty; urgency=medium

  * 0205-suspend-on-idle-ensure-we-still-time-out-if-a-stream-remains-corked.patch:
    - Properly suspending sink/source if the stream started corked and remains
      corked (LP: #1284415)

 -- Ricardo Salveti de Araujo <ricardo.salveti@canonical.com>  Tue, 25 Feb 2014 16:37:26 -0300

pulseaudio (1:4.0-0ubuntu8) trusty; urgency=medium

  * 0201-ALSA-Add-extcon-Android-switch-jack-detection.patch:
    - Only getting udev events from the switch subsystem (LP: #1284410)

 -- Ricardo Salveti de Araujo <ricardo.salveti@canonical.com>  Mon, 24 Feb 2014 23:43:50 -0300

pulseaudio (1:4.0-0ubuntu7) trusty; urgency=low

  * 0204-Add-module-to-talk-to-the-Android-audio-hal-to-set-u.patch:
    - Refresh patch to use libhardware's pkg-config instead of looking for
      audio.h

 -- Ricardo Salveti de Araujo <ricardo.salveti@canonical.com>  Fri, 20 Dec 2013 04:08:09 -0200

pulseaudio (1:4.0-0ubuntu6) saucy; urgency=low

  * Three crash fixes from upstream:
    0102-combine-Fix-crash-in-output-freeing.patch:
    - Fix crash in module-combine-sink (LP: #1228759)
    0103-resampler-Fix-peaks-resampler-s-channel-handling.patch:
    - Fix crash in peak resampler (LP: #1212019)
    0104-default-system.pa-Do-not-load-module-dbus-protocol.patch:
    - module-dbus-protocol is still crashy, unfortunately (LP: #1213369)

 -- David Henningsson <david.henningsson@canonical.com>  Mon, 30 Sep 2013 15:11:42 +0200

pulseaudio (1:4.0-0ubuntu5) saucy; urgency=low

  [ David Henningsson ]
  * Ubuntu phone: Suspend sinks/sources before tearing down voice calls
    (LP: #1226298)

 -- Ricardo Salveti de Araujo <ricardo.salveti@canonical.com>  Wed, 25 Sep 2013 13:06:49 -0300

pulseaudio (1:4.0-0ubuntu4) saucy; urgency=low

  * debian/patches/Disable-tsched-for-Nexus-10.patch
    Add a workaround patch for Nexus 10 and only apply it on armhf

 -- David Henningsson <david.henningsson@canonical.com>  Thu, 12 Sep 2013 17:07:21 -0400

pulseaudio (1:4.0-0ubuntu3) saucy; urgency=low

  * Ubuntu Phone: Enable setting volume in voice calls
    Fix speaker phone mode on Nexus 4

 -- David Henningsson <david.henningsson@canonical.com>  Tue, 10 Sep 2013 12:32:10 -0400

pulseaudio (1:4.0-0ubuntu2+build1) saucy; urgency=low

  * No-change rebuild (updated android-platform-headers)

 -- David Henningsson <david.henningsson@canonical.com>  Mon, 02 Sep 2013 17:12:10 +0200

pulseaudio (1:4.0-0ubuntu2) saucy; urgency=low

  * patches/020*, control, pulseaudio.install.armhf:
    Add patches for Ubuntu Touch, make us detect Android jacks,
    and talk to the Audio HAL for voice calls

 -- David Henningsson <david.henningsson@canonical.com>  Tue, 27 Aug 2013 10:53:46 +0200

pulseaudio (1:4.0-0ubuntu1) saucy; urgency=low

  [ Luke Yelavich ]
  * New upstream test release
  * Drop all patches originally taken from upstream
  * 0022-inotify-wrapper-Quit-daemon-if-pid-file-is-removed.patch: Refreshed
  * Update symbols files
  * Update shlibs
  * Add/update lintian overrides from Debian package

  [ David Henningsson ]
  * 0019-disable-dbus-protocol.patch: Dropped, bug fixed upstream
  * 0007-handle-Master-Front.patch: Dropped. "Master Front" does not exist as
    of Linux 3.9 
  * Drop references to pulseaudio-module-udev, pulseaudio-rygel-media-server and
    pulseaudio-module-hal. We didn't have them in 12.04 and we don't support
    upgrades bypassing 12.04.
  * Ship new module-remap-source module and bash completion 
  * Add an build/run autopkgtest for libpulse-dev

 -- Luke Yelavich <themuso@ubuntu.com>  Fri, 26 Jul 2013 11:02:06 +1000

pulseaudio (3.0-1) experimental; urgency=low

  [ Sjoerd Simons ]
  * debian/rules: use xz compression for binary packages. (Patch by Ansgar
    Burchardt) (Closes: #683905)
  * debian/pulseaudio.install: Install libwebrtc-util helper library
  * Clarify init script message indicating the use of system
    sessions (Closes: #644809)
  * Don't claim to support reload from the init script (Closes: #690736)
  * Set back to unreleased
  * New upstream RC release (2.99.1)

  [ Martin-Éric Racine ]
  * LSB headers: Should-Start: Avahi (Closes: #687890)

  [ Sjoerd Simons ]
  * debian/README.Debian: Updated & cleaned up
  * Sync with Ubuntu:
    * debian/copyright: Updated
    * debian/pulse-alsa.conf: set "show on" such that the default devices is
      displayed as an option
    * debian/libpulse-dev.install: Install cmake files
    * debian/pulseaudio-module-bluetooth.install: Updated
    * debian/pulseaudio.install: Install module-switch-on-port-available
    * debian/{pulseaudio.install,apport-hook.py}: Install apport hook
    * Split out the libpulsedsp into its own package
    * debian/control: Bump cdbs build-depends
    * debian/pulse.conf: No longer need to load asound.conf and .asoundrc
      directly
  * debian/control: Update-builddepends
  * debian/patches/0001_man_page_typos.patch:
    debian/patches/remove-analog-mono.patch
    debian/patches/webrtc-utils-needs-to-be-installed-before-module-ech.patch:
    * Removed. All fixed upstream
  * debian/shlibs.local: Add libpulsecore to shlibs & update versions
  * debian/patches/0001-Switch-the-default-resample-quality-to-1.patch:
    * Added, Switch to a lower speex resampler quality level
  * debian/patches/0002-Use-the-fixed-point-speex-resampler-on-ARM.patch
    * Added, Use fix point resampler on ARM
  * New upstream release (3.0)
  * debian/control: Add conflicts & replaces for old pulseaudio-utils
  * Added Patches from the 3.0-stable branch:
    * d/patches/0003-alsa-mixer-Fix-the-analog-output-speaker-always-path.patch
    * d/patches/0004-man-Update-log-target-documentation.patch
    * d/patches/0005-build-Don-t-enable-BlueZ-if-libbluetooth-is-not-foun.patch
    * d/patches/0006-Call-change_cb-only-when-there-s-an-actual-change.patch
    * d/patches/0007-Initialize-monitor-s-busy-status-to-false-if-we-own-.patch

 -- Sjoerd Simons <sjoerd@debian.org>  Mon, 11 Feb 2013 19:33:15 +0100

pulseaudio (1:3.0-0ubuntu9) saucy; urgency=low

  * debian/patches/0112-*, 0113-*: Add better support for machines with
    "Headphone Mic" and "Headset Mic" jacks, used in some newer hardware
    (LP: #1169143)

 -- David Henningsson <david.henningsson@canonical.com>  Wed, 24 Jul 2013 09:43:55 +0200

pulseaudio (1:3.0-0ubuntu8) saucy; urgency=low

  * debian/patches/0023-fixing_snd_mixer_poll_descriptors_count_when_zero.patch:
    - Avoid abort when poll descriptor is 0, such as when using it with the
      audioflinger bridge, like done in ubuntu touch (LP: #1092377)

 -- Ricardo Salveti de Araujo <ricardo.salveti@canonical.com>  Mon, 10 Jun 2013 17:54:18 -0300

pulseaudio (1:3.0-0ubuntu7) saucy; urgency=low

  [ Martin Pitt ]
  * Add 0111-logind-check.patch: Check for logind, not for systemd init. Patch
    backported from upstream master.
  * Switch to logind for session tracking:
    - debian/control: Add systemd build dependencies for logind support. Move
      dependency from consolekit to libpam-systemd.
    - debian/pulseaudio.install: Install logind module instead of the
      consolekit module.

 -- Luke Yelavich <themuso@ubuntu.com>  Mon, 29 Apr 2013 15:13:12 +1000

pulseaudio (1:3.0-0ubuntu6) raring; urgency=low

  * 0022-inotify-wrapper-Quit-daemon-if-pid-file-is-removed.patch:
    Fix patch not to cause 100% CPU (LP: #1170313)

 -- David Henningsson <david.henningsson@canonical.com>  Thu, 18 Apr 2013 13:24:16 +0200

pulseaudio (1:3.0-0ubuntu5) raring; urgency=low

  * 0022-inotify-wrapper-Quit-daemon-if-pid-file-is-removed.patch: 
    Fix stale pulseaudio processes after logout (LP: #1167192)

 -- David Henningsson <david.henningsson@canonical.com>  Wed, 17 Apr 2013 16:13:04 +0200

pulseaudio (1:3.0-0ubuntu4b2) raring; urgency=low

  * Another no-change rebuild against libudev1 to pick up transitive
    dependencies.

 -- Martin Pitt <martin.pitt@ubuntu.com>  Thu, 14 Mar 2013 10:23:58 +0100

pulseaudio (1:3.0-0ubuntu4b1) raring; urgency=low

  * No-change rebuild against libudev1

 -- Martin Pitt <martin.pitt@ubuntu.com>  Wed, 13 Mar 2013 07:02:09 +0000

pulseaudio (1:3.0-0ubuntu4) raring; urgency=low

  [ Kaj Ailomaa ]
  * 0108-module-jackdbus-detect-channel-config.patch
    0109-module-jackdbus-detect-channel-config-fix.patch
    Adds channel configuration to module-jackdbus-detect
  * 0110-module-jackdbus-detect-channel-config-default.patch
    Sets default channel config for module-jackdbus-detect to 2,
    as jack is not well adapted for anything beyond mono or stereo
    connections.

 -- David Henningsson <david.henningsson@canonical.com>  Fri, 01 Mar 2013 15:13:31 +0100

pulseaudio (1:3.0-0ubuntu3) raring; urgency=low

  * 0106-reserve-Move-get_name_owner-to-the-public-rd_device-.patch,
    0107-reserve-Fix-leaking-NameLost-signals-after-release-a.patch:
    Fix sound suddenly stops working, seems particularly frequent with VLC
    (LP: #1129990, LP: #1127872)

 -- David Henningsson <david.henningsson@canonical.com>  Thu, 21 Feb 2013 10:55:16 +0100

pulseaudio (1:3.0-0ubuntu2) raring; urgency=low

  * Update libpulse0 symbols
  * Pulseaudio should have a hard dependency on the binary version of libpulse0
    to guard against libpulsecommon ABI breakage.

 -- Luke Yelavich <themuso@ubuntu.com>  Mon, 18 Feb 2013 09:43:39 +0000

pulseaudio (1:3.0-0ubuntu1) raring; urgency=low

  [ Luke Yelavich ]
  * debian/control: Update Vcs-Bzr field for raring
  * Bump upstream version and rules/shlib files to 3.0.

  [ David Henningsson ]
  * New upstream release (3.0)
  * 0100-resampler-Fix-volume-on-downmix-to-mono.patch,
    0101-alsa-mixer-Remove-analog-output-lfe-on-mono.patch,
    0010-lp453966-handle-digmic-pt2.patch:
    Dropped, applied upstream
  * 0002-In-KDE-only-start-pulseaudio-from-the-KDE-specific-d.patch:
    Dropped, Debian dropped it and we got it from there
  * 0002-add-padsp-wrapper-check.patch:
    Dropped, makes no sense now that OSS is disabled in the kernel
  * 0008-delay-gnome-autostart.patch:
    Dropped per Martin Pitt's recommendation (incompatible upstream change)
  * 0101-alsa-mixer-Fix-the-analog-output-speaker-always-path.patch,
    0102-Call-change_cb-only-when-there-s-an-actual-change.patch,
    0103-Initialize-monitor-s-busy-status-to-false-if-we-own-.patch:
    Added from upstream stable-3.x tree
  * Other patches refreshed
  * debian/control: PulseAudio binary package is no longer 
    "Multi-Arch: foreign" (LP: #1078543)
  * debian/control, pulseaudio-module-bluetooth.install:
    Update for new bluetooth dependency (libsbc)
  * debian/watch: Change to .xz by default (because Debian does)
  * debian/pulseaudio.init: Don't claim to support reload (Debian BTS: #690736)
  * debian/rules, debian/pulseaudio.manpages: Fix installation of default.pa
    (Debian BTS: #690416)
  * debian/rules: disable hal compat module
  * debian/pulse-alsa.conf, debian/README.Debian,
    debian/pulseaudio-esound-compat.links, debian/pulseaudio.init,
    debian/pulseaudio.install: Sync with Debian.
  * debian/manpages/esdcompat.1: Remove, already upstream.
  * debian/control: Sync build-dependencies with debian, in particular,
    - add fftw3 development library
  * debian/control: Cosmetic changes (sync with Debian)
  * debian/pulseaudio.postinst: Remove ancient upgrade stuff - we won't support
    direct upgrades from 8.04 to 13.04+ anyway

  [ Luke Yelavich ]
  * 0104-alsa-ucm-Fallback-to-stereo-duplex.patch: Added from upstrea git
    stable tree to fix ucm related issues.
  * Disable use of UCM in PulseAudio for now.

 -- Luke Yelavich <themuso@ubuntu.com>  Thu, 14 Feb 2013 12:05:20 +1100

pulseaudio (2.1-2) experimental; urgency=low

  * debian/control: Use linux-any where applicable instead of specifying
    architectures by hand. (Closes: #682738)

 -- Sjoerd Simons <sjoerd@debian.org>  Thu, 09 Aug 2012 10:37:07 +0200

pulseaudio (2.1-1) experimental; urgency=low

  * New upstream stable release
  * debian/patches/webrtc-utils-needs-to-be-installed-before-module-ech.patch:
    - Added. Fix build
  * debian/patches/remove-analog-mono.patch:
    - Added. Remove analog-output-lfe-on-mono mixer path, although in principle
      Ac '97 hardware has a seperate mono LFE pin nothing seems to use it. To
      make matters worse it does confused pulseaudios port selection slightly
      which causes audio in virtualbox not to work out of the box
      (Closes: #673847)

 -- Sjoerd Simons <sjoerd@debian.org>  Sat, 21 Jul 2012 17:38:52 +0200

pulseaudio (1:2.1-0ubuntu4) quantal-proposed; urgency=low

  * 0101-alsa-mixer-Remove-analog-output-lfe-on-mono.patch:
    Fix muted audio on startup in Virtualbox VM (LP: #1016969) 
  * 0020-stream-Return-error-in-case-a-client-peeks-to-early.patch:
    Fix clients crashing when asking for data, but there is no data
    to hand out (LP: #1058200) 

 -- David Henningsson <david.henningsson@canonical.com>  Thu, 04 Oct 2012 14:43:27 +0200

pulseaudio (1:2.1-0ubuntu3) quantal; urgency=low

  [ David Henningsson ]
  * 0100-resampler-Fix-volume-on-downmix-to-mono.patch:
    Fix clipped audio on downmix to mono (LP: #416190)

 -- Luke Yelavich <themuso@ubuntu.com>  Tue, 11 Sep 2012 09:24:29 +1000

pulseaudio (1:2.1-0ubuntu2) quantal; urgency=low

  * Merge changes that were accidentally squashed from 2.0-0ubuntu2.

 -- Luke Yelavich <themuso@ubuntu.com>  Mon, 13 Aug 2012 15:14:32 +1000

pulseaudio (1:2.1-0ubuntu1) quantal; urgency=low

  [ David Henningsson ]
  * Remove the old 01PulseAudio pm-utils script, since it
    causes (LP: #665314) and is not recommended by upstream.

  [ Luke Yelavich ]
  * New upstream release.
  * Dropped patches, applied upstream:
    - 0621-Add-special-profiles-for-some-laptops-missing-speake.patch

 -- Luke Yelavich <themuso@ubuntu.com>  Mon, 13 Aug 2012 15:05:52 +1000

pulseaudio (2.0-3) unstable; urgency=low

  [ Martin-Éric Racine ]
  * ChangeLog cleanup.
  * rules: fix the update-rc.d arguments to match our LSB header.

  [ Sjoerd Simons ]
  * Add webrtc echo cancellation support

 -- Sjoerd Simons <sjoerd@debian.org>  Sat, 19 May 2012 22:05:13 +0200

pulseaudio (2.0-2) unstable; urgency=low

  [ Martin-Éric Racine ]
  * Added myself to Uploaders.
  * Added patch 0001_man_page_typos.patch
  * control:
    - pulseaudio: don't Recommends pulseaudio-esound-compat (Closes: #671304).
    - Lintian: fixed duplicate short descriptions for -dbg.
    - Lintian: change versioned Conflicts to Breaks.
  * rules: correctly generate versioned library paths.
  * pulseaudio.init:
    - LSB: NetworkManager to network-manager.
    - LSB: added missing Stop levels 0 and 6.
    - Added --disallow-exit option (Closes: #671470).
  * pulseaudio-esound-compat.links: added man page link for esd.1.gz
  * watch: updated to point to FreeDesktop.org XZ tarball archive.

 -- Sjoerd Simons <sjoerd@debian.org>  Fri, 18 May 2012 20:54:08 +0200

pulseaudio (2.0-1) unstable; urgency=low

  * New upstream release (2.0)
  * debian/patches: Drop all patches, all merged upstream
  * pulseaudio: Add new modules: module-switch-on-port-available,
    module-virtual-surround-sink
  * pulseaudio: Add new manpage: man 5 pulse-cli-syntax
  * pulseaudio: Build module-systemd-login on linux
  * debian/pulse-alsa.conf: Fix name hint definition  (Closes: 671471).

 -- Sjoerd Simons <sjoerd@debian.org>  Sun, 13 May 2012 17:07:15 +0200

pulseaudio (1:2.0-0ubuntu2) quantal; urgency=low

  * deprecate pulseaudio.default.  Move it's helpful comments into the upstart
    script.
  * pulseaudio.upstart:
    - replace mkdir/chmod/chown by install
    - remove PULSEAUDIO_SYSTEM_START=0, and instead comment out the 'start on'
      with a comment explaining how to re-enable
    - remove started udev from start on - it's redundant with runlevel 2, and
      would fail in the case of switching to runlevel 1 and back to 2.

 -- Serge Hallyn <serge.hallyn@ubuntu.com>  Fri, 20 Jul 2012 12:30:47 -0500

pulseaudio (1:2.0-0ubuntu1) quantal; urgency=low

  [ Luke Yelavich ]
  * New upstream release.
  * Drop all patches which are now upstream, including jack detection.
  * Refreshed patches:
    - 0002-add-padsp-wrapper-check.patch
    - 0005-dont-load-cork-music-on-phone.patch
  * debian/pulseaudio.install: Point to module-role-cork.so
  * debian/rules: pulse-1.1 -> pulse-2.0

  [ Pali Rohár ]
  * Convert System V pulseaudio init script to upstart

  [ Luke Yelavich ]
  * debian/libpulse0.install, debian/libpulsedsp.install:
    - Point to new location of libpulsecommon.
  * Ship new modules:
    - switch-on-port-available.so
    - virtual-surround-sink.so
  * Ship new manpages.
  * Switch to package version 3.0 quilt.

 -- Luke Yelavich <themuso@ubuntu.com>  Fri, 08 Jun 2012 15:51:39 +1000

pulseaudio (1.1-3.2) unstable; urgency=low

  * Non-maintainer upload.
  * Apply upstream patches to fix build on hurd-i386 (Closes: 573339).

 -- Samuel Thibault <sthibault@debian.org>  Wed, 25 Apr 2012 12:33:21 +0200

pulseaudio (1.1-3) unstable; urgency=low

  * Tighten dependencies for packages that uses the internal helper library
    (Closes: 651716)
  * Move libpulsecommon and libpulsedsp to a pkglib (Closes: 651717)
  * Fix svolume compilation on arm (Closes: 657117)
  * Move the alsa pulse.conf file to /usr/share/alsa/alsa.conf.d to follow the
    alsa-lib 1.0.25 changes

 -- Sjoerd Simons <sjoerd@debian.org>  Sun, 19 Feb 2012 13:54:55 +0100

pulseaudio (1.1-2) unstable; urgency=low

  * debian/libpulse0.symbols: Tighten depends for packages using the private
    libpulsecommon library (Closes: 647236)

 -- Sjoerd Simons <sjoerd@debian.org>  Fri, 25 Nov 2011 22:04:51 +0100

pulseaudio (1.1-1) unstable; urgency=low

  * New upstream bugfix release
  * debian/libpulse0.symbols: Soname of internal libpulsecommon library bumped
  * debian/control: Update standards version

 -- Sjoerd Simons <sjoerd@debian.org>  Sun, 23 Oct 2011 11:08:01 +0200

pulseaudio (1:1.1-0ubuntu16) quantal; urgency=low

  [ Luke Yelavich ]
  * debian/control: Update Vcs-Bzr field for quantal.

  [ David Henningsson ]
  * 0621-Add-special-profiles-for-some-laptops-missing-speake.patch:
    Add missing speaker/internal mic ports for some laptops (LP #946232)

 -- David Henningsson <david.henningsson@canonical.com>  Mon, 28 May 2012 11:14:08 +0200

pulseaudio (1:1.1-0ubuntu15) precise; urgency=low

  * 0125-alsa-sink-source-Really-set-volumes-on-port-change.patch:
    Fix volume not being correctly set on port change. With this fixed
    we can also drop
    0017-Hack-around-a-bug-in-the-core-causing-volumes-not-to.patch.
  * 0022-allow-analog-input-path-for-no-volume.patch:
    Allow inputs with no volume controls to still have ports. The lack of
    ports caused a problem for the new sound settings UI (LP: #978109)
  * 0126-alsa-sink-source-Make-sure-volumes-are-synchronised-.patch:
    Fix volumes not synchronised in guest session (LP: #915035)

 -- David Henningsson <david.henningsson@canonical.com>  Thu, 12 Apr 2012 00:24:20 +0200

pulseaudio (1:1.1-0ubuntu14) precise; urgency=low

  * 012*.patch: Cherry-pick bugfix patches from upstream git
  * 0620-alsa-mixer-Show-HDMI-ports-for-older-Nvidia-cards.patch (LP: #961286)

 -- David Henningsson <david.henningsson@canonical.com>  Fri, 30 Mar 2012 09:47:17 +0200

pulseaudio (1:1.1-0ubuntu13) precise; urgency=low

  * 0020-daemon-Initialize-dbus-to-use-thread-safe-mode-by-de.patch:
    Make sure dbus is thread safe to avoid crashes in pa_make_realtime 
    (LP: #937933)
  * 0111-protocol-native-Protect-against-clients-trying-to-se.patch:
    Don't crash if clients try to set a NULL port (LP: #951273)
  * 0021-Fix-input-device-for-M-audio-fasttrack-pro.patch:
    Probe two different input devices (LP: #569932)
  * 0112-module-loopback-Never-call-adjust_rates-after-teardo.patch:
    Don't crash on shutdown in module-loopback (LP: #946400)
  * 0619-module-switch-on-port-available-Do-not-switch-profil.patch:
    Prevent switching to HDMI profiles from analog profiles, as a result
    of discussion on the pulseaudio-discuss and ubuntu-audio-dev mailinglist.

 -- David Henningsson <david.henningsson@canonical.com>  Wed, 21 Mar 2012 10:47:33 +0100

pulseaudio (1:1.1-0ubuntu12) precise; urgency=low

  [ Luke Yelavich ]
  * debian/control: Demote pulseaudio-esound-compat to suggests (LP: #930703)

  [ David Henningsson ]
  * 0110-flist-Avoid-the-ABA-problem.patch:
    Fix occasional crashes in pa_memblock_free, pa_memblock_ref and drop_block
    (LP: #924416)

 -- David Henningsson <david.henningsson@canonical.com>  Fri, 09 Mar 2012 00:08:42 +0100

pulseaudio (1:1.1-0ubuntu11) precise; urgency=low

  * Cherry-pick a few crash-related patches from upstream git
  * 0616-alsa-mixer-Make-speaker-get-available-no-when-headph.patch:
    Don't remove paths if the state(un)plugged of the jack differs (LP: 933825)  

 -- David Henningsson <david.henningsson@canonical.com>  Wed, 29 Feb 2012 11:03:32 +0100

pulseaudio (1:1.1-0ubuntu10) precise; urgency=low

  * debian/pulse-alsa.conf: Update syntax, as this file was throwing
    errors when apps used the alsa pulse plugin.

 -- Luke Yelavich <themuso@ubuntu.com>  Thu, 23 Feb 2012 14:58:36 +1100

pulseaudio (1:1.1-0ubuntu9) precise; urgency=low

  * debian/pulseaudio.init: Don't tell the user pulseaudio daemon isn't
    starting when in per-user mode.  This is the most common case in Ubuntu
    and causing needless distracting text on the screen. (LP: #656426)

 -- Mario Limonciello <Mario_Limonciello@Dell.com>  Fri, 17 Feb 2012 16:32:52 -0600

pulseaudio (1:1.1-0ubuntu8) precise; urgency=low

  [ David Henningsson ]
  * Make sure we switch away from unavailable ports at 
    startup (LP: #928914)
  * 0020-Fix-Darth-Vader-panning-bug.patch: 
    Fix distorted sound when panned hard left (or right). (LP: #928757)
  * 0618-alsa-mixer-Don-t-use-dangling-pointers-as-port-hashm.patch:
    Fix inability to set port when options were used (LP: #932804)
  * Minimize margins for deferred volumes, as a workaround for volume 
    changes being dropped on port change.
  * 0610-Jack-detection-kcontrol-implementation.patch:
    Fix a bug in the headphone path

 -- Luke Yelavich <themuso@ubuntu.com>  Fri, 17 Feb 2012 07:28:23 +1100

pulseaudio (1:1.1-0ubuntu7) precise; urgency=low

  * Move the pulse.conf ALSA config file to the correct location, alsa.conf.d
    not conf.d, thanks to Pete Graner for teh heads up.

 -- Luke Yelavich <themuso@ubuntu.com>  Thu, 09 Feb 2012 08:22:04 +1100

pulseaudio (1:1.1-0ubuntu6) precise; urgency=low

  [ David Henningsson ]
  * 0103-alsa-mixer-Allow-speaker-port-to-control-Front-Speak.patch:
    - Control "Front Speaker" and a few more. From upstream git. (LP: #551441)
  * 0105-loopback-Fix-crashes.patch:
    - Fix some crashes on shutting down the loopback module, from upstream git.
  * 0104-alsa-Improve-well-known-descriptions-for-ports.patch:
    - Replace with upstream version.
  * 0018-module-tunnel-source-fixup-create_record_stream.patch:
    - Fix protocol error in module-tunnel-source (LP: #923661)
  * Fixup HDMI patch to make sure it does not affect M-audio fasttrack Pro
    (LP: #926911)
  * Add two more jack detection patches to make it work better with the 
    upcoming UI changes

  [ Martin-Éric Racine ]
  * Use --disallow-exit when running in system mode, as recommended
    by PulseAudio log file (LP: #922848)  

  [ Luke Yelavich ]
  * Move the main pulse ALSA configuration file, pulse.conf to
    /usr/share/alsa/conf.d, available in ALSA 1.0.25.
  * Disable the dbus-protocol by default, as there have been recent reports
    of crashes and race conditions, and upstream no longer finds the code
    trustworthy.

 -- Luke Yelavich <themuso@ubuntu.com>  Wed, 08 Feb 2012 15:58:41 +1100

pulseaudio (1:1.1-0ubuntu5) precise; urgency=low
 
  * Redo jack detection patches, so that they use the new jack detection
    interface and the upstream code whenever possible.
  * New patch better-well-known-descriptions.patch:
    - Simplify port names. This patch is to be committed upstream shortly
  * New patches from upstream git:
    - 0101-alsa-Ignore-the-virtual-thinkpad-acpi-card.patch:
      Ignore the dummy thinkpad-acpi soundcard (as it cannot playback or
      record sound anyway)
    - 0102-alsa-mixer-When-selecting-an-input-turn-off-boosts-o.patch:
      alsa-mixer: When selecting an input, turn off boosts of
      other inputs

 -- David Henningsson <david.henningsson@canonical.com>  Fri, 27 Jan 2012 13:56:46 +0100

pulseaudio (1:1.1-0ubuntu4) precise; urgency=low

  [ Daniel T Chen ]
  * Don't load module-raop-discover by default. (LP: #782860)

  [ Gabor Kelemen ]
  * Run dh_translations to generate translation template, add it as build-dep.
    (LP: #876866)

 -- Luke Yelavich <themuso@ubuntu.com>  Wed, 14 Dec 2011 10:50:16 +1100

pulseaudio (1:1.1-0ubuntu3) precise; urgency=low

  * Allow pulseaudio-module-bluetooth to build on armhf.

 -- Adam Conrad <adconrad@ubuntu.com>  Mon, 05 Dec 2011 12:57:06 -0700

pulseaudio (1:1.1-0ubuntu2) precise; urgency=low

  * No-change rebuild to drop spurious libsfgcc1 dependency on armhf.

 -- Adam Conrad <adconrad@ubuntu.com>  Fri, 02 Dec 2011 17:31:22 -0700

pulseaudio (1:1.1-0ubuntu1) precise; urgency=low

  * New upstream release
  * debian/watch: Update to new location
  * Dropped patches, as these were from upstream:
    - 0100-extended-Fix-doxygen-comment-style-typos.patch
    - 0101-sink-source-Avoid-unnecessary-call-to-pa_rtclock_now.patch
    - 0102-Always-return-a-three-part-version-number-in-API-cal.patch
    - 0103-module-jackdbus-detect-Avoid-double-free-of-modargs.patch
    - 0104-source-output-Do-not-use-unset-channel-map-in-pa_sou.patch
    - 0105-Fix-deferred-volume-not-being-applied-if-sink-is-clo.patch
    - 0106-sink-Move-updating-the-requested-latency-after-the-r.patch
    - 0107-n ull-sink-Set-latency-range-at-the-time-of-initializ.patch
    - 0108-Make-pulse-build-with-clang-again.patch
    - 0109-alsa-Give-compressed-formats-preference-over-PCM.patch
    - 0110-alsa-Better-error-handling-in-mixer-rtpoll-callback.patch
    - 0111-echo-cancel-Fail-if-loaded-between-a-sink-and-its-mo.patch
    - 0112-doc-Add-some-more-doxygen-tags-to-existing-comments.patch
    - 0113-alsa-Make-mixer-error-handling-more-robust-still.patch
    - 0114-echo-cancel-Don-t-crash-if-adjust_time-0.patch
    - 0115-echo-cancel-Close-debug-files-on-module-unload.patch
    - 0116-tests-Fix-calculation-of-memblock-size-in-resampler-.patch
    - 0117-filter-apply-Move-sink-source-unlink-callbacks-befor.patch
    - 0118-build-sys-Drop-libsamplerate-from-pulsecommon-deps.patch
    - 0119-build-sys-Provide-a-simple-CMake-Config-setup-simila.patch
  * Put libpulsedsp.so into its own package, so it can be built for
    multi-arch
  * debian/rules: Update for 1.1
  * Update shlib files

 -- Luke Yelavich <themuso@ubuntu.com>  Thu, 27 Oct 2011 12:36:17 +1100

pulseaudio (1.0-4) unstable; urgency=low

  * debian/control: Don't depend on libasound2-plugins on kfreebsd
    and the hurd (Closes: #643966)

 -- Sjoerd Simons <sjoerd@debian.org>  Sat, 01 Oct 2011 13:15:54 +0100

pulseaudio (1.0-3) unstable; urgency=low

  * debian/libpulse-mainloop-glib0.symbols: Actually fix the naming...

 -- Sjoerd Simons <sjoerd@debian.org>  Thu, 29 Sep 2011 11:21:32 +0100

pulseaudio (1.0-2) unstable; urgency=low

  * debian/libpulse-mainloop-glib0.symbols:
    + Fix the naming of the package providing this library (Closes: #639892)
  * debian/rules: Install modules in /usr/lib/pulse-1.0

 -- Sjoerd Simons <sjoerd@debian.org>  Wed, 28 Sep 2011 07:25:08 +0100

pulseaudio (1.0-1) unstable; urgency=low

  * New upstream release
  * debian/source/options: Switch to xz compression
  * debian/gbp.conf: Switch to xz compression

 -- Sjoerd Simons <sjoerd@debian.org>  Wed, 28 Sep 2011 00:52:27 +0100

pulseaudio (1:1.0-0ubuntu4) precise; urgency=low

  [ David Henningsson ]
  * Added patches:
    0103-module-jackdbus-detect-Avoid-double-free-of-modargs.patch:
      (LP: #867444)
    0104-source-output-Do-not-use-unset-channel-map-in-pa_sou.patch: 
      (LP: #864071)
    0105-Fix-deferred-volume-not-being-applied-if-sink-is-clo.patch,
    0017-Hack-around-a-bug-in-the-core-causing-volumes-not-to.patch:
      These two patches affect users not having their volume correctly
      set on port change (LP: #877954)

  [ Luke Yelavich ]
  * debian/control: Update Vcs-Bzr field
  * 0102-Always-return-a-three-part-version-number-in-API-cal.patch: Refresh
    the patch from upstrea git, to refer to the correct commit hash, and
    update the description
  * Pull some bug fixes from the stable-1.x upstream git branch:
    - 411af6b (sink: Move updating the requested latency after the rewind
               request when finishing a stream move.)
    - 87f70c6 (null-sink: Set latency range at the time of initialization of
               module.)
    - d71a291 (Make pulse build with clang again)
    - 4e5943b (alsa: Give compressed formats preference over PCM)
    - 867170a (alsa: Better error handling in mixer rtpoll callback)
    - c055c55 (echo-cancel: Fail if loaded between a sink and its monitor)
    - 8754e0c (doc: Add some more doxygen tags to existing comments)
    - 2c30c07 (alsa: Make mixer error handling more robust still)
    - 8a5e6e8 (echo-cancel: Don't crash if adjust_time = 0)
    - 7b13a79 (echo-cancel: Close debug files on module unload)
    - 6bf0489 (tests: Fix calculation of memblock size in resampler-test)
    - 93f55a4 (filter-apply: Move sink/source unlink callbacks before m-s-r)
    - b1dabfb (build-sys: Drop libsamplerate from pulsecommon deps)
    - 743a4d0 (build-sys: Provide a simple CMake Config setup (similar to
               pkgconfig))
  * Add liborc-0.4-dev as a build dependency to add orc support
  * debian/libpulse-dev.install: Ship cmake files

 -- Luke Yelavich <themuso@ubuntu.com>  Thu, 20 Oct 2011 11:36:43 +1100

pulseaudio (1:1.0-0ubuntu3) oneiric; urgency=low

  * debian/patches/0102-Always-return-a-three-part-version-number-in-API
    -cal.patch: Update to fix skype regression as well (LP: #865820)

 -- David Henningsson <david.henningsson@canonical.com>  Thu, 06 Oct 2011 10:39:49 +0200

pulseaudio (1:1.0-0ubuntu2) oneiric; urgency=low

  [ Matthias Klose ]
  * Drop build dependency on libatomic-ops-dev. Not needed on !ia64.

  [ Scott Kitterman ]
  * Add debian/patches/0102-Always-return-a-three-part-version-number-in-API
    -cal.patch to fix regression in pulseaudio version detection by
    applications depending on the three part version number previously used by
    pulseaudio (including phonon)
      - Cherrypicked from upstream

 -- Scott Kitterman <scott@kitterman.com>  Tue, 04 Oct 2011 22:06:39 -0500

pulseaudio (1:1.0-0ubuntu1) oneiric; urgency=low

  [ David Henningsson ]
  * Fix "Parse failure" error with remote sources/sinks,
    thanks to Martin-Eric Racine for reporting/testing! (LP: #852902)
  * Fix crash when dbus module does not load (LP: #855729)
  * Add more bug fixes from upstream git

  [ Daniel T Chen ]
  * debian/copyright: Update all shipped sources
  * Various xcb_*() bugs already fixed in Sep 2010 (LP: #642030,
    LP: #646583, LP: #646616, LP: #648104)
  * Passthrough is supported in 1.0 (LP: #448024)
  * PulseAudio + alsa-plugins route through PulseAudio by default
    (LP: #378382)

  [ Luke Yelavich ]
  * New upstream bugfix release
    - vala: Add has_type_id=false to all enums, structs and classes
    - module-switch-on-connect: Don't switch unlinked sink input and source
      outputs
    - alsa-mixer: Set "Front" control to 0 dB on headphone path
    - module-equalizer-sink: Use %z for printf of size_t variables
    - module-equalizer-sink: Use = in initialising variables
    - bluetooth/sbc: Use __asm__ keyword
    - module-equalizer-sink: Use correct limit in loop
    - Squash the last gcc warnings
    - Make gcc --std=c99 happy
    - device-restore: Simplify the migration of data to per-port keys.
    - stream-restore: Add in some variable sets that were missing from 9ffa93.
    - stream-restore: Add proper data validity checks to the legacy database
      entry read.
    - formats: The format code should be in libpulse, not libpulsecommon
    - formats: Export more functions needed for a clean build.
    - device-restore: Fix use-after-free error.
    - raop: Use the port supplied by avahi when connecting to RAOP devices.
    - loopback: New modargs: sink_input_properties and
      source_output_properties.
    - bluetooth: Bump DBus version to 1.3.0 and drop conditional code.
    - alsa: Tidy up argument descriptions
    - module-suspend-on-idle: Move vacuum code to core
    - alsa-mixer: Add support for the Microsoft Kinect Sensor device
    - modargs: Ensure modargs can be accessed in their raw form.
    - raop: Properly deal with the name coming from the device.
    - build-sys: Oops forgot to add the Kinect profile to the build system.
    - volume: Rename 'sync volume' to 'deferred volume'.
    - raop: Don't crash if fd is not open when trying to close it
    - doc: Update README with fresh links.
    - doc: Add info about running pulseaudio from the build dir
    - stream: Relax assert for extended API
    - def: Hide server-side sink/source flags
    - volume: Handle varying channel count for shared volumes
    - virtual: Make volume sharing on by default
    - equalizer: Use volume sharing by default
    - echo-cancel: Use volume sharing by default
    - sink,source: Avoid crash by not updating volume on shutdown
    - conf: Make sure module-dbus-protocol is loaded after
      module-default-device-restore
    - build-sys: bump soname
    - sink,source: Handle missing in the shared volume case
    - dbus: Don't crash if the module does not load
    - Fix crash in threaded message queues
    - build-sys: Switch to the tar-ustar format (as per a lot of GNOME stuff
      for 3.2) and distribute .xz files.
    - build-sys: bump soname
  * Dropped patches, all applied upstream:
    - 0017-Avoid-crash-by-not-updating-volume-on-shutdown.patch
    - 0018-RAOP-Don-t-crash-if-fd-is-not-open-when-trying-to-cl.patch
    - 0019-Make-sure-module-dbus-protocol-is-loaded-after-modul.patch
    - 0100-vala-Add-has_type_id-false-to-all-enums-structs-and-.patch
    - 0101-module-switch-on-connect-Don-t-switch-unlinked-sink-.patch
    - 0102-alsa-mixer-Set-Front-control-to-0-dB-on-headphone-pa.patch
    - 0103-module-equalizer-sink-Use-z-for-printf-of-size_t-var.patch
    - 0104-module-equalizer-sink-Use-in-initialising-variables.patch
    - 0105-bluetooth-sbc-Use-__asm__-keyword.patch
    - 0106-module-equalizer-sink-Use-correct-limit-in-loop.patch
    - 0107-Squash-the-last-gcc-warnings.patch
    - 0108-Make-gcc-std-c99-happy.patch
    - 0109-device-restore-Simplify-the-migration-of-data-to-per.patch
    - 0110-stream-restore-Add-in-some-variable-sets-that-were-m.patch
    - 0111-stream-restore-Add-proper-data-validity-checks-to-th.patch
  * Pull some post-1.0 fixes from upstream git master
    - 6878140 (extended: Fix doxygen comment style typos)
    - 6a9272f (sink,source: Avoid unnecessary call to pa_rtclock_now())
  * debian/rules: Modules are now in a 1.0 directory
  * Update symbols

 -- Luke Yelavich <themuso@ubuntu.com>  Thu, 29 Sep 2011 10:01:56 +1000

pulseaudio (0.99.4-1) experimental; urgency=low

  * New upstream release
  * debian/libpulse0.symbols: Updated

 -- Sjoerd Simons <sjoerd@debian.org>  Fri, 16 Sep 2011 21:23:47 +0100

pulseaudio (1:0.99.3-0ubuntu5) oneiric; urgency=low

  [ David Henningsson ]
  * 0017-Avoid-crash-by-not-updating-volume-on-shutdown.patch:
    Fix typo in patch

  [ Luke Yelavich ]
  * Patch from David Henningssen to make sure module-dbus-protocol is loaded
    after module-device-restore (LP: #843780)

 -- Luke Yelavich <themuso@ubuntu.com>  Thu, 15 Sep 2011 09:59:20 +1000

pulseaudio (1:0.99.3-0ubuntu4) oneiric; urgency=low

  * Fix crash in jack detection patches (LP: #845468)
  * Fix crash when reading volume when sink/source is unlinked (LP: #841968)
  * Fix crash in RAOP (LP: #845286)

 -- David Henningsson <david.henningsson@canonical.com>  Mon, 12 Sep 2011 10:29:00 +0200

pulseaudio (1:0.99.3-0ubuntu3) oneiric; urgency=low

  * Jack detection support, second version, now with HDMI support

 -- David Henningsson <david.henningsson@canonical.com>  Mon, 05 Sep 2011 16:41:12 +0200

pulseaudio (1:0.99.3-0ubuntu2) oneiric; urgency=low

  * Dropped patches (applied upstream):
    - 0004-mute-iec958-optical-raw-for-audigyX.patch
    - 0011-lp451635-handle-dove-x0-line-hp-swap.patch
    - 0012-JACK-Load-module-jackdbus-detect-in-default.pa.patch

 -- David Henningsson <david.henningsson@canonical.com>  Mon, 05 Sep 2011 11:55:59 +0200

pulseaudio (1:0.99.3-0ubuntu1) oneiric; urgency=low

  [ David Henningsson ]
  * 0018-alsa-mixer-Set-Front-control-to-0-dB-on-headphone-pa.patch:
    Set Front to 0 dB for Headphones (LP: #836921)

  [ Luke Yelavich ]
  * New upstream bugfix release
    - source: Remove the PA_SOURCE_PASSTHROUGH flag
    - alsa: Don't always suspend/unsuspend on sink-input removal
    - formats: Use correct API to check for passthrough streams
    - alsa: Open iec958 device with NONAUDIO bit set in passthrough mode
    - formats: Fix bad passsthrough check
    - alsa: Fix bad function name
    - daemon: Fix compiler warning about missing function prototype
    - passthrough: We must not plug in a resampler on stream move
    - sink-input: Ensure no volumes are applied for passthrough streams
    - source-output: Ensure no volumes are applied for passthrough streams
    - Revert "device-restore: Make bools not be bit fields"
    - sample-util: Fix off-by-one in error check
    - sink: Add PA_SINK_SET_FORMATS macro
    - build-sys: Fix some LDFLAGS vs. LDADD usage
    - echo-cancel: Add multiple include protection for header
    - echo-cancel: Use pa_streq instead of strcmp
    - echo-cancel: Move speex preprocessing out of the main module
    - passthrough: Fix what volume we set sinks/sources to
    - passthrough: Fix setting volume to unamplified again
    - echo-cancel: Make save_aec modarg a bool instead of an int
    - echo-cancel: Don't allow streams to attach while unloading
    - echo-cancel: Get rid of annoying compiler warnings
    - equalizer: Comment out unused function
    - def: Add a new enum to allow differntiation between sinks and sources.
    - dbus: Use pa_device_type_t rather than an internal equivalent
    - device-restore: Change the API to include type information (sink
      vs. source)
    - device-restore: Split device restore database into two parts.
    - device-restore: Restore volumes on port change.
    - build-sys: bump soname
    - alsa-mixer: Mute IEC958 optical raw for several Audigy models
    - alsa-mixer: Add "Line HP Swap" element
    - JACK: Load module-jackdbus-detect in default.pa
    - Remove offensive part of error message
    - switch-on-connect: Don't switch to a monitor source
    - Fix spelling sucess -> success
    - Set better priorities on input paths
    - introspect: fix typo in default sink/source docs
    - pacat: make pacat respond to cork/uncork events
    - Spelling fixes in public headers
    - More spelling fixes
    - gitignore: Add Orc autogenerated files
    - echo-cancel: Use stream index in debug message
    - Remove extra ; s where they are not allowed in strict C99
    - sndfile-util: Check return value of sf_command for errors
  * Pull some further fixes from upstream git master:
    - fb107fc (vala: Add has_type_id=false to all enums, structs and classes)
    - c7bba24 (module-switch-on-connect: Don't switch unlinked sink input and
               source outputs)
    - 9636991 (alsa-mixer: Set "Front" control to 0 dB on headphone path)
    - fc3ddfb (module-equalizer-sink: Use %z for printf of size_t variables)
    - 918f168 (module-equalizer-sink: Use = in initialising variables)
    - 3d04a05 (bluetooth/sbc: Use __asm__ keyword)
    - 647048e (module-equalizer-sink: Use correct limit in loop)
    - dfd706d (Squash the last gcc warnings)
    - 9133c6c (Make gcc --std=c99 happy)
    - 47c9d8c (device-restore: Simplify the migration of data to per-port keys.)
    - e7b65d3 (stream-restore: Add in some variable sets that were missing
               from 9ffa93.)
    - 2b96fdf (stream-restore: Add proper data validity checks to the legacy
               database entry read.)
  * Dropped patches, applied upstream:
    - 0017-Make-dbus-error-more-polite.patch
    - 0018-alsa-mixer-Set-Front-control-to-0-dB-on-headphone-pa.patch
    - 0400-introspect-fix-typo-in-default-sink-source-docs.patch
    - 0401-source-Remove-the-PA_SOURCE_PASSTHROUGH-flag.patch
    - 0402-alsa-Don-t-always-suspend-unsuspend-on-sink-input-re.patch
    - 0403-formats-Use-correct-API-to-check-for-passthrough-str.patch
  * 0604-ALSA-part-of-jack-detection-and-a-small-policy-modul.patch: Refreshed
  * Update symbols files

 -- Luke Yelavich <themuso@ubuntu.com>  Mon, 05 Sep 2011 14:37:01 +1000

pulseaudio (0.99.2-2) experimental; urgency=low

  * Fix build on kfreebsd architectures (Closes: 637785)
    - Don't install /usr/share/pulseaudio
    - Ignore symbols that don't exist on kfreebsd
  * debian/rules: Adopt the arm{,el} build hack to the new version. Fixes build
    on arm{el,}
  * debian/control: Remove CJ from Uploaders (Closes: 636428)

 -- Sjoerd Simons <sjoerd@debian.org>  Sun, 28 Aug 2011 18:25:10 +0100

pulseaudio (0.99.2-1) experimental; urgency=low

  * New upstream release
  * debian/control: Bump libjack-dev b-d to 0.117.0
  * debian/libpulse0.symbols: Updated

 -- Sjoerd Simons <sjoerd@debian.org>  Tue, 23 Aug 2011 20:51:25 +0200

pulseaudio (1:0.99.2-0ubuntu2) oneiric; urgency=low

  * Build-depend on libxcb1-dev (>= 1.6) rather than libxcb-atom1-dev, in
    line with the packaging in Debian experimental.
  * Build-depend on libtdb-dev rather than tdb-dev.

 -- Colin Watson <cjwatson@ubuntu.com>  Thu, 18 Aug 2011 16:10:53 +0100

pulseaudio (1:0.99.2-0ubuntu1) oneiric; urgency=low

  * New upstream bugfix release
  * 0005-dont-load-cork-music-on-phone.patch: Refreshed
  * Dropped patches, applied upstream
    - 0400-Fix-crash-in-path-subset-elimination.patch
    - 0402-source-output-Fix-resampling.patch
    - 0403-stream-restore-Save-restore-source-output-volume-mut.patch
  * Pull some post 0.99.2 fixes from upstream git master:
    - 7ed177d (introspect: fix typo in default sink/source docs)
    - 2677911 (source: Remove the PA_SOURCE_PASSTHROUGH flag)
    - dde09c7 (alsa: Don't always suspend/unsuspend on sink-input removal)
    - adbdb62 (formats: Use correct API to check for passthrough streams)

 -- Luke Yelavich <themuso@ubuntu.com>  Thu, 18 Aug 2011 09:17:09 +1000

pulseaudio (0.99.1-1) experimental; urgency=low

  * New upstream test release
  * d/p/0001-Work-around-some-platforms-not-having-O_CLOEXEC.patch:
    + Removed, fixed upstream
  * d/p/0003-Explicitely-link-pax11publish-to-libdbus.patch
    + Removed, fixed upstream
  * renamed s/p/0002-In-KDE-only-start-pulseaudio-from-the-KDE-specific-d.patch
    to 0001-Work-around-some-platforms-not-having-O_CLOEXEC.patch
  * Remove pabrowse packages
  * d/p/0001-In-KDE-only-start-pulseaudio-from-the-KDE-specific-d.patch
    + Dropped, shouldn't be needed, the start-pulseaudio-kde just needs to load
      an extra module
  * Synchronize with Ubuntu (0.99.1 packaging):
    + Add manpages for start-pulseaudio-{kde,x11}
    + Update copyright file
    + Update pulseaudio.shlibs
    + Install jackdbus-detect
    + Add symbols file for libpulse0
    + Add symbols file for libpulse-mainloop-glib0.symbols
    + Use upstream esdcompat manpage
    + Update pulseaudio.install for 0.99.1
    + Install vapi files
    + Add LDFLAGS += -Wl,--no-as-needed
    + Update pulseaudio.default documentation.
    + Small tweaks to the init script
    + Automatically enable the pulse alsa modules if pulse is running
    + Tweak dependencies a bit
    + build for multi-arch
  * debian/README.Debian, remove redudant comments
  * debian/control: switch to tdb as the backend database
  * debian/control: Enable orc support
  * debian/control: Add libfftw3-dev to b-d for the equalizer module
  * debian/pulseaudio.install: Install module-equalizer-sink
  * debian/{control,rules}: No longer build pulseaudio-module-hal

 -- Sjoerd Simons <sjoerd@debian.org>  Sat, 13 Aug 2011 14:21:02 +0200

pulseaudio (1:0.99.1-0ubuntu3) oneiric; urgency=low

  * debian/libpulse-glib-mainloop0.symbols: Fix a typo in the package name
    which was made at the time of symbol generation

 -- Luke Yelavich <themuso@ubuntu.com>  Tue, 16 Aug 2011 15:20:47 +1000

pulseaudio (1:0.99.1-0ubuntu2) oneiric; urgency=low

  * Build for multiarch:
    - libpulse{,-mainloop-glib}0{,-dbg} and libpulse-dev are Multi-Arch: same.
    - pulseaudio itself should be Multi-Arch: foreign, since it's a daemon.
    - drop dh-buildinfo build-dependency, incompatible with multiarch and not
      relevant in Ubuntu where we have build logs for all builds.
    - LP: #825342.

 -- Steve Langasek <steve.langasek@ubuntu.com>  Sat, 13 Aug 2011 02:22:42 +0000

pulseaudio (1:0.99.1-0ubuntu1) oneiric; urgency=low

  [ Daniel T Chen ]
  * 0017-Make-dbus-error-more-polite.patch: Remove language that doesn't
    add anything to the error message (LP: #444400).

  [ David Henningsson ]
  * New upstream release, remaining patches:
  * Add build dependency on libjson0-dev
  * Dropped patches (implemented upstream):
    0001-Work-around-some-platforms-not-having-O_CLOEXEC.patch
    0009-lp533877-handle-digmic.patch
    0015-alsa-mixer-Add-workaround-for-some-USB-headsets.patch
    0200-gold.patch
    0201-alsa-mixer-Add-a-few-well-known-descriptions.patch
    0202-alsa-mixer-add-required-any-and-required-for-enum-op.patch
    0203-alsa-mixer-always-round-towards-0-dB.patch
    0204-alsa-mixer-Add-new-paths-for-Internal-Mic-Front-Mic-.patch
    0205-alsa-mixer-Fixup-Mic-Line-analog-input-paths-to-work.patch
    0206-alsa-mixer-Make-sure-capture-source-and-input-source.patch
    0207-PulseAudio-added-IT-block-to-fix-thumb-conditional-i.patch
    0208-alsa-sink-Fix-incorrect-work_done-value-to-prevent-expensive-update...
    _smoother-calls.patch
    0209-sndfile-pacat-Use-file-extension-and-fix-format-from-string.patch
  * Refreshed patches:
    0005-dont-load-cork-music-on-phone.patch
    0012-JACK-Load-module-jackdbus-detect-in-default.pa.patch
    0013-Load-RAOP-Zeroconf-by-default.patch
    0014-alsa-mixer-Add-separate-profile-for-Nvidia.patch
    0017-Make-dbus-error-more-polite.patch
  * Upstream has removed libpulsebrowse, replace with dummy packages for the
    time being.
  * Updated shlibs files and debian/rules with new version number
  * Add new modules to the pulseaudio package
  * Initial pulseaudio support for jack detection

  [ Luke Yelavich ]
  * debian/control: Remove the libpulse-browse0 package, and add set
    pulseaudio to replace that package until after the next LTS
  * Add symbols files for libpulse0 and libpulse-mainloop-glib0 and adjust
    other shlibs files as necessary

 -- Luke Yelavich <themuso@ubuntu.com>  Thu, 11 Aug 2011 14:30:44 +1000

pulseaudio (0.9.23-1) unstable; urgency=low

  [ Daniel T Chen ]
  * debian/control:
    + Fix typo in long description of pulseaudio-module-x11, thanks to
      Sam Morris (Closes: #500038)
    + Clarify long description of pulseaudio-esound-compat. Many apps
      still in use require functionality from this package
      (Closes: #601725)
  * debian/libpulse-dev.examples: Apply patch from Mario Lang to include
    simple examples in the dev package. Thanks! (Closes: #561258)
  * debian/patches/
    0003-Mention-speex-and-libsamplerate-in-pulse-daemon.conf.patch:
    + Mention speex in the resampling section. Currently the Resampler
      section of "Programming with Speex (the libspeex API)" contains
      the relevant information (Closes: #541206)
  * debian/patches/0004-Fix-FTBFS-with-xcb-util-0.3.8.patch:
    + Apply patch from Arnaud Fontaine <arnau@debian.org> and the
      suggestion from Alessandro Ghedini <al3xbio@gmail.com> to fix
      FTBFS with xcb-util 0.3.8. Thanks, Arnaud and Alessandro!
      (Closes: #624847)
  * debian/pulseaudio-utils.links: Also add pamon(1), parec(1), and
    parecord(1) (Closes: #599696)
  * debian/README.Debian: Clarify historical pulse-rt use and document
    current recommendation of RealtimeKit (Closes: #548363)

  [ Sjoerd Simons ]
  * New upstream release
  * d/p/0003-Mention-speex-and-libsamplerate-in-pulse-daemon.conf.patch
    + Removed, fixed upstream
  * d/p/0004-Fix-FTBFS-with-xcb-util-0.3.8.patch
    + Removed, fixed upstream
  * Update to 0.9.23 versioning:
    debian/libpulse0.shlibs
    debian/pulseaudio.shlibs
    debian/rules
  * Switch to 3.0 (quilt) format
  * debian/control: Use dh-autoreconf
  * debian/patches/+0003-Explicitely-link-pax11publish-to-libdbus.patch:
    + Added. Fix build with binutils-gold (Closes: #556124)

 -- Sjoerd Simons <sjoerd@debian.org>  Mon, 25 Jul 2011 23:05:29 +0100

pulseaudio (1:0.9.23-0ubuntu2) oneiric; urgency=low

  [ Daniel T Chen ]
  * Add the following patches backported from upstream git:
    - aa7bc32 (parecord: Automatically detect file format from extension)
      [series patch 0208]
    - 226ddb1 (alsa-sink: fix mmap_write() work_done) [series patch 0209]
  * Update debian/copyright to cover echo-cancel files.

  [ Michael Terry ]
  * 0016-nodisplay-autostart.patch:
    - Don't show in "Startup Applications" (LP: #803917)

 -- Michael Terry <mterry@ubuntu.com>  Fri, 01 Jul 2011 12:56:15 +0100

pulseaudio (1:0.9.23-0ubuntu1) oneiric; urgency=low

  * New upstream release, the following commits from the stable-queue branch
    are included in this release:
    - d4c9ad1 (streams: Fix the actual resampler method shown in debug
               messages.)
    - cc91a8f (module-combine-sink: Initialize smoother with offset
               pa_rtclock_now())
    - 8a437ee (module-combine-sink: Initialize smoother in paused state)
    - b54a43a (module-combine-sink: Check running flag before rendering in null
               mode
    - b3e4152 (pulsecore: Add a couple pa_asserts() on pa_tagstruct* calls.)
    - 22c0dcb (device-manager: Free a hook slot to prevent segv on unload)
    - c3bfcc9 (SSE/MMX: Fix problem with highpitched noise on i386)
    - 9ee4229 (build-sys: Add echo-cancel dummy Makefile)
    - f558189 (build-sys: bump soname)
  * Bumped shlibs
  * debian/rules: Exclude 0.9.23 modules from shlibs

 -- Luke Yelavich <themuso@ubuntu.com>  Fri, 24 Jun 2011 10:18:17 +1000

pulseaudio (1:0.9.22+stable-queue-69-gf8e8-0ubuntu1) oneiric; urgency=low

  * Merge from unreleased Debian git, remaining changes:
    - epoch (my stupid fault :S)
    - use speex-float-1 and change buffer and fragment size, depending on
      architecture
    - Add alsa configuration files to route alsa applications via pulseaudio
    - Move libasound2-plugins from Recommends to Depends
    - Add pm-utils sleep hook to suspend (and resume) users' pulseaudio
      daemons
    - Make initscript more informative in the default case of per-user
      sessions
    - add status check for system wide pulseaudio instance
    - create /var/run/pulse, and make restart more robust
    - indicate that the system pulseaudio instance is being started from the
      init script
    - check whether pulseaudio is running before preloading the padsp library
    - Add DEB_OPT_FLAG = -O3 as per recommendation from
      pulseaudio-discuss/2007-December/001017.html
    - Generate a PO template on build
    - the esd wrapper script should not load pulseaudio if pulseaudio is being
      used as a system service
    - add a pulseaudio apport hook
    - drop padevchooser(Recommends) and pavucontrol (Suggests)
    - add libudev-dev as a build-dependency
    - Fix initialization of devices with modem subdevices
    - Disable cork-music-on-phone
    - disable flat volume
    - Mute IEC958 Optical Raw by default
    - use tdd instead of gdbm
    - Add conflicts/replaces for pulseaudio-module-udev and
      pulseaudio-module-rygel-media-server
    - Add replaces for pulseaudio-module-hal to the pulseaudio package to handle
      upgrades from hardy
    - Load module-x11-bell in the start-pulseaudio-x11 script
    - added IT block to fix thumb conditional instruction build error messages
    - recommend instead of suggest rtkit
    - Ship the jackdbus-detect module
    - Ship extra quirks to mixer profiles for various x86 and ARM hardware, as
      well as USB hardware
  * New snapshot based on upstream git branch stable-queue:
    - 4f67775 (http: support HTTP HEAD)
    - 3bb6546 (vala: More vala fixes)
    - 7fd0771 (x11: Fix build errors with newest xcb-util.)
    - b72fc9b (x11: More XCB fixes.)
    - f8e8a03 (rtkit: use private bus connection in order to avoid threading
               issues when invoking pa_make_realtime())
    - c524b4c (memblockq: implement new call pa_memblockq_peek_fixed_size())
    - 1a8cf00 (make echo-cancel module that exposes a new sink and source)
    - 9fa71e7 (echo-cancel: take into account snapshot delay)
    - 7b972f5 (echo-cancel: use the phone media role)
    - de6cdf9 (echo-cancel: tweak the resync code a little)
    - 1c26694 (echo-cancel: improve debug)
    - b30bf12 (echo-cancel: keep frame_size a power of 2)
    - 6d8a907 (echo-cancel: Move the module into it's own directory)
    - 57c5983 (echo-cancel: Split out speex code from the core module)
    - 668f4e4 (echo-cancel: Pass arguments to the specific canceller module)
    - c975dfa (echo-cancel: Let AEC module determine source/sink spec)
    - 47e4dd1 (echo-cancel: Add alternative echo-cancellation implementation)
    - 4a9fa8c (echo-cancel: Allow selection of AEC method using modargs)
    - b6b8a7b (echo-cancel: Make blocksize a module-wide parameter)
    - 2923c5e (echo-cancel: Mark immutable parameters as const in vfunc)
    - 9f79c0e (echo-cancel: rework alignment code)
    - 56a4684 (echo-cancel: improve accuracy)
    - e936447 (echo-cancel: pause timer when echo canceling is off)
    - d39043c (echo-cancel: Fix make distcheck)
    - d8fab84 (echo-cancel: Fix out-of-tree build)
    - 1212a6f (echo-cancel: Ensure correct handling of endianness)
    - d866ade (echo-cancel: Use S16NE for adrian module)
    - f93b5e1 (echo-cancel: Fix source may_move_to function)
    - 6664650 (i18n: Update POTFILES.*)
  * debian/libpulse-dev.install: Ship vala bindings
  * Dropped patches, either they were previously backported, or are now
    upstream:
    - 0005-load-sample-dir-lazy.patch
    - 0090-disable-flat-volumes.patch
    - 0211-module-loopback-Add-adjust_time-to-valid-args.patch
    - 0212-Limit-rate-adjustments-to-small-inaudible-jumps.patch
    - 0213-module-rtp-recv-Use-new-algorithm-for-adjusting-samp.patch
    - 0214-module-rtp-recv-Average-the-estimated-real-sample-ra.patch
    - 0215-module-rtp-recv-Remove-smoother-from-write-index.patch
    - 0216-conf-Make-system.pa-use-udev-detect-and-not-hal-dete.patch
    - 0217-volume-Add-a-PA_VOLUME_UI_MAX-define-for-the-recomme.patch
    - 0218-vala-Some-bugfixes-for-the-vala-bindings.patch
    - 0219-vala-delegate-FreeCb-does-not-have-a-target.patch
    - 0220-vala-move-GLibMainLoop-class-into-separate-file-to-f.patch
    - 0221-vala-Fix-path-error-in-the-last-commit.patch
    - 0222-build-sys-Link-binaries-linking-libpulse-to-libpulse.patch
    - 0223-build-sys-Link-binaries-linking-libpulsecommon-to-li.patch
    - 0224-build-sys-Link-lirc-libraries-in-right-order.patch
    - 0225-module-jack-sink-source-protect-against-null-return-.patch
    - 0226-vala-ChannelMap-has-no-destroy-function.patch
  * debian/patches/series: Renamed and re-ordered some patches, and clearly
    identified distro specific patches and upstream/upstreamable patches
  * 0209-alsa-mixer-Fix-makefile-in.patch: Drop, as we use dh-autoreconf,
    which takes care of this for us
  * debian/pulseaudio.install: Add the echo-cancel module
  * 0003-Mention-speex-and-libsamplerate-in-pulse-daemon.conf.patch: Drop,
    upstream

 -- Luke Yelavich <themuso@ubuntu.com>  Fri, 27 May 2011 14:05:01 +1000

pulseaudio (1:0.9.22+stable-queue-24-g67d18-0ubuntu4) oneiric; urgency=low

  [ David Henningsson ]
  * Fix missing Internal/Front/Rear mics on Nvidia chipsets (LP: #771739)

  [ Luke Yelavich ]
  * debian/control: Update Vcs-Bzr field

 -- David Henningsson <david.henningsson@canonical.com>  Thu, 28 Apr 2011 10:31:42 +0200

pulseaudio (1:0.9.22+stable-queue-24-g67d18-0ubuntu3) natty; urgency=low

  [ David Henningsson ]
  * Add separate profile for Nvidia to make it easier to select the right 
    codec out of four (LP: #716371)
  * Add workaround to make it possible to control the volume of some
    USB headsets (LP: #749856, LP: #671560)

  [ Luke Yelavich ]
  * debian/control: Demote pulseaudio-module-raop to suggests, as it is
    causing various issues, including crashers, (LP: #742281, #743073)
    and re-opens (LP #688272)
  * Pull some bugfixes from the stable-queue branch:
    - 4fa7495 (vala: Some bugfixes for the vala bindings)
    - ea0a2a6 (vala: delegate FreeCb does not have a target.)
    - 64985aa (vala: move GLibMainLoop class into separate file to fix linker
               errors)
    - 9f52c10 (vala: Fix path error in the last commit.)
    - 1ade8df (build-sys: Link binaries linking libpulse to libpulsecommon too)
    - c25207f (build-sys: Link binaries linking libpulsecommon to libpulse too)
    - 4be49ae (build-sys: Link lirc libraries in right order)
    - fd5b282 (module-jack-sink/source: protect against null return in
               jack_get_ports) (LP: #733424)
    - 93e7a19 (vala: ChannelMap has no destroy function.)
  * debian/patches/0097-explicitly-link-libraries.patch: Dropped, applied
    upstream
  * debian/control, debian/rules: Add dh-autoreconf

 -- Luke Yelavich <themuso@ubuntu.com>  Mon, 11 Apr 2011 16:58:14 +1000

pulseaudio (1:0.9.22+stable-queue-24-g67d18-0ubuntu2) natty; urgency=low

  * Update to latest stable queue patches:
    - 09770e5 (module-loopback: Add adjust_time to valid args
    - 90c5520 (Limit rate adjustments to small, inaudible jumps
    - 4620039 (module-rtp-recv: Use new algorithm for adjusting sample rate
    - 2bfc032 (module-rtp-recv: Average the estimated real sample rate
    - 2ee4ec5 (module-rtp-recv: Remove smoother from write index (LP: #569378)
    - a8cd9d2 (conf: Make system.pa use udev-detect and not hal-detect.
    - b872254 (volume: Add a PA_VOLUME_UI_MAX define for the recommended max
               volume to show in UIs)
  * 0210-PulseAudio-added-IT-block-to-fix-thumb-conditional-i.patch:
    - added IT block to fix thumb conditional instruction build error messages
  * debian/rules: Remove CFLAGS that are specific to arm, the above patch
    makes those redundant (LP: #721498)
  * debian/control: Add a dependency on pulseaudio-module-raop

 -- Luke Yelavich <themuso@ubuntu.com>  Thu, 10 Mar 2011 07:15:02 +1100

pulseaudio (1:0.9.22+stable-queue-24-g67d18-0ubuntu1) natty; urgency=low

  [ David Henningsson ]
  * debian/patches/020x patches - add PulseAudio input mixer rewrite.
    This will cause several HDA chips to have better named and controlled
    sliders on the input side. 

  [ Luke Yelavich ]
  * New upstream snapshot based on stable queue:
    - 67d1888 (client: Don't update smoother while corked)
    - 6b280e9 (Fighting rewinds: Reduce calls to handle_seek)
    - 3aeb047 (Fighting rewinds: Seek and write data in the same message)
    - 1e1b299 (Core: Fix incorrect check of return value)
    - 4080725 (tunnel: Fix automatic names when source/sink_name argument is
              missing.)
    - ec5a785 (ratelimit: fix log levels of log suppression messages)

 -- Luke Yelavich <themuso@ubuntu.com>  Fri, 18 Feb 2011 13:50:30 +1100

pulseaudio (1:0.9.22+stable-queue-18-geb966-0ubuntu2) natty; urgency=low

  * Fix FTBFS with ld.gold.

 -- Matthias Klose <doko@ubuntu.com>  Wed, 19 Jan 2011 06:57:29 +0100

pulseaudio (1:0.9.22+stable-queue-18-geb966-0ubuntu1) natty; urgency=low

  [ Daniel T Chen ]
  * debian/control: pulseaudio-module-zeroconf Depends on avahi-daemon
    (LP: #689093)
  * debian/patches/0101-update-stable-queue.patch: Apply 84c8b23c to
    resolve incorrect header being used for libsndfile seen with pacat
    --file-format (LP: #660504)
  * debian/patches/0104-Load-RAOP-Zeroconf-by-default.patch: Follow
    recommendation by Martin-Éric Racine to conditionally load support
    by default for streaming to an Apple Airport Express (LP: #688272)
  * debian/pulseaudio-utils.links: Also add pamon(1) and parecord(1)
    (Closes: #599696)

  [ David Henningsson ]
  * debian/pulse-alsa.conf: Add name hint for default pcm device,
    indicating that PulseAudio is active.

  [ Luke Yelavich ]
  * New upstream snapshot based on the stable queue branch:
    - eb966f7 (build-sys: Make --disable-dbus actually work.)
    - 8f8d247 (build-sys: Mention dbus support in the summary)
    - b3ff4f4 (build-sys: Put in specific warnings when there is no udev or
              DBUS support)
    - 862bbee (console-kit: Console Kit support is dependent on DBUS and is
              thus optional.)
    - 7cb1401 (padsp: wrap __open_2 and __open64_2)
    - 6f870f5 (fix bug about get source-output status)
    - 4269b05 (Fix typos)
    - 1c83b03 (Further clarify src- and speex- references in pulse-daemon.conf)
    - 84c8b23 (Fix return value of pa_sndfile_format_from_string)
    - d963b86 (core: Fix variable "has_whined" value bug)
    - 52e3268 (trivial: Mention speex as a resampler reference in
              pulse-daemon.conf)
    - 3e6af07 (module-loopback: Prevent an infinite loop when rate adjusting
              is disabled
  * 0101-update-stable-queue.patch and
    #0102-autoreconf.patch:
    - Disable for now, since latest stable queue are roled into the snapshot
      tarball

 -- Luke Yelavich <themuso@ubuntu.com>  Fri, 14 Jan 2011 10:03:49 -0600

pulseaudio (0.9.22-1) experimental; urgency=low

  * New upstream release
  * debian/patches/0002-CVE-2009-1299.patch:
    + Dropped, fixed upstream
  * debian/patches/0003-Re-bootstrap.patch
    + Dropped, not needed anymore
  * debian/rules: Stop using -g0 on mips{,el} the toolchain has been fixed
  * debian/rules, debian/control: Update build-depends and force building
    with X11
  * debian/control: Suggest rtkit
  * debian/control: Prune unneeded depends of libpulse-dev

 -- Sjoerd Simons <sjoerd@debian.org>  Sun, 05 Dec 2010 12:01:37 +0000

pulseaudio (1:0.9.22-0ubuntu3) natty; urgency=low

  * debian/pulseaudio-module-jack.install: Ship the jackdbus-detect module

 -- Luke Yelavich <themuso@ubuntu.com>  Wed, 08 Dec 2010 17:57:18 +1100

pulseaudio (1:0.9.22-0ubuntu2) natty; urgency=low

  * 0101-update-stable-queue.patch, update to latest stable queue:
    - 205cad6 (jack: Add module-jackdbus-detect
    - e9deb97 (build-sys: Include the .version file in the distribution
               tarball)
    - a1f1255 (build-sys: Fix make distcheck failure due to udev rules
               fixed install path)
    - 675cc0a (build-sys: Replace dummy Makefiles with proper Makefile.am's)
    - bd769fa (rescue-streams: Fix segfault in some conditions)
    - f6574c8 (volume: Add explicit checks for ARMv6 instructions)
  * 0102-autoreconf.patch: Re-generate autotools pieces for the above update
  * 0103-JACK-Load-module-jackdbus-detect-in-default.pa.patch: Enable jackdbus
    module by default for now, hopefully longer term there will be a better
    way to turn this module on/off

 -- Luke Yelavich <themuso@ubuntu.com>  Wed, 08 Dec 2010 16:58:27 +1100

pulseaudio (1:0.9.22-0ubuntu1) natty; urgency=low

  * New upstream release, based on the stable-queue branch
  * Drop following patches, as applied upstream:
    - 0101-alsa-mixer-add-profile-for-Native-Instruments-Koreco.patch
    - 0102-intended-roles-Mark-devices-with-a-form-factor-of-he.patch
  * debian/rules:
    - Disable --as-needed due to a circular dependency for libpulsecommon
    - Adjust filenames/paths for 0.9.22

 -- Luke Yelavich <themuso@ubuntu.com>  Fri, 26 Nov 2010 13:44:10 +1100

pulseaudio (1:0.9.22~0.9.21+stable-queue-98-ga8d7-0ubuntu3) natty; urgency=low

  * 0101-alsa-mixer-add-profile-for-Native-Instruments-Koreco.patch: Also
    adjust src/Makefile.in, so that the new profile actually gets shipped

 -- Luke Yelavich <themuso@ubuntu.com>  Fri, 05 Nov 2010 14:27:34 -0400

pulseaudio (1:0.9.22~0.9.21+stable-queue-98-ga8d7-0ubuntu2) natty; urgency=low

  * debian/control: Update Vcs-Bzr field
  * Pull latest fixes from stable queue:
    - 8a30d4c (alsa-mixer: add profile for Native Instruments Korecontroller)
    - 848dd37 (intended-roles: Mark devices with a form factor of 'headset' as
               being appropriate for 'phone' streams)

 -- Luke Yelavich <themuso@ubuntu.com>  Fri, 05 Nov 2010 10:40:47 -0400

pulseaudio (1:0.9.22~0.9.21+stable-queue-98-ga8d7-0ubuntu1) natty; urgency=low

  * New upstream snapshot, based on the stable-queue branch
  * debian/patches: Drop the following patches as they are applied upstream,
    or were created to regenerate autotools files/package version
    - 0090-use-volume-ignore-for-analog-output.patch
    - 0093-backport-fixes-stable-queue-head.patch
    - 0094-add-missing-mixer-paths-and-rerun-automake.patch
    - 0095-cve-2009-1299.patch
    - 0097-regenerate-configure.patch
    - 0098-tarball-version.patch
    - 0192-stream-restore-Clear-the-save_sink-save_source-flags.patch
    - 0193-augment-properties-Search-for-.desktop-files-in-subf.patch
    - 0194-device-manager-Ensure-that-sinks-sources-populate-th.patch
    - 0195-SSE-MMX-ARM-Fix-high-frequency-noise-with-unusual-nu.patch
  * debian/control: Update Vcs-Bzr link
  * 0097-explicitly-link-libraries.patch: Patch to explicitly link pulseaudio
    tests binaries against pulseaudio libraries, due to gcc 4.5 and new
    binutils in natty enforcing explicit linking

 -- Luke Yelavich <themuso@ubuntu.com>  Fri, 29 Oct 2010 12:39:27 -0400

pulseaudio (1:0.9.22~0.9.21+stable-queue-32-g8478-0ubuntu21.1) maverick-proposed; urgency=low

  * 0195-SSE-MMX-ARM-Fix-high-frequency-noise-with-unusual-nu.patch:
    - Pull fix from the upstream stable-queue branch a8d76e9 to Fix a high
      frequency noise with an nunusual number of channels, when either SSE,
      MMX, or ARM optimized volume scaling code is used. (LP: #445849)

 -- Luke Yelavich <themuso@ubuntu.com>  Thu, 14 Oct 2010 16:38:46 +1100

pulseaudio (1:0.9.22~0.9.21+stable-queue-32-g8478-0ubuntu21) maverick; urgency=low

  * Add 0192-stream-restore-Clear-the-save_sink-save_source-flags.patch
    Clear the save_sink/save_source flags on apply_entry.
  * Add 0193-augment-properties-Search-for-.desktop-files-in-subf.patch
    Search for .desktop files in subfolders too.
  * Add 0194-device-manager-Ensure-that-sinks-sources-populate-th.patch
    Ensure that sinks/sources populate the device manager lists in order
    of their priority.

 -- Jonathan Riddell <jriddell@ubuntu.com>  Sun, 03 Oct 2010 20:38:24 +0100

pulseaudio (1:0.9.22~0.9.21+stable-queue-32-g8478-0ubuntu20) maverick; urgency=low

  * 0093-backport-fixes-stable-queue-head.patch: Backport the following
    changesets from the stable-queue branch:
    + 2c564f2 (xcb: Ensure the XCB connection is valid before using it.)
    + 5c0bc09 (xcb: xcb_get_setup() can return 0, so make sure we check it before using)
    + 165cb87 (x11: Use the default screen for X11 properties.)
    (LP: #640127)

 -- Daniel T Chen <crimsun@ubuntu.com>  Sat, 18 Sep 2010 08:46:31 -0400

pulseaudio (1:0.9.22~0.9.21+stable-queue-32-g8478-0ubuntu19) maverick; urgency=low

  * Removed packaging for a patch that was being tested locally, as the
    patch is not going into maverick. Fixes FTBFS

 -- Luke Yelavich <themuso@ubuntu.com>  Wed, 15 Sep 2010 14:38:38 +1000

pulseaudio (1:0.9.22~0.9.21+stable-queue-32-g8478-0ubuntu18) maverick; urgency=low

  [ Emmet Hikory ]
  * Drop 0001-change-resample-and-buffering.patch
  * debian/rules: Add arch-specific build-time configuration patching system
    - set resample-method to speex-fixed-1 and fragments to 2 for armel
    - set resample-method to speex-float-1 and fragments to 8 for other arches
    - Closes LP: #623242

  [ Luke Yelavich ]
  * debian/rules:
    - Back up src/daemon/daemon.conf.in, restoring on package clean, allowing
      the package to be built more than once, and keeping the diff sane
    - Disable flat volumes via regular expression instead of a patch, to
      prevent the mess that goes with touching a file multiple times, and
      with multiple methods
  * 0093-backport-fixes-stable-queue-head.patch: Backport the following
    changesets from the stable-queue branch:
    + 6c8660a (alsa: Fix assertion on mmap_write (triggered via a52 plugin))
    + aaae99d (alsa: disable rewinds when using ALSA plugins)
    + 4a1072e (udev: fix hex decoding)
    + 2b88634 (x11: Partially convert to XCB.)
    + 9375019 (alsa: resume smoother after unsuspend)
    + 4fb02d8 (alsa: increase the smoother window)
    + e2ef3a1 (alsa: don't make use of tsched related variables when tsched is
               disabled)
    + 514fd1e (add rewind-safeguard parameter)
    + 8748ebd (alsa-sink: Get rid of a compiler warning regarding
               rewind_safeguard type.)
    + a65825f (alsa: Set the rewind safeguard proportionally to sample spec)
    + 3d9b710 (smoother: avoid losing precision)
    + 1503b8c (alsa-source: refactor smoother and device start)
    + 74c117f (alsa-time-test: make test usable for capture too)
    + 1c29f55 (alsa: work around slightly broken _delay implementations)
    + 1ff360c (alsa: make defines for smoother configuration)
    + 28f4aeb (alsa-mixer: add profile for Traktor Kontrol S4)
    + eef247b (alsa: Only set the 'first' flag to false when we actually call
               snd_pcm_start())
  * debian/control: Add libxcb-atom1-dev and libx11-xcb-dev to build depends
  * debian/patches/0090-disable-flat-volumes.patch: Drop, as per above
  * debian/patches/0097-regenerate-configure.patch: Refreshed
  * debian/patches/0098-tarball-version.patch: Ensure the version string for
    pulseaudio internally stays the same, in case the build process wants
    to regenerate autotools files
  * debian/patches/0094-add-missing-mixer-paths-and-rerun-automake.patch:
    - Remove the patch to Makefile.in, easier to do it all at once in a
      single patch later in the series

 -- Luke Yelavich <themuso@ubuntu.com>  Wed, 15 Sep 2010 13:57:55 +1000

pulseaudio (1:0.9.22~0.9.21+stable-queue-32-g8478-0ubuntu17) maverick; urgency=low

  * No-change rebuild to pick up new j-a-c-k shlibs

 -- Luke Yelavich <themuso@ubuntu.com>  Wed, 21 Jul 2010 11:29:18 +0200

pulseaudio (1:0.9.22~0.9.21+stable-queue-32-g8478-0ubuntu16) maverick; urgency=low

  * Include /usr/bin/start-pulseaudio-kde and its autostart file now that KDE
    will be using PulseAudio by default in Maverick (LP: #563250)
  * Also update 0057-load-module-x11-bell.patch to give its improvements to
    /usr/bin/start-pulseaudio-kde as well

 -- Jonathan Thomas <echidnaman@kubuntu.org>  Mon, 07 Jun 2010 18:32:53 -0400

pulseaudio (1:0.9.22~0.9.21+stable-queue-32-g8478-0ubuntu15) maverick; urgency=low

  * 0093-backport-fixes-stable-queue-head.patch: Backport the following
    changesets from the stable-queue branch:
    + bc7314f (name all threads for /proc/$PID/task/$TID/comm)
    + d519ca4 (prevent crash on jack server shutdown) (LP: #538815)
    + 65f89dc (fix bracketing in pa_rtp_recv())
  * debian/01PulseAudio: modify the ConsoleKit active seat checks in the
    pm-utils hook so that:
    - pre-suspend: all users' sink & source states are stored, then only
      the active seat's sinks and sources are muted
    - post-resume: all users' sink & source pre-suspend states are
      restored
    This resolves the issue where users' post-resume sink & source
    states don't correspond with their pre-suspend ones.
    (LP: #569395)
  * debian/01PulseAudio: fix broken quoting and misuse of su -l. Merged
    from lp:~hyperair/pulseaudio/fix-01Pulseaudio-quoting. Thanks,
    Chow Loong Jin! (LP: #572391)
  * debian/control: Update bzr branch for maverick.

 -- Daniel T Chen <crimsun@ubuntu.com>  Sat, 08 May 2010 11:08:56 -0400

pulseaudio (1:0.9.22~0.9.21+stable-queue-32-g8478-0ubuntu14) lucid; urgency=low

  * 0096-lp451635-handle-dove-x0-line-hp-swap.patch: Make the connector
    work as intended: if 'Analog Output' is selected in the dropdown,
    then 'Line HP Swap' is muted; if 'Analog Headphones' is selected,
    then 'Line HP Swap' is unmuted. This better fits existing speaker
    semantics and actually works. Many thanks to Tobin Davis for
    helping chase this one. Really closes (LP: #451635)

 -- Daniel T Chen <crimsun@ubuntu.com>  Fri, 26 Mar 2010 15:18:35 -0700

pulseaudio (1:0.9.22~0.9.21+stable-queue-32-g8478-0ubuntu13) lucid; urgency=low

  [ Daniel T Chen ]
  * 0093-backport-fixes-stable-queue-head.patch: Backport the following
    changesets from the stable-queue branch:
    + a7c1778 (don't pick monitor sources automatically for role-based
               device selection).
    + e8b83fa (handle asyncns failure when IPv6 is not supported in the
               kernel).
  * 0096-lp453966-handle-digmic-pt2.patch: Raise the priority of the
    'Digital Mic 1' digital input source for newer Dell laptops.
    (LP: #453966)
  * 0096-lp451635-handle-dove-x0-line-hp-swap.patch: Add 'Line HP Swap'
    to the Headphone profile. (LP: #451635)
  * debian/control: Update Vcs-Bzr to point to new branch that uses pack
    repo format 2a.

 -- Daniel T Chen <crimsun@ubuntu.com>  Thu, 25 Mar 2010 21:58:46 -0700

pulseaudio (1:0.9.22~0.9.21+stable-queue-32-g8478-0ubuntu12) lucid; urgency=low

  * debian/pulseaudio.init: Remove udev from Required-* LSB headers
    (LP: #432301)
  * debian/patches/:
    + 0095-cve-2009-1299.patch: Fix insecure temporary file creation;
      pulled from upstream stable-queue d3efa43; CVE-2009-1299.
      (LP: #509008)
    + 0096-lp533877-handle-digmic.patch: Prefer the built-in digital
      mic on newer Dells, e.g., XPS 1330. (stable-queue 29845be)
      (LP: #533877)
    + 0097-regenerate-configure.patch: Apply changes from stable-queue
      f9b31fe (gobject linking) and d3efa43 above.

 -- Daniel T Chen <crimsun@ubuntu.com>  Wed, 10 Mar 2010 18:53:51 -0500

pulseaudio (1:0.9.22~0.9.21+stable-queue-32-g8478-0ubuntu11) lucid; urgency=low

  * 0093-backport-fixes-stable-queue-head.patch: Backport the following
    changesets from the stable-queue branch:
    + 522c44 (strip spaces from ALSA card/pcm names)
    + 195069 (use pa_strip())
    + dd682d (reset max_rewind/max_request in sink while suspending)
    + 30f28e (fix wrong counters by using pa_memblockq_pop_missing() for
      all request handling)
    + 0d1154 (rework how stream volumes affect sink volumes)

 -- Daniel T Chen <crimsun@ubuntu.com>  Mon, 22 Feb 2010 00:22:50 -0500

pulseaudio (1:0.9.22~0.9.21+stable-queue-32-g8478-0ubuntu10) lucid; urgency=low

  * 0093-backport-fixes-stable-queue-head.patch: Backport the following
    changesets from the stable-queue branch:
    + dfe27f (don't complain about missing SHM segments)
    + 5ce18c (fix definition of INVALID_INDEX for vala)
    + 6bbdd2 (fix definition of the GLib mainloop adapter for vala)
    + 3f44bf (Use "Subwoofer" in channelmap)
    + 117c99 (fix wrapping of port setting calls for vala)
    + ddabaa (explicitly mention 'test' role in proplist)
    + 8adf53 (increase verboseness when not restoring sink)
    + 180589 (use sample name for unmodified fallback)
    + f9b957 (don't queue cached sample when sink is suspended)
    + b2e9fb (pass buffer_attr to recording streams)
    + a469d4 (make devices resume for corked state to fix latency
      miscalculation) (LP: #511558)
    + 4a3210 (improve buffer_attrs logging)
  * 0094-add-missing-mixer-paths-and-rerun-automake.patch has been
    merged upstream (047e16f in the stable-queue branch), but we'll continue to
    carry it until the next stable tarball is rolled.

 -- Daniel T Chen <crimsun@ubuntu.com>  Sun, 21 Feb 2010 22:37:37 -0500

pulseaudio (1:0.9.22~0.9.21+stable-queue-32-g8478-0ubuntu9) lucid; urgency=low

  * 0094-add-missing-mixer-paths-and-rerun-automake.patch: Fix missing paths
    elements that broke volume control.

 -- Daniel T Chen <crimsun@ubuntu.com>  Thu, 18 Feb 2010 23:56:42 -0500

pulseaudio (1:0.9.22~0.9.21+stable-queue-32-g8478-0ubuntu8) lucid; urgency=low

  * Back out 307bd1 until we can roll a new tarball. Applying it to the
    current source package requires all sorts of nasty hacks.
    (LP: #523716)
  * Drop 0094-autoconf.patch, as it's no longer needed

 -- Daniel T Chen <crimsun@ubuntu.com>  Thu, 18 Feb 2010 07:32:58 -0500

pulseaudio (1:0.9.22~0.9.21+stable-queue-32-g8478-0ubuntu7) lucid; urgency=low

  * debian/control: Since JACK has been approved for promotion back into
    main, add its packages
  * 0093-backport-fixes-stable-queue-head.patch: Backport the following
    changesets from the stable-queue branch:
    + 19fa81 (always fulfill write requests from the server)
    + 96ec29 (store away fd type for pacmd)
    + 6e064d (don't enter busy loop when reading from stdin very early)

 -- Daniel T Chen <crimsun@ubuntu.com>  Wed, 17 Feb 2010 22:33:34 -0500

pulseaudio (1:0.9.22~0.9.21+stable-queue-32-g8478-0ubuntu6) lucid; urgency=low

  [ Daniel T Chen ]
  * pulseaudio.default: More clearly describe the conditions for
    autospawn to function correctly given the recent login-speedup work.
    (As a side effect, it now also lists what one needs to do to disable
    PA.)
  * 0093-backport-fixes-stable-queue-head.patch: Backport the following
    changesets from the stable-queue branch:
    + a631be (PA_SINK_INPUT_IS_LINKED typo fix)
    + e8cb96 ('Desktop Speaker' handling)
    + 7d6bab ('Shared Mic/Line in', 'Analog Source' handling)
    + 0c836a ('Internal Mic' handling)
    + 307bd1 (default output port names)
    + f9b31f (gobject explicit linking)
    + ff2474 (padsp handling of /dev/audio)
    + 96592c (dbus timeout callback timer fix)
    + 5e2af2 (logging of eventfd read failures)
  * 0094-autoconf.patch: Rerun autoconf given explicit gobject link
    addition; readd version string.

  [ Martin Pitt ]
  * 0092-delay-gnome-autostart.patch: Push it out a little further; the X11
    bell is not crucial at desktop startup, and it keeps other programs from
    doing more urgent initialization.

 -- Daniel T Chen <crimsun@ubuntu.com>  Mon, 08 Feb 2010 12:42:02 -0500

pulseaudio (1:0.9.22~0.9.21+stable-queue-32-g8478-0ubuntu5) lucid; urgency=low

  * Add bzr-builddeb configuration (merge mode).
  * debian/control: Prefix the Debian git Vcs-* fields with XS-Debian-*, so
    that debcheckout on Ubuntu will actually work.
  * Add 0092-delay-gnome-autostart.patch: Delay applet startup by two seconds,
    so that pulseaudio has started up enough to avoid starting it a second
    time through autospawn.

 -- Martin Pitt <martin.pitt@ubuntu.com>  Mon, 01 Feb 2010 18:12:13 -0800

pulseaudio (1:0.9.22~0.9.21+stable-queue-32-g8478-0ubuntu4) lucid; urgency=low

  * debian/01PulseAudio: Break from state (re)store in the correct
    place!

 -- Daniel T Chen <crimsun@ubuntu.com>  Sun, 31 Jan 2010 13:44:57 -0500

pulseaudio (1:0.9.22~0.9.21+stable-queue-32-g8478-0ubuntu3) lucid; urgency=low

  * debian/01PulseAudio:
    + Fix su(1) -c quoting (LP: #515038)
    + Now that PA only stores mixer state for the active CK seat, and
      because the active ConsoleKit seat is the only one we care about,
      we don't need to save all PA users' mixer states.  Thus, we can
      stop (re)storing state as soon as we've finished processing the
      active ConsoleKit seat, thereby further optimizing the suspend/
      resume speed.

 -- Daniel T Chen <crimsun@ubuntu.com>  Sun, 31 Jan 2010 13:16:46 -0500

pulseaudio (1:0.9.22~0.9.21+stable-queue-32-g8478-0ubuntu2) lucid; urgency=low

  * debian/01PulseAudio: Use su(1) instead of sudo(8)
    (LP: #489144, #498980).
  * debian/patches/series: To trim the startup time, don't lazy-load
    sounds by not applying 0005-load-sample-dir-lazy.patch.
  * 0091-dont-load-cork-music-on-phone.patch: Refresh.
  * 0057-load-module-x11-bell.patch: Don't explicitly load the daemon
    since it will autospawn if necessary, and if the system or user
    configuration has autospawn disabled it breaks that semantics
    (LP: #513120).

 -- Daniel T Chen <crimsun@ubuntu.com>  Fri, 29 Jan 2010 14:37:52 -0500

pulseaudio (1:0.9.22~0.9.21+stable-queue-32-g8478-0ubuntu1) lucid; urgency=low

  * New snapshot of stable-queue branch as requested by upstream
  * debian/patches/0099-back-out-8d3566.patch: Drop. Seeking is fixed
    in the latest snapshot.
  * debian/pulseaudio.default: Update instructions for using system
    mode.

 -- Daniel T Chen <crimsun@ubuntu.com>  Sun, 17 Jan 2010 22:51:57 -0500

pulseaudio (1:0.9.22~0.9.21+stable-queue-24-gfa64-0ubuntu1) lucid; urgency=low

  * Reroll actual stable-queue tarball (arrrg!)
  * debian/01PulseAudio: Rework pacmd bits (LP: #507941)
  * debian/patches/:
    + add:  0099-back-out-8d3566.patch (upstream says this commit causes
            regressions)
    - drop: 0099-change-configure-git-version-tag.patch (no longer
            relevant)
    + refresh: 0001-change-resample-and-buffering.patch
               0054-mute-iec958-optical-raw-for-audigyX.patch
               0090-disable-flat-volumes.patch
               0091-dont-load-cork-music-on-phone.patch
               0057-load-module-x11-bell.patch

 -- Daniel T Chen <crimsun@ubuntu.com>  Fri, 15 Jan 2010 19:06:15 -0500

pulseaudio (1:0.9.22~0.9.21+341-g62bf-0ubuntu1) lucid; urgency=low

  * New snapshot based on stable-queue git branch (testing requested
    specifically by upstream)
    - LP: #164745, #173212, #201391, #204536, #207796, #210016, #221038,
    - LP: #226342, #230408, #236423, #237443, #250059, #269585, #274304,
    - LP: #274577, #275474, #277532, #277566, #277932, #278025, #280534,
    - LP: #283049, #286816, #287036, #292732, #298011, #298301, #300290,
    - LP: #302038, #311497, #311853, #324062, #339448, #344057, #348979,
    - LP: #350829, #356206, #367379, #367544, #369822, #371897, #374846,
    - LP: #375570, #381801, #399515, #402950, #403786, #408169, #409322,
    - LP: #409723, #410326, #410446, #417695, #417976, #419271, #421072,
    - LP: #422774, #423979, #424655, #425028, #427016, #431072, #432660,
    - LP: #437640, #437996, #442191, #443306, #443389, #446719, #449762,
    - LP: #455417, #461532, #464652, #483191, #497537, #503780
  * debian/patches/:
    + add: 0099-change-configure-git-version-tag.patch: Match released
           upstream 0.9.21 for shlibs and LIBPULSE_VERSION_INFO
    - drop: 0004-set-tsched0.patch (no longer relevant)
            0050-revert-pacmd-poll-argv.patch (no longer relevant)
            0056-dont-bail-on-sound-class-modem.patch (merged)
            0056-ignore-sound-class-modem.patch (merged)
            0058-Backport-4c793.patch (merged)
            0059-Backport-978d3.patch (merged)
            0060-fix-implicit-func-decl-cpu-arm.patch (merged)
            0061-Backport-c5fdb.patch (merged)
            0070-dont-bail-on-sound-class-modem-devs.patch (merged)
    + refresh: 0001-change-resample-and-buffering.patch
               0090-disable-flat-volumes.patch
               0091-dont-load-cork-music-on-phone.patch
               0057-load-module-x11-bell.patch

 -- Daniel T Chen <crimsun@ubuntu.com>  Thu, 14 Jan 2010 20:33:05 -0500

pulseaudio (0.9.21-3) unstable; urgency=low

  * debian/rules: Compile with -g0 on mips{,el} to work around #519006 in
    gcc-4.4

 -- Sjoerd Simons <sjoerd@debian.org>  Sat, 03 Jul 2010 15:12:54 +0100

pulseaudio (0.9.21-2) unstable; urgency=low

  * Import NMU patches into pkg-pulse git, thanks to the security team for
    their work!
  * debian/patches/0003-Re-bootstrap.patch
    + Added. Update configure so we don't have to re-run autotools when
    building the package (Closes: #576457, #576546, #576769)
  * Install a KDE specific startup file and module-device-manager.
    Thanks to Daniel Schaal and Zsolt Rizsanyi for patches and tips.
    (Closes: #570487)
  * d/p/0004-In-KDE-only-start-pulseaudio-from-the-KDE-specific-d.patch
    + Added. When running KDE use the KDE specific autostart desktop file
    instead of the generic pulseaudio-x11 file
  *  Fix two typos in debian/pulseaudio.default, patch by Paul Menzel
    (Closes: #566332)
  *  Prepare the debian package for building on HURD again (needs some upstream
     fixes as well). Patch by Pino Toscano (Closes: #573339)
  * Use the pulseaudio.1 manpage from the source tree instead of the older (and
    outdated) debian specific one.

 -- Sjoerd Simons <sjoerd@debian.org>  Sun, 27 Jun 2010 20:27:23 +0100

pulseaudio (0.9.21-1.2) unstable; urgency=high

  * Non-maintainer upload by the Security Team.
  * Added autoconf, automake, and libtool in Build-Depends to regenerate
    configure and auto* files at build time, and fixed a regression introduced
    in previous NMU (Closes: #576457)

 -- Giuseppe Iuculano <iuculano@debian.org>  Mon, 05 Apr 2010 23:02:56 +0200

pulseaudio (0.9.21-1.1) unstable; urgency=high

  * Non-maintainer upload.
  * Fix insecure temporary file creation security issue (closes: #573615).

 -- Michael Gilbert <michael.s.gilbert@gmail.com>  Sat, 27 Mar 2010 14:32:13 -0400

pulseaudio (0.9.21-1) unstable; urgency=low

  * New upstream release
  * d/p/0002-Fix-makefiles-to-include-all-alsa-path-files-on-inst.patch
    + Removed, merged upstream
  * debian/copyright: Updated
  * debian/rules: Fix build on arm (slightly changes target name)

 -- Sjoerd Simons <sjoerd@debian.org>  Mon, 23 Nov 2009 23:51:16 +0000

pulseaudio (1:0.9.21-0ubuntu6) lucid; urgency=low

  * Backport fix from master HEAD:
    + 0061-Backport-c5fdb.patch (LP: #502992)
  * The following patches have been merged upstream, but we'll continue
    to apply them here until the next upstream snapshot:
    . 0056-ignore-sound-class-modem.patch
    . 0060-fix-implicit-func-decl-cpu-arm.patch

 -- Daniel T Chen <crimsun@ubuntu.com>  Tue, 05 Jan 2010 18:34:40 -0500

pulseaudio (1:0.9.21-0ubuntu5) lucid; urgency=low

  * Refresh 0060-fix-implicit-func-decl-cpu-arm.patch with more FTBFS-
    on-armel fixes (all submitted upstream).

 -- Daniel T Chen <crimsun@ubuntu.com>  Thu, 17 Dec 2009 00:01:49 -0500

pulseaudio (1:0.9.21-0ubuntu4) lucid; urgency=low

  * 0060-fix-implicit-func-decl-cpu-arm.patch: Fix FTBFS on armel.

 -- Daniel T Chen <crimsun@ubuntu.com>  Wed, 16 Dec 2009 22:45:25 -0500

pulseaudio (1:0.9.21-0ubuntu3) lucid; urgency=low

  * 0070-dont-bail-on-sound-class-modem-devs.patch: Fix parameter
    in function call. Thanks to Whoopie for spotting.

 -- Daniel T Chen <crimsun@ubuntu.com>  Wed, 16 Dec 2009 20:13:43 -0500

pulseaudio (1:0.9.21-0ubuntu2) lucid; urgency=low

  * Fix LP: #394500, #450222:
    + 0070-dont-bail-on-sound-class-modem-devs.patch:
      + Add pa_udev_get_sysattr() helper function so that we can
        retrieve pcm_class.
      + Add short-circuit in is_card_busy(). Currently there is an
        incorrect break out of the loop when an HDA modem is driven by
        slmodemd/hsfmodem. An HDA modem resides in device 6 and will
        not contain "closed\n" for
        /proc/asound/card.../pcm.../sub.../status.
  * 0058-Backport-4c793.patch: Use pa_stream pointers to hashmaps
    instead of dynarrays.
  * 0059-Backport-978d3.patch: Mark shared variables as volatile
    to supress compiler optimizations.

 -- Daniel T Chen <crimsun@ubuntu.com>  Sun, 06 Dec 2009 19:40:04 -0500

pulseaudio (1:0.9.21-0ubuntu1) lucid; urgency=low

  [ Daniel T Chen ]
  * New upstream bugfix release
  * debian/control: pulseaudio-module-raop must Depends
    pulseaudio-module-zeroconf (LP: #484870). Thanks, Dominic Evans!
  * Bump for 0.9.21:
    + debian/libpulse0.shlibs
    + debian/pulseaudio.shlibs
    + debian/rules
  * debian/pulseaudio.install:
    debian/copyright: Amend for addition of:
    + module-device-manager.so
  * debian/README.Debian: Update for Ubuntu 9.04+.
  * 0002-Fix-makefiles-to-include-all-alsa-path-files-on-inst.patch:
    Drop, fixed upstream.
  * 0051-fix-sigfpe-mcalign.patch: Drop, needs fixing in alsa-kernel
    and alsa-lib.

  [ Chow Loong Jin ]
  * debian/01PulseAudio: Add/modify functions to (re)store sink/source
    state for (resume/)suspend (LP: #404986, #483900)

  [ Luke Yelavich ]
  * Remove wrapper scripts and accessibility special case, to help with the
    desktop startup time. The accessibility case should be solved in
    speech-dispatcher by the time lucid ships.
    - debian/patches/0006-a11y-special-case-disable.patch: Removed
    - debian/70pulseaudio: Removed
    - debian/pulse-session: Removed
    - debian/pulseaudio.install: Re-add the xdg autostart desktop file
    - debian/pulseaudio.preinst: Instead of removing the xdg autostart desktop
      file on upgrade, remove the 70pulseaudio X Session script on upgrade

 -- Daniel T Chen <crimsun@ubuntu.com>  Wed, 25 Nov 2009 16:34:54 -0500

pulseaudio (0.9.20-1) unstable; urgency=low

  * New upstream release
  * d/p/0002-Fix-makefiles-to-include-all-alsa-path-files-on-inst.patch
    + Added. Make sure all alsa path configuration files are installed

 -- Sjoerd Simons <sjoerd@debian.org>  Sat, 14 Nov 2009 22:50:52 +0000

pulseaudio (1:0.9.20-0ubuntu3) lucid; urgency=low

  * drop the enforced switch to ARMv6 in debian rules (we build for cortex-a8
    by default now).
  * Make sure the arm specific assembler code builds properly with thumb
    support by adding -Wa,-mimplicit-it=thumb instead until it is added to
    the default compiler flags (fixes FTBFS).

 -- Oliver Grawert <ogra@ubuntu.com>  Wed, 25 Nov 2009 14:16:59 +0100

pulseaudio (1:0.9.20-0ubuntu2) lucid; urgency=low

  * Add 0002-Fix-makefiles-to-include-all-alsa-path-files-on-inst.patch
    from Debian unstable (thanks, Sjoerd Simons!)
  * Fix 0055-handle-Master-Front.patch to handle only front elements
    based on comments from Lennart. The patch now does the right thing
    despite linux still doing the wrong thing, but at least we handle
    cases where linux will do the right thing.

 -- Daniel T Chen <crimsun@ubuntu.com>  Sun, 15 Nov 2009 13:45:49 -0500

pulseaudio (1:0.9.20-0ubuntu1) lucid; urgency=low

  * New upstream bugfix release
    + Fix BT validation (LP: #437293)
  * debian/control:
    + pulseaudio Provides pulseaudio-module-hal, pulseaudio-module-udev,
      and pulseaudio-module-rygel-media-server for upgrades (really
      fixes LP #477382)
  * debian/patches/:
    - 0002-work-around-suspend-on-idle-source-sink-race.patch:
    - 0052-revert-sse2-optimize.patch:
    - 0055-backport-alsa-bt-position-fixes-b3592a1.patch:
      Remove; applied upstream
    + 0054-mute-iec958-optical-raw-for-audigyX.patch: Refresh
    + 0055-handle-Master-Front.patch: For new VIA-based HDA, handle
      this mixer control until we've fixed it in linux (LP: #478868)
  * Bump for 0.9.20:
    + debian/libpulse0.shlibs
    + debian/pulseaudio.shlibs
    + debian/rules

 -- Daniel T Chen <crimsun@ubuntu.com>  Thu, 12 Nov 2009 19:19:21 -0500

pulseaudio (1:0.9.19-2ubuntu2) lucid; urgency=low

  * debian/control:
    + Promote pulseaudio-utils to Depends for pulseaudio so that the
      pm-utils script is present (LP: #478182)
    - Drop obsolete Depends on pulseaudio-module-udev for pulseaudio
      (LP: #477382)
  * debian/01PulseAudio: Don't fail suspend/resume when system-wide
    daemon is running (LP: #476505)

 -- Daniel T Chen <crimsun@ubuntu.com>  Fri, 06 Nov 2009 18:37:36 -0500

pulseaudio (1:0.9.19-2ubuntu1) lucid; urgency=low

  * Merge from Debian unstable, remaining changes:
    - epoch (my stupid fault :S)
    - Don't build against, and create jack package. Jack is not in main
    - use speex-float-1 resampler to work better with lack of PREEMPT in
      karmic's -generic kernel config, also change buffer size
    - Add alsa configuration files to route alsa applications via pulseaudio
    - Move libasound2-plugins from Recommends to Depends
    - Add pm-utils sleep hook to suspend (and resume) users' pulseaudio
      daemons
    - Make initscript more informative in the default case of per-user
      sessions
    - add status check for system wide pulseaudio instance
    - create /var/run/pulse, and make restart more robust
    - LSB {Required-*,Should-*} should specify hal instead of dbus,
      since hal is required (and already requires dbus)
    - indicate that the system pulseaudio instance is being started from the init
      script
    - Install more upstream man pages
    - Link to pacat for parec man page
    - check whether pulseaudio is running before preloading the padsp library
    - Add DEB_OPT_FLAG = -O3 as per recommendation from
      pulseaudio-discuss/2007-December/001017.html
    - cache /usr/share/sounds/ubuntu/stereo/ wav files on pulseaudio load
    - Generate a PO template on build
    - add special case to disable pulseaudio loading if accessibility/speech
      is being used
    - the esd wrapper script should not load pulseaudio if pulseaudio is being
      used as a system service
    - add a pulseaudio apport hook
    - fix some typos in README.Debian
    - drop padevchooser(Recommends) and pavucontrol (Suggests)
    - drop libasyncns-dev build dependency, its in universe
    - add libudev-dev as a build-dependency
    - Fix initialization of devices with modem subdevices
    - Backport ALSA BlueTOoth position fixes from git HEAD
    - Disable cork-music-on-phone
    - Revert sse2 optimizations
    - disable flat volume
    - Handle div by zero attempts
    - Mute IEC958 Optical Raw by default
    - use tdd instead of gdbm
  * debian/control:
    - Dro packages, due to debian including the files in these packages in the
      main pulseaudio package: pulseaudio-module-udev,
      pulseaudio-module-udev-dbg, pulseaudio-module-rygel-media-server,
      pulseaudio-module-rygel-media-server-dbg
    - Add conflicts/replaces for pulseaudio-module-udev and
      pulseaudio-module-rygel-media-server
    - Add replaces for pulseaudio-module-hal to the pulseaudio package to handle
      upgrades from hardy
    - Remove rtkit from conflicts, and add it to recommends, as 2.6.32 has the
      needed patches

  [ Daniel T Chen ]
  * 0057-load-module-x11-bell.patch: Load module-x11-bell in the
    start-pulseaudio-x11 script (LP: #301174)

 -- Luke Yelavich <themuso@ubuntu.com>  Fri, 06 Nov 2009 14:07:19 +1100

pulseaudio (0.9.19-2) unstable; urgency=low

  * Built with normal old-style hal support on kfreebsd and the hurd
  * debian/patches/0001-Work-around-some-platforms-not-having-O_CLOEXEC.patch:
    + Added. Don't use O_CLOEXEC on platforms that don't support it.
      (Closes: #550826)
  * debian/pulseaudio.install: Install pulse udev rules so device profiles can
    be matched with the few devices that need special tweaks
  * debian/pulseaudio.install: Add the rygel media server plugin, such that
    pulseaudio sources and sinks can be exposed over UPNP via rygel.

 -- Sjoerd Simons <sjoerd@debian.org>  Sun, 25 Oct 2009 13:43:06 +0000

pulseaudio (0.9.19-1) unstable; urgency=low

  * New upstream release
  * Remove patches that were merged upstream:
    d/p/0001-tunnel-fix-parsing-of-sink-info-from-newer-servers.patch
    d/p/0002-tunnel-fix-parsing-of-source-info-from-newer-servers.patch
    d/p/0003-svolume-tweak-constraints-for-32-bits.patch
  * Only compile the ARMv6 optimized code with -march=armv6  (Closes: #546322)
  * Depend on udev (>= 143) for device detection (Closes: #548821, #549001)
  * Update various shlibs files to use 0.9.19

 -- Sjoerd Simons <sjoerd@debian.org>  Sat, 03 Oct 2009 18:22:56 +0100

pulseaudio (1:0.9.19-0ubuntu4) karmic; urgency=low

  * Remove 0053-fix-sigsegv-module-bluetooth-device.patch, as it did
    more harm than good (reopens LP #437293).
  * debian/01PulseAudio: Fix bashisms, and make suspend/resume actually
    work with sudo -H -u (LP: #432096, #450461).

 -- Daniel T Chen <crimsun@ubuntu.com>  Tue, 20 Oct 2009 10:29:04 -0400

pulseaudio (1:0.9.19-0ubuntu3) karmic; urgency=low

  [ Tony Espy ]
  * debian/control: Add a Conflicts for rtkit so we force removal, and
    hence get more testing coverage between now and Karmic final (LP: #452458).

  [ Daniel T Chen ]
  * debian/patches/0056-ignore-sound-class-modem.patch:
    + Apply patch from Whoopie to fix initialization of devices with
      modem subdevices (LP: #394500, #450222)

 -- Tony Espy <espy@ubuntu.com>  Thu, 15 Oct 2009 15:33:02 -0400

pulseaudio (1:0.9.19-0ubuntu2) karmic; urgency=low

  * debian/control: Drop rtkit from recommends, as the kernel patches have
    not landed in karmic, so rtkit is currently useless.

 -- Luke Yelavich <themuso@ubuntu.com>  Wed, 14 Oct 2009 12:02:50 +1100

pulseaudio (1:0.9.19-0ubuntu1) karmic; urgency=low

  * New upstream bugfix release
  * debian/:
    . {libpulse0,pulseaudio}.shlibs:
    . shlibs{,_pulseaudio}.local:
    . rules: Update for new release
  * debian
    + pulseaudio.dirs:
    . patches/0006-a11y-special-case-disable.patch:
    . pulse-session: Use a system-wide flag to assist in fixing
      alsactl store race.
  * debian/patches/:
    - 0060-backport-c194d.patch: Drop, subsumed by new release
    + 0053-fix-sigsegv-module-bluetooth-device.patch: Don't strcmp
      uninitialized memory (LP: #437293)
    + 0055-backport-alsa-bt-position-fixes-b3592a1.patch: Apply the
      following changesets from origin/master HEAD for fixes:
      40c1ca76c48147c7648e1f1a72cc2c747f3d0c9b,
      7b682c969025845f75cbc74a9f830ad2dec8a415,
      c96d2d1117a7e59b351358c8cdd79ef465ddbd49,
      b3592a160f0d2a28605048a81c0261bf7c45acbb
    + 0091-dont-load-cork-music-on-phone.patch: Disable for Karmic;
      it's confusing users (LP: #437638)
  * Previous uploads resolved Launchpad bug reports:
    - LP: #434003 (crashed with SIGILL in pa_smoother_translate() )
    - LP: #437638 (cpulimit.c: Received request to terminate)

 -- Daniel T Chen <crimsun@ubuntu.com>  Tue, 06 Oct 2009 18:40:38 -0400

pulseaudio (0.9.18-1) unstable; urgency=low

  * New upstream release
  * d/p/0001-tunnel-fix-parsing-of-sink-info-from-newer-servers.patch
    + Added. Fix parsing of the sink info when using module-tunnel
      From the upstream 0.9.18-stable branch
  * d/p/0002-tunnel-fix-parsing-of-source-info-from-newer-servers.patch
    + Added. Fix parsing of the source info when using module-tunnel
      From the upstream 0.9.18-stable branch
  * d/p/0003-svolume-tweak-constraints-for-32-bits.patch
    + Added. Fixes gcc and the inline assembly using the same register.
      From the upstream 0.9.18-stable branch
  * debian/control: Build-Depend on libudev-dev instead of libhal-dev.
    Pulseaudio now uses udev for device detection (Closes: #546721)
  * debian/control: Enable hal->udev compat module
  * Update various shlibs files to use 0.9.18
  * debian/pulseaudio.install, debian/rules: Add udev and loopback modules
  * debian/pulseaudio-utils.install: Add pamon and parecord
  * debian/pulseaudio.install: Add dbus configuration file for system-wide
      pulse instance (Closes: #529989)
  * debian/control: Bump libsndfile1-dev build-depend to >= 1.0.20.
    (Closes: #546734)
  * debian/rules: Add -march=armv6 to the CFLAGS on arm and armel
    (Closes: #546322)

 -- Sjoerd Simons <sjoerd@debian.org>  Sun, 27 Sep 2009 23:46:37 +0200

pulseaudio (1:0.9.18-0ubuntu3) karmic; urgency=low

  * debian/patches/:
    + 0052-revert-sse2-optimize.patch: Revert 3d5a57 causing audio
      anomalies (LP: #428619)

 -- Daniel T Chen <crimsun@ubuntu.com>  Tue, 22 Sep 2009 22:19:42 -0400

pulseaudio (1:0.9.18-0ubuntu2) karmic; urgency=low

  * Remove epoch again, fixes FTBFs.

 -- Luke Yelavich <themuso@ubuntu.com>  Mon, 21 Sep 2009 11:12:00 +1000

pulseaudio (1:0.9.18-0ubuntu1) karmic; urgency=low

  [ Daniel T Chen ]
  * New upstream bugfix release
  * debian/patches/:
    - 0052-backport-56b6e18030.patch: Drop
    - 0053-fix-output-element.patch: Drop, applied upstream
    - 0090-use-volume-ignore-for-analog-output.patch: Stop applying
      this patch. Too many people are confused as to why PCM isn't
      being changed when they adjust PA's volume.
    + 0060-backport-c194d.patch: Backport fixes from 0.9.18-stable
      branch (to changeset c194db71b0ff853b4f46df26e135edf63b215451)
    + 0090-disable-flat-volumes.patch: Many people seem uncomfortable
      with PA's new default volume adjustment routine, so disable it
      in favour of the existing behaviour known in previous Ubuntu
      releases. The downside is that the user again has many knobs to
      fiddle; the upside is that applications can no longer drop the
      volume floor. This addresses LP: #403859, #433209.

  [ Luke Yelavich ]
  * debian/pulse-alsa.conf: Expose the pulse device to the ALSA name hint API.
    Thanks to David Henningsson <launchpad.web@epost.diwic.se> for the patch.
  * Add epoch to shlibs version definitions.

 -- Luke Yelavich <themuso@ubuntu.com>  Mon, 21 Sep 2009 10:28:25 +1000

pulseaudio (0.9.17-1) unstable; urgency=low

  * New upstream release
  * debian/copyright: updated
  * Update various shlibs files to use 0.9.17

 -- Sjoerd Simons <sjoerd@debian.org>  Sat, 12 Sep 2009 10:27:46 +0100

pulseaudio (1:0.9.17-0ubuntu2) karmic; urgency=low

  * debian/patches/:
    + 0051-fix-sigfpe-mcalign.patch: Handle div by zero attempts
      (LP: #412224)
    + 0052-backport-56b6e18030.patch: Backport fixes from git HEAD
      (56b6e18030b5a467946bd0a5803ec119efccdc8a)
    + 0053-fix-output-element.patch: Fix misspelling of Surround
    + 0054-mute-iec958-optical-raw-for-audigyX.patch: Mute
      IEC958 Optical Raw by default (LP: #400629, #408370)

 -- Daniel T Chen <crimsun@ubuntu.com>  Thu, 17 Sep 2009 19:57:15 -0400

pulseaudio (1:0.9.17-0ubuntu1) karmic; urgency=low

  [ Daniel T Chen ]
  * New upstream release

  [ Luke Yelavich ]
  * debian/rules: refer to the 0.9.17 directory
  * bump shlibs

 -- Luke Yelavich <themuso@ubuntu.com>  Mon, 14 Sep 2009 10:01:24 +1000

pulseaudio (0.9.16-1) unstable; urgency=low

  * New upstream release
  * debian/copyright: updated
  * debian/control: Remove the liboil build-dep
  * debian/libpulse0.shlibs: Bump to >= 0.9.16
  * debian/pulseaudio.postinst: No longer make pulseaudio suid and no longer
    create the pulse-rt group. Setting realtime priorities is now handled by
    rtkit.

 -- Sjoerd Simons <sjoerd@debian.org>  Thu, 10 Sep 2009 21:53:15 +0100

pulseaudio (1:0.9.16-0ubuntu1) karmic; urgency=low

  [ Daniel T Chen ]
  * debian/patches/0090-use-volume-ignore-for-analog-output.patch:
    + Realign volume control behaviour with existing Ubuntu releases,
      i.e., disable volume = merge and use volume = ignore for
      analog output

  [ Luke Yelavich ]
  * New upstream release
  * debian/patches/0057-introspect-version-fixes.patch (LP: #426210),
    debian/patches/0056-alsa-rework.patch,
    debian/patches/0055-llvm-clang-analyzer-fixes.patch,
    0054-volume-libpulse-backported-fixes.patch,
    0053-add-input-sources.patch,
    debian/patches/0052-disable-cpu-limit.patch: Dropped, all applied upstream
  * debian/patches/0051-reduce-lib-linking.patch: Drop, since we are not going
    to be doing bi-arch pulseaudio packages for karmic

 -- Luke Yelavich <themuso@ubuntu.com>  Fri, 11 Sep 2009 09:24:39 +1000

pulseaudio (1:0.9.16~test7-14-g7ca81-0ubuntu2) karmic; urgency=low

  * debian/control: Fix missing pulseaudio-module-rygel-media-server
    Depends thanks to lintian
  * debian/patches/0054-use-sse2-volume.patch:
    - Remove, resolved differently upstream (see below)
  * debian/patches/0054-volume-libpulse-backported-fixes.patch:
    + Add fixes from git HEAD:
      e6a666d8d5fffbc9847b51b35349b88d74970079 (PA_BYTES_SNPRINT_MAX)
      5cf0c1e544a5fce97d514c793256b2e301277136 (rearrange functions)
      508c462841fd087528649ed1ca3646363387bb5d:
         b5ac3839e18524524fa3e0da7ec68dbce16e8203 (remap/vol only SSE2)
         723499439f575f744f07c85a42b47d95cdc98de6 (init SSE2)
      3bbc5e6a4d0211d8cedd2fe6698c2e2c07d1c4b9 (add PA_VOLUME_INVALID)
      cc6c4fe91f916451bbea9073619c11a6b122b684 (check pa_volume_t args)
      9755bfa58af0c27b478d5d8cc56013527a6f660b (drop expensive checks)
      d000dd6f4b976894558613f69bdad2974cce7d1e (NULL chan map consist.)
      41a0dc1e9987ae00b605fd88bf887becbdf097d5 (log invalid fade/bal)
      08a4d57ce2f20173ea8a90e597a3ebcd28398242 (ok NULL proplist inv.)
  * debian/patches/0055-llvm-clang-analyzer-fixes.patch:
    + Add fixes from git HEAD:
      f5046759cdd72daf5ba3b31c9dfc7b8d5be6bc9b..
      7cc100d9e1d7093da44c8c83cbf61bb8c6000d9a

 -- Daniel T Chen <crimsun@ubuntu.com>  Tue, 08 Sep 2009 18:21:00 -0400

pulseaudio (1:0.9.16~test7-14-g7ca81-0ubuntu1) karmic; urgency=low

  * New git snapshot of origin/master (0.9.16~test7-14-g7ca81)
    fixes LP: #419658, #422451, #424127
  * debian/pulseaudio.install: add module-loopback
  * debian/control: remove liboil*-dev build-dependency thanks to
    included ASM optimisations
  * debian/copyright: update; we've added module-loopback
  * debian/patches/0052-disable-cpu-limit.patch: Disable cpu limit as
    per 812be327836c93492ad389333bcc037566141eb8
  * debian/patches/0053-add-input-sources.patch: Add internal mic and
    docking station as per 8cd635bc614834c13d0f1c586d472b4a52b98664
  * debian/patches/0054-use-sse2-volume.patch: Only use if SSE2 is
    available. This is a workaround for LP: #418448, thanks "knarf"!

 -- Daniel T Chen <crimsun@ubuntu.com>  Sun, 06 Sep 2009 14:23:15 -0400

pulseaudio (1:0.9.16~test6-3-g57e1-0ubuntu2) karmic; urgency=low

  * add -march=armv6 to compiler flags on armel, recent upstream changes
    make pulse fail building on anything below v6 (what a very bad idea !)

 -- Oliver Grawert <ogra@ubuntu.com>  Thu, 27 Aug 2009 16:25:15 +0200

pulseaudio (1:0.9.16~test6-3-g57e1-0ubuntu1) karmic; urgency=low

  [ Daniel T Chen ]
  * New git snapshot of origin/master (0.9.16~test6-3-g57e1)
  * debian/patches/:
    + 0050-revert-pacmd-poll-argv.patch: Retain, still seeing
      excessive cpu usage with resume
    - 0051-leave-hp-enabled.patch: Drop, applied upstream
    + 0051-reduce-lib-linking.patch: Refresh and rename previous
      0052-reduce.. so that minimal changes are made

  [ Luke Yelavich ]
  * debian/control: Promote rtkit from suggests to recommends

 -- Luke Yelavich <themuso@ubuntu.com>  Tue, 25 Aug 2009 09:44:32 +1000

pulseaudio (0.9.16~test5-1) experimental; urgency=low

  * New Upstream Version

 -- Sjoerd Simons <sjoerd@debian.org>  Sat, 22 Aug 2009 21:59:34 +0100

pulseaudio (1:0.9.16~test5-0ubuntu2) karmic; urgency=low

  [ Daniel T Chen ]
  * debian/patches/0051-leave-hp-enabled.patch: Leave
    headphones enabled in the default analog mixer profiles

  [ Luke Yelavich ]
  * debian/patches/0052-reduce-lib-linking.patch: Reduce the number of
    libraries that the libpulse libraries are linked against as much as
    possible, to lessen the work needed to make bi-arch libpulse packages
    in the future
  * Remove pulseaudio.desktop once again, as the a11y special case is
    not being honoured, and we have the Xsession.d script to start pulse
    for us, to avoid any races with other apps wanting to play sounds on
    session startup

 -- Luke Yelavich <themuso@ubuntu.com>  Fri, 21 Aug 2009 15:48:31 +1000

pulseaudio (1:0.9.16~test5-0ubuntu1) karmic; urgency=low

  * New upstream release
  * debian/patches/0050-backport-git-post-test4.patch: drop
  * debian/patches/0050-revert-pacmd-poll-argv.patch: revert pacmd
    changesets due to excessive cpu usage (poll()) with resume:
    - aae7054b1c442e62cc1154d15a4b7a569d60d8f4
    - 5fcb8a3c0838a4ecdb00a0af09b6e1a358b114d0
  * debian/01PulseAudio: Escape hash when passed to sudo -u
    (LP: #414385). Thanks, Christoph Kurrat and Dana Goyette!
  * debian/pulseaudio.init: Add NetworkManager to
    Should-St{art,op} to fix sink/source publishing with Avahi
    (LP: #413443). Thanks, Martin-Éric Racine!

 -- Daniel T Chen <crimsun@ubuntu.com>  Wed, 19 Aug 2009 17:43:48 -0400

pulseaudio (0.9.16~test4-1) experimental; urgency=low

  * New Upstream Version

 -- Sjoerd Simons <sjoerd@debian.org>  Sun, 09 Aug 2009 18:24:46 +0100

pulseaudio (1:0.9.16~test4-0ubuntu6) karmic; urgency=low

  * Correct changelog entry for 1:0.9.16~test4-0ubuntu5
    (5fcb8a3c0838a4ecdb00a0af09b6e1a358b114d0 was _not_
    applied)
  * Resync proper 0050-backport-git-post-test4.patch
    from the ~ubuntu-audio-dev PPA branch
  * debian/control: Drop libgdbm-dev; use tdb-dev instead
    since it's upstream's approach

 -- Daniel T Chen <crimsun@ubuntu.com>  Thu, 13 Aug 2009 22:49:07 -0400

pulseaudio (1:0.9.16~test4-0ubuntu5) karmic; urgency=low

  [ Daniel T Chen ]
  * 0050-backport-git-post-test4.patch: Add the following changesets
    from git (can be dropped with -test5):
    + 51b3899348bf29dd88b56691aeea9f57895dfd14
    + 7d4916379bbf05384ad199004949cc220822aa5f
    + 23a294c97e62e0bee9b17b1f8ad20a39e1ba15da
    + d27e26dca0b492b1906b42b2d0f7decd38ed8ae3
    + 462cdf44b7fe36768c836c90761f6b8153290517
    + e8340345f6a102cd03b6676576bcd3879ead7aad
    + 8998cba6839a46f11daec411c83a1b35723c5117
    + facae1f27504983d7eff7c7c3ffa864f7e002272
    + 9f53aa5546e7bf9246546c6dda5637d50679483c
    + ef176ecb62a8f04bd14ca37e7c2a40469f0bb8ba
    + 27b8cd783c2aedb23af8f88fc88632d5c4f387fd
    + 5921324fd3c16e2b3d38d07b200febd90835f169
    + 286ab2f19370c7a0041897435614b2c6aadc8e70
    + 17d57415f5abad5b7c30301227054b4c899bc705

  [ Luke Yelavich ]
  * debian/pulseaudio.install: Also add previously dropped 70pulseaudio file

 -- Luke Yelavich <themuso@ubuntu.com>  Fri, 14 Aug 2009 10:29:16 +1000

pulseaudio (1:0.9.16~test4-0ubuntu4) karmic; urgency=low

  * debian/pulseaudio.install: ...and also re-add droped apport hook, and
    alsa configuration files

 -- Luke Yelavich <themuso@ubuntu.com>  Fri, 07 Aug 2009 10:05:51 +0100

pulseaudio (1:0.9.16~test4-0ubuntu3) karmic; urgency=low

  * debian/pulseaudio.install: Also re-add pulse-session wrapper script

 -- Luke Yelavich <themuso@ubuntu.com>  Fri, 07 Aug 2009 09:41:15 +0100

pulseaudio (1:0.9.16~test4-0ubuntu2) karmic; urgency=low

  * debian/pulseaudio.install:
    - Re-add the pm-utils script that was inadvertantly left out with the
      previous Debian merge
    - Add udev rules from upstream, needed for particular sound hardware

 -- Luke Yelavich <themuso@ubuntu.com>  Thu, 06 Aug 2009 18:49:12 +0100

pulseaudio (1:0.9.16~test4-0ubuntu1) karmic; urgency=low

  * New upstream release
  * debian/patches/0008-clean-out-old-files.patch: Dropped, applied upstream
  * debian/control: Fix pulseaudio-module-rygel-media-server debug package name

 -- Luke Yelavich <themuso@ubuntu.com>  Wed, 05 Aug 2009 12:02:18 +0100

pulseaudio (1:0.9.16~test3-0ubuntu1) karmic; urgency=low

  * New upstream release
  * debian/pulseaudio.postinst:
    - Do not create the pulse-rt group any more
    - Do not make the pulseaudio binary suid root
  * debian/pulseaudio.postrm: Do not try to remove the pulse-rt group
  * debian/pulseaudio.preinst: Remove the pulse-rt group on upgrade
  * debian/control:
    - Suggest rtkit
    - Renamed pulseaudio-module-hal and pulseaudio-module-hal-dbg to
      pulseaudio-module-udev and pulseaudio-module-udev-dbg respectively
    - pulseaudio-module-udev replaces pulseaudio-module-hal
    - Bumped libudev-dev requirement to >= 143
    - Added build dependencies libICE-dev, libxi-dev, x11proto-core-dev
    - Add new package for the rygel-media-server module
    - Tighten libasound2-dev and libsndfile1-dev dependencies
  * debian/pulseaudio.init: Change all hal references to udev
  * debian/patches/0008-clean-out-old-files.patch: Remove non-existant files
    from POTFILES.in, patch sent upstream
  * Merge from Debian unstable, remaining changes:
    - epoch (my stupid fault :S)
    - Don't build against, and create jack package. Jack is not in main
    - use speex-float-1 resampler to work better with lack of PREEMPT in
      karmic's -generic kernel config, also change buffer size
    - Add alsa configuration files to route alsa applications via pulseaudio
    - Move libasound2-plugins from Recommends to Depends
    - Add pm-utils sleep hook to suspend (and resume) users' pulseaudio
      daemons
    - patch to fix source/sink and suspend-on-idle race
    - Make initscript more informative in the default case of per-user
      sessions
    - add status check for system wide pulseaudio instance
    - create /var/run/pulse, and make restart more robust
    - LSB {Required-*,Should-*} should specify hal instead of dbus,
      since hal is required (and already requires dbus)
    - indicate that the system pulseaudio instance is being started from the init
      script
    - Install more upstream man pages
    - Link to pacat for parec man page
    - check whether pulseaudio is running before preloading the padsp library
    - Add DEB_OPT_FLAG = -O3 as per recommendation from
      pulseaudio-discuss/2007-December/001017.html
    - cache /usr/share/sounds/ubuntu/stereo/ wav files on pulseaudio load
    - Generate a PO template on build
    - add special case to disable pulseaudio loading if accessibility/speech
      is being used
    - the esd wrapper script should not load pulseaudio if pulseaudio is being
      used as a system service
    - add a pulseaudio apport hook
    - fix some typos in README.Debian
    - drop padevchooser(Recommends) and pavucontrol (Suggests)
    - drop libasyncns-dev build dependency, its in universe
    - add libudev-dev as a build-dependency

 -- Luke Yelavich <themuso@ubuntu.com>  Tue, 04 Aug 2009 11:46:25 +0100

pulseaudio (0.9.16~test2~20090726git59659e1db-1) experimental; urgency=low

  * New Upstream Version
  * Ack NMU (Was fixed upstream in this version) (Closes: #537351)
  * Remove all patches, everything was merged upstream :)
  * debian/copyright: updated
  * debian/pulseaudio.install: Don't install the PolicyKit config file
  * debian/control: Removed build-dep on libpolkit-dbus-dev
  * Update various shlibs files to use 0.9.16
  * debian/pulseaudio.install: Install pulseaudio shared config files
  * debian/pulseaudio.instal: Add module-intended-roles
  * debian/control: Make pulseaudio-module-raop-dbg depend on
    pulseaudio-module-raop

 -- Sjoerd Simons <sjoerd@debian.org>  Tue, 28 Jul 2009 14:00:27 +0200

pulseaudio (0.9.15-4.1) unstable; urgency=high

  * Non-maintainer upload by the Security Team.
  * Fix race condition when reading /proc/self/exe and reloading the binary
    that leads to arbitrary code execution as pulseaudio is suid root
    + Use LDFLAGS to preload DSOs
    + regenerate autofoo
    (CVE-2009-1894; Closes: #537351).

 -- Nico Golde <nion@debian.org>  Fri, 24 Jul 2009 18:02:24 +0200

pulseaudio (1:0.9.15-4ubuntu3) karmic; urgency=low

  * debian/01PulseAudio: Mute sinks and sources prior to
    suspend; unmute sinks and sources after resume (LP: #404986)
  * debian/patches/series: Reenable glitch-free.

 -- Daniel T Chen <crimsun@ubuntu.com>  Mon, 27 Jul 2009 22:06:34 -0400

pulseaudio (1:0.9.15-4ubuntu2) karmic; urgency=low

  * SECURITY UPDATE: root escalation from BIND_NOW re-execution.
    - 0040-do-not-exec-for-bindnow.patch: use -Wl,-z,now instead of
      performing a racey re-exec.
    - CVE-2009-1894

 -- Kees Cook <kees@ubuntu.com>  Thu, 16 Jul 2009 10:03:46 -0700

pulseaudio (1:0.9.15-4ubuntu1) karmic; urgency=low

  [ Daniel T Chen ]
  * debian/patches/0001_change_resample_and_buffering.patch: Bump
    default resampler to speex-float-1 due to remaining audio
    anomalies when playing DVDs (LP: #376374)

  [ Luke Yelavich ]
  * Merge from Debian unstable, remaining changes:
    - epoch (my stupid fault :S)
    - Don't build against, and create jack package. Jack is not in main
    - use speex-float-1 resampler to work better with lack of PREEMPT in
      karmic's -generic kernel config, also change buffer size
    - Add alsa configuration files to route alsa applications via pulseaudio
    - Move libasound2-plugins from Recommends to Depends
    - Add pm-utils sleep hook to suspend (and resume) users' pulseaudio
      daemons
    - patch to fix source/sink and suspend-on-idle race
    - Make initscript more informative in the default case of per-user
      sessions
    - add status check for system wide pulseaudio instance
    - create /var/run/pulse, and make restart more robust
    - LSB {Required-*,Should-*} should specify hal instead of dbus,
      since hal is required (and already requires dbus)
    - indicate that the system pulseaudio instance is being started from the init
      script
    - Install more upstream man pages
    - Link to pacat for parec man page
    - check whether pulseaudio is running before preloading the padsp library
    - Add DEB_OPT_FLAG = -O3 as per recommendation from
      pulseaudio-discuss/2007-December/001017.html
    - cache /usr/share/sounds/ubuntu/stereo/ wav files on pulseaudio load
    - disable glitch free (use tsched=0)
    - Generate a PO template on build
    - add special case to disable pulseaud  * debian/patches/0090-fix-sw-mute-desync.patch: Dropped, as this is included
    in the recently added patches in Debian.io loading if accessibility/speech
      is being used
    - the esd wrapper script should not load pulseaudio if pulseaudio is being
      used as a system service
    - add a pulseaudio apport hook
    - fix some typos in README.Debian
    - drop padevchooser(Recommends) and pavucontrol (Suggests)
    - drop libasyncns-dev build dependency, its in universe
    - add libudev-dev as a build-dependency
  * debian/patches/0090-fix-sw-mute-desync.patch: Dropped, as this is included
    in the recently added patches in Debian.

 -- Luke Yelavich <themuso@ubuntu.com>  Mon, 22 Jun 2009 11:17:06 +1000

pulseaudio (0.9.15-4) unstable; urgency=low

  * Synchronize our patches with Mandriva and Fedora (thanks to Colin Guthrie
    and Lennart Poettering)
    - 0002-util-if-NULL-is-passed-to-pa_path_get_filename-just-.patch
    - 0003-alsa-don-t-hit-an-assert-when-invalid-module-argumen.patch
    - 0004-alsa-fix-wording-we-are-speaking-of-card-profiles-no.patch
    - 0005-alsa-initialize-buffer-size-before-number-of-periods.patch
    - 0006-conf-remove-obsolete-module-idle-time-directive-from.patch
    - 0007-core-make-sure-soft-mute-status-stays-in-sync-with-h.patch
      + Ensure hw and software mute states stay in sync
        (Closes: #525572, #522177)
    - 0008-endian-fix-LE-BE-order-for-24-bit-accessor-functions.patch
    - 0009-log-print-file-name-only-when-we-have-it.patch
    - 0010-man-document-24bit-sample-types-in-man-page.patch
    - 0011-man-document-log-related-daemon.conf-options.patch
    - 0012-man-document-that-tsched-doesn-t-use-fragment-settin.patch
    - 0013-mutex-when-we-fail-to-fill-in-mutex-into-static-mute.patch
    - 0014-oss-don-t-deadlock-when-we-try-to-resume-an-OSS-devi.patch
    - 0015-simple-protocol-don-t-hit-an-assert-when-we-call-con.patch
    - 0016-idxset-add-enumeration-macro-PA_IDXSET_FOREACH.patch
    - 0017-rescue-streams-when-one-stream-move-fails-try-to-con.patch
    - 0018-sample-correctly-pass-s24-32-formats.patch
    - 0019-sample-util-fix-iteration-loop-when-adjusting-volume.patch
    - 0020-sample-util-properly-allocate-silence-block-for-s24-.patch
    - 0021-sconv-fix-a-few-minor-conversion-issues.patch
    - 0022-alsa-be-a-bit-more-verbose-when-a-hwparam-call-fails.patch
    - 0023-rescue-make-we-don-t-end-up-in-an-endless-loop-when-.patch
    - 0024-core-introduce-pa_-sink-source-_set_fixed_latency.patch
    - 0025-core-cache-requested-latency-only-when-we-are-runnin.patch
    - 0026-sample-fix-build-on-BE-archs.patch
    - 0027-alsa-properly-convert-return-values-of-snd_strerror-.patch
    - 0028-alsa-remove-debug-code.patch

 -- Sjoerd Simons <sjoerd@debian.org>  Sun, 21 Jun 2009 15:40:33 +0100

pulseaudio (1:0.9.15-3ubuntu1) karmic; urgency=low

  [ Daniel T Chen ]
  * debian/patches/0001_change_resample_and_buffering.patch: Bump
    default resampler to ffmpeg. We cannot peg the cpu, and we cannot
    have audio anomalies, so this change _should_ be regression-free
    but needs extensive testing (LP: #376374).
  * debian/patches/0090_fix_sw_mute_desync.patch: Backport from
    git HEAD to resolve sw vol becoming muted on logout
    (LP: #315971, #352732)

  [ Luke Yelavich ]
  * Merge from Debian unstable, remaining changes:
    - epoch (my stupid fault :S)
    - Don't build against, and create jack package. Jack is not in main
    - use ffmpeg resampler to work better with lack of PREEMPT in jaunty's
      -generic kernel config, also change buffer size
    - Add alsa configuration files to route alsa applications via pulseaudio
    - Move libasound2-plugins from Recommends to Depends
    - Add pm-utils sleep hook to suspend (and resume) users' pulseaudio
      daemons
    - patch to fix source/sink and suspend-on-idle race
    - Make initscript more informative in the default case of per-user
      sessions
    - add status check for system wide pulseaudio instance
    - create /var/run/pulse, and make restart more robust
    - LSB {Required-*,Should-*} should specify hal instead of dbus,
      since hal is required (and already requires dbus)
    - indicate that the system pulseaudio instance is being started from the init
      script
    - Install more upstream man pages
    - Link to pacat for parec man page
    - check whether pulseaudio is running before preloading the padsp library
    - Add DEB_OPT_FLAG = -O3 as per recommendation from
      pulseaudio-discuss/2007-December/001017.html
    - cache /usr/share/sounds/ubuntu/stereo/ wav files on pulseaudio load
    - disable glitch free (use tsched=0)
    - Generate a PO template on build
    - add special case to disable pulseaudio loading if accessibility/speech
      is being used
    - the esd wrapper script should not load pulseaudio if pulseaudio is being
      used as a system service
    - add a pulseaudio apport hook
    - fix some typos in README.Debian
    - drop padevchooser(Recommends) and pavucontrol (Suggests)
    - drop libasyncns-dev build dependency, its in universe
    - add libudev-dev as a build-dependency

 -- Luke Yelavich <themuso@ubuntu.com>  Tue, 09 Jun 2009 10:47:05 +1000

pulseaudio (0.9.15-3) unstable; urgency=low

  * Re-enable bluetooth support (Closes: #530514)
  * No longer recommend padevchooser and let paprefs be a suggest
    (Closes: #530810)
  * 0001-alsa-allow-configuration-of-fallback-device-strings-.patch
    - Added. Support alsa devices which only have the raw hw device, but no
      front device even though they can do 2ch stereo (from upstream git)
  * Add support for the status action in the init script, patch by Peter
    Eisentraut (Closes: #527333)
  * Change the libjack0.100.0-dev build-depend to libjack-dev as per request of
    the debian multimedia maintainers (Closes: #527424)
  * Prevent the default.pa manpage from being installed as part of the pa
    locale (Closes: #508874)

 -- Sjoerd Simons <sjoerd@debian.org>  Sun, 07 Jun 2009 22:30:33 +0100

pulseaudio (1:0.9.15-2ubuntu1) karmic; urgency=low

  * Merge from Debian unstable, remaining changes:
    - epoch (my stupid fault :S)
    - Don't build against, and create jack package. Jack is not in main
    - use linear resampler to work better with lack of PREEMPT in jaunty's
      -generic kernel config, also change buffer size
    - Add alsa configuration files to route alsa applications via pulseaudio
    - Move libasound2-plugins from Recommends to Depends
    - Add pm-utils sleep hook to suspend (and resume) users' pulseaudio
      daemons
    - patch to fix source/sink and suspend-on-idle race
    - Make initscript more informative in the default case of per-user
      sessions
    - create /var/run/pulse, and make restart more robust
    - add status check for system wide pulseaudio instance
    - LSB {Required-*,Should-*} should specify hal instead of dbus,
      since hal is required (and already requires dbus)
    - indicate that the system pulseaudio instance is being started from the init
      script
    - Install more upstream man pages
    - Link to pacat for parec man page
    - check whether pulseaudio is running before preloading the padsp library
    - Add DEB_OPT_FLAG = -O3 as per recommendation from
      pulseaudio-discuss/2007-December/001017.html
    - cache /usr/share/sounds/ubuntu/stereo/ wav files on pulseaudio load
    - disable glitch free (use tsched=0)
    - Generate a PO template on build
    - add special case to disable pulseaudio loading if accessibility/speech
      is being used
    - the sd wrapper script should not load pulseaudio if pulseaudio is being
      used as a system service
    - add a pulseaudio apport hook
    - fix some typos in README.Debian
    - demote paprefs to suggests
    - drop padevchooser(Recommends) and pavucontrol (Suggests)
    - drop libasyncns-dev build dependency, its in universe
    - add libudev-dev as a build-dependency
    - Retain libbluetooth-dev build dependency
  * debian/01Pulseaudio: Harvist users by UID, and not username, to ensure
    that the script doesn't choak on characters not already considered as
    used in a username (LP: #374694)

 -- Luke Yelavich <themuso@ubuntu.com>  Tue, 26 May 2009 23:33:42 +0200

pulseaudio (0.9.15-2) unstable; urgency=low

  * debian/control: Add strict dependencies from libpulse-dev to the various
    libraries (Closes: #525759)
  * Add local shlib files to ensure the correct dependencies get generated
    (Closes: #528405)

 -- Sjoerd Simons <sjoerd@debian.org>  Thu, 21 May 2009 00:54:38 +0100

pulseaudio (1:0.9.15-1ubuntu3) karmic; urgency=low

  * debian/control: libltdl7-dev -> libltdl-dev

 -- Luke Yelavich <themuso@ubuntu.com>  Mon, 11 May 2009 12:33:08 +1000

pulseaudio (1:0.9.15-1ubuntu2) karmic; urgency=low

  * debian/01PulseAudio: harvest users more robustly. Thanks,
    Chow Loong Jin <hyperair@gmail.com>! (LP: #202089)
  * debian/control: pulseaudio depends on pulseaudio-module-hal
    to fix LP: #326532

 -- Daniel T Chen <crimsun@ubuntu.com>  Thu, 09 Apr 2009 17:03:00 -0400

pulseaudio (1:0.9.15-1ubuntu1) karmic; urgency=low

  * Merge from unreleased Debian pulseaudio git, remaining changes:
    - epoch (my stupid fault :S)
    - Don't build against, and create jack package. Jack is not in main
    - use linear resampler to work better with lack of PREEMPT in jaunty's
      -generic kernel config, also change buffer size
    - Add alsa configuration files to route alsa applications via pulseaudio
    - Move libasound2-plugins from Recommends to Depends
    - Add pm-utils sleep hook to suspend (and resume) users' pulseaudio
      daemons
    - patch to fix source/sink and suspend-on-idle race
    - Make initscript more informative in the default case of per-user
      sessions
    - create /var/run/pulse, and make restart more robust
    - add status check for system wide pulseaudio instance
    - LSB {Required-*,Should-*} should specify hal instead of dbus,
      since hal is required (and already requires dbus)
    - indicate that the system pulseaudio instance is being started from the init
      script
    - Install more upstream man pages
    - Link to pacat for parec man page
    - check whether pulseaudio is running before preloading the padsp library
    - Add DEB_OPT_FLAG = -O3 as per recommendation from
      pulseaudio-discuss/2007-December/001017.html
    - cache /usr/share/sounds/ubuntu/stereo/ wav files on pulseaudio load
    - disable glitch free (use tsched=0)
    - Generate a PO template on build
    - add special case to disable pulseaudio loading if accessibility/speech
      is being used
    - the sd wrapper script should not load pulseaudio if pulseaudio is being
      used as a system service
    - add a pulseaudio apport hook
    - fix some typos in README.Debian
    - demote paprefs to suggests
    - drop padevchooser(Recommends) and pavucontrol (Suggests)
    - drop libasyncns-dev build dependency, its in universe
  * add libudev-dev as a build-dependency

 -- Luke Yelavich <themuso@ubuntu.com>  Tue, 05 May 2009 14:18:20 +1000

pulseaudio (0.9.15-1) unstable; urgency=low

  * debian/control: Build-Depend on libcap-dev instead of libcap2-dev
  * New Upstream Version
  * Fixes building on HPPA (Closes: #520378)
  * Fixes building with recent libtool (Closes: #522716)
  * Update copyright file
  * Updated pulseaudio-module-hal.install, dbus-util became part of pulsecore
  * Move debug package to the debug Section
  * Done make shlibs files for modules in /usr/lib/pulse-0.9.15
  * Update standards-version to 3.8.1, no further changes
  * Set priority of pulseaudio-module-raop-dbg to extra
  * Change build-depend on libltdl7-dev to recent versions libltdl-dev
  * Add Breaks to libpulse0 for old version of pavucontrol
  * Temporarily disable bluetooth support as the needed bluez version is stuck
    in the NEW queue

 -- Sjoerd Simons <sjoerd@debian.org>  Sun, 19 Apr 2009 14:43:41 +0100

pulseaudio (0.9.15~test5-1) experimental; urgency=low

  * New Upstream Version
  * debian/copyright: Updated
  * debian/control: Build-Depends on libltdl7-dev
  * debian/control: Build-Depends on libasound2-dev (>= 1.0.19)
  * debian/rules: Use git format-patch instead of git-format-patch
  * debian/patches/0001-load-module-gconf-earlier.patch:
    - Removed. Merged upstream
  * debian/pulseaudio.install: Update for new modules
  * debian/pulseaudio-module-x11.install: Update for new modules
  * Move libpulscore into the pulseaudio package
  * debian/pulseaudio-module-bluetooth.install: Add the bluetooth-util module
    library
  * debian/pulseaudio.install: Add new modules
  * debian/control: Add bulid-depends on libgtk2.0-dev and libxtst-dev
  * debian/pulseaudio.shlibs, debian/libpulse0.shlibs: Update shlib files
  * debian/pulseaudio.install: Add liboss-util.so oss module helper library
  * debian/control, debian/pulseaudio-module-raop.install: Add RAOP module

 -- Sjoerd Simons <sjoerd@debian.org>  Sun, 22 Mar 2009 23:06:50 +0000

pulseaudio (0.9.14-2) unstable; urgency=low

  [ Sjoerd Simons ]
  * Build against libcap2-dev (Closes: #489060)
  * Bump shlibs of libpulse0 (Closes: #514645)
  * Bump soname of libpulsecore to 9
  * Wait up to 5 seconds for pulseaudio to stop. Fix suggested by Aron Griffis
    (Closes: #488754, #498457)
  * Don't put stop links in rc0 and rc6. Pulse doens't really need it. Patch
    supplied by James Westby (Closes: #494959)
  * Make the start option of the init script report the right status. Fix
    suggested by Aron Griffis (Closes: #488752)
  * Use per user esound sockets instead of a single one for all users

  [ Baptiste Mille-Mathias ]
  * debian/control:
    - create a separate package for bluetooth module (Closes: #513832)
  * debian/pulseaudio-module-bluetooth.install
    - put files for the separate bluetooth module package
  * debian/pulseaudio.install
    - remove files of the separate bluetooth module package

  [ Sjoerd Simons ]
  * debian/control: Don't build the bluetooth module on non-linux systems
    (Closes: #502837)
  * debian/control: Make the bluetooth module conflict with older pulseaudio
    versions
  * Update standards version, no changes needed
  * debian/copyright: Big update

 -- Sjoerd Simons <sjoerd@debian.org>  Sun, 01 Mar 2009 15:53:27 +0000

pulseaudio (0.9.14-1) experimental; urgency=low

  * New Upstream Version
  * 0002-load-module-gconf-earlier.patch renamed to
    0001-load-module-gconf-earlier.patch and updated
  * 0001-Fix-library-search-path-to-include-lib-and-usr-lib.patch
    - Removed, no longer applicable
  * 0003-make-sure-to-use-64bit-rounding-even-on-32bit-machin.patch
    - Removed, fixed upstream
  * 0004-properly-remove-dbus-matches-an-filters-when-unloadi.patch
    - Removed, fixed upstream
  * debian/patches/series
    - Updated

 -- Sjoerd Simons <sjoerd@debian.org>  Sun, 01 Feb 2009 12:47:55 +0000

pulseaudio (1:0.9.14-0ubuntu20) jaunty; urgency=low

  * debian/01PulseAudio: use pactl instead of pacmd (LP: #202089)

 -- Daniel T Chen <crimsun@ubuntu.com>  Wed, 08 Apr 2009 18:54:30 -0400

pulseaudio (1:0.9.14-0ubuntu19) jaunty; urgency=low

  [ Daniel T Chen ]
  * debian/pulseaudio.init:
    - Fix inane stop() syntax (LP: #357201)
  * Update backported (from git HEAD) fixes:
    - 0091_workaround_alsa_horkage.patch
  * Add new fixes:
    - 0049_fix_sampling_rate_not_beyond_pa-rate-max.patch

 -- Luke Yelavich <themuso@ubuntu.com>  Thu, 09 Apr 2009 07:29:24 +1000

pulseaudio (1:0.9.14-0ubuntu18) jaunty; urgency=low

  * debian/apport-hook.py: Add apport hook
  * debian/rules, debian/pulseaudio.install: Install apport hook
  * LP: #357913

 -- Matt Zimmerman <mdz@ubuntu.com>  Wed, 08 Apr 2009 20:14:17 +0100

pulseaudio (1:0.9.14-0ubuntu17) jaunty; urgency=low

  [ Daniel T Chen ]
  * debian/pulseaudio.init:
    - Actually create /var/run/pulse, and make handling of /restart
      more robust (LP #317921)
    - Add /status check for system-wide daemon instance
      (LP: #298299)
  * Backport from upstream git HEAD:
    - 0046_ignore_hal_no_such_cap.patch,
    - 0047_pick_up_all_cards.patch (LP: #353807),
    - 0048_fix_stuck_prebuf.patch (LP: #355825)

  [ Luke Yelavich ]
  * debian/control: Drop recommends from the pulseaudio-module-x11 package. if
    they were dropped previously, they were re-added somehow, so lets get rid
    of them once and for all.

 -- Luke Yelavich <themuso@ubuntu.com>  Tue, 07 Apr 2009 16:51:59 +1000

pulseaudio (1:0.9.14-0ubuntu16) jaunty; urgency=low

  * Introduce epoch to fix my stupidity in uploading a test release of
    pulseaudio.

 -- Luke Yelavich <themuso@ubuntu.com>  Wed, 01 Apr 2009 14:04:33 +1100

pulseaudio (0.9.14-0ubuntu15) jaunty; urgency=low

  [ Daniel T Chen ]
  * README.Debian:
    pulse-session:
    pulseaudio.default: Clarify function of system-wide check, and
    make /usr/bin/pulse-session do the right thing if system-wide
    is enabled (LP: #286966)

  [ Luke Yelavich ]
  * Make the a11y no start special case per user, not system wide.
  * Also make the esd wrapper script honour system wide pulseaudio.

 -- Luke Yelavich <themuso@ubuntu.com>  Mon, 30 Mar 2009 11:33:33 +1100

pulseaudio (0.9.14-0ubuntu14) jaunty; urgency=low

  * No-change rebuild to fix lpia shared library dependencies.

 -- Colin Watson <cjwatson@ubuntu.com>  Thu, 19 Mar 2009 13:57:35 +0000

pulseaudio (0.9.14-0ubuntu13) jaunty; urgency=low

  * debian/rules: Generate a PO template on build. Thanks to Timo Jyrinki for
    the patch! (LP: #342159)

 -- Martin Pitt <martin.pitt@ubuntu.com>  Mon, 16 Mar 2009 10:14:19 +0100

pulseaudio (0.9.14-0ubuntu12) jaunty; urgency=low

  * 0091_workaround_alsa_horkage.patch:
    - Lower severity of logging level to prevent DoS on syslog
      LP: #320875, #343254
      LP #330814

 -- Daniel T Chen <crimsun@ubuntu.com>  Sat, 14 Mar 2009 22:39:03 -0400

pulseaudio (0.9.14-0ubuntu11) jaunty; urgency=low

  [ Daniel T Chen ]
  * Reenable 0030_set_tsched0.patch, which re-disables glitch-free;
    too many users are reporting regressions and audio aberrations.
  * Adjust 0003_change_resample_and_buffering.patch to use linear
    resampler to work better with lack of PREEMPT in jaunty's
    -generic kernel config (LP: #207135, #322250, #332761, #335955,
    LP: #336965).
  * Last upload, specifically 0091_workaround_alsa_horkage, fixes:
    LP: #235990, #237443, #279847, #317997, #323185, #330814,
    LP: #334874.
  * sudo -H change in ubuntu6 fixed LP: #312505.
  * Closing old bugs fixed in 0.9.11+: LP: #187963, #193520, #211052.
  * Refresh 0006_regen-autotools.patch.
  * Add 0043_load_sample_dir_lazy.patch to cache
    /usr/share/sounds/ubuntu/stereo/* in default.pa.
  * debian/:
    - control: Build against libcap2-dev (LP: #339448);
    - copyright: Update copyright from Debian's 0.9.14-2;
    - rules: Add DEB_OPT_FLAG = -O3 as per recommendation from
      pulseaudio-discuss/2007-December/001017.html.
  * Refresh fixes from git HEAD:
    - 0038_handle_errno_properly.patch,
    - 0091_workaround_alsa_horkage.patch,
    - 0092_fix_null_pointer_access.patch.

  [ Luke Yelavich ]
  * Add a special case to prevent Pulseaudio from being started when the
    blindness accessibility profile has been enabled from the Ubuntu live CD,
    and for an accessibility install. Unfortunately Pulseaudio and speech do
    not currently work very well with each other, and its too late in
    the cycle to solve this problem any other way.

 -- Luke Yelavich <themuso@ubuntu.com>  Tue, 10 Mar 2009 09:00:40 +1100

pulseaudio (0.9.14-0ubuntu10) jaunty; urgency=low

  [ Daniel T Chen ]
  * 0030_set_tsched0.patch: Disable this patch, which has the effect of
    reenabling glitch-free. Depends on 0091_workaround_alsa_horkage.
  * 0091_workaround_alsa_horkage.patch: Rework ALSA delay handling.

  [ Luke Yelavich ]
  * debian/control: re-add the vcs bzr URL for Ubuntu's pulseaudio packaging
    as it got lost somewhere along the way

 -- Luke Yelavich <themuso@ubuntu.com>  Mon, 02 Mar 2009 10:40:11 +1100

pulseaudio (0.9.14-0ubuntu9) jaunty; urgency=low

  * PulseAudio does not need to be started before gdm, especially since we use
    user sessions by default.

 -- Scott James Remnant <scott@ubuntu.com>  Fri, 27 Feb 2009 01:27:20 +0000

pulseaudio (0.9.14-0ubuntu8) jaunty; urgency=low

  [ Daniel T Chen ]
  * Backport fixes from git HEAD:
    - 0041_clarify_cmdline_opts.patch,
    - 0042_fix_selem_init.patch

  [ Luke Yelavich ]
  * 0001_more_translatable_strings.patch: Make the .desktop file and PolicyKit
    files translatable, thanks to Gabor Kelemen <kelemeng@gnome.hu for this
    work (LP: #331831)
  * 0006_regen-autotools.patch: re-create to take into account changes needed
    for the above mentioned translation additions

 -- Luke Yelavich <themuso@ubuntu.com>  Tue, 24 Feb 2009 13:46:25 +1100

pulseaudio (0.9.14-0ubuntu7) jaunty; urgency=low

  [ Luke Yelavich ]
  * 0001-Fix-library-search-path-to-include-lib-and-usr-lib.patch: Dropped,
    no longer applicable, as evident in Debian's pulseaudio git branch.

  [ Daniel T Chen ]
  * 0004_enable_autospawn.patch: Renamed from .."disable".. for clarity,
    and actually apply it.
  * 0012_clarify_driver_error_redirect_to_alsa_devs.patch: Clarify
    logging message for 'linux' source package and ALSA developers
    instead of PulseAudio developers in alsa-util.c, too.
    - This patch can be tweaked, since upstream has now applied it to
      git HEAD
  * Backport fixes from git HEAD:
    - 0035_fix_module-detect_access.patch,
    - 0036_increase_memblock_imports.patch,
    - 0037_fill_silence_fail_import_memblock.patch,
    - 0038_handle_errno_properly.patch,
    - 0039_add_validity_checks.patch,
    - 0040_legacy_fixes.patch

 -- Daniel T Chen <crimsun@ubuntu.com>  Thu, 19 Feb 2009 19:34:03 -0500

pulseaudio (0.9.14-0ubuntu6) jaunty; urgency=low

  * 0004_disable_autospawn.patch: Disable this patch. Doing so
    allows the daemon to spawn if not already running, which
    works around LP: #191027, #204272
  * 0012_clarify_driver_error_redirect_to_alsa_devs.patch:
    - Only log POLL* being set if tsched is used so that syslog
      isn't filled with innocuous messages when we set tsched=0
      (see 0030 below) (LP: #323712),
    - Hint 'linux' source package instead of 'alsa-driver' for
      Launchpad bug reports,
    - The debug-specific portion is only applicable to 0.9.14;
      0.9.15 enables a rate limiting module by default to work
      around this (and other) issues
  * 0029_fix_suspend_on_idle_null_race.patch: Handle sink case,
    too
  * 0030_set_tsched0.patch: Work around a shedload of (driver)
    bugs by falling back to interrupt-based buffer semantics
    (LP: #190754, #292880, #295519, #298494, #301755, #302964,
     LP: #319118, #323976, #324103, #326205, #326864)
  * Backport fixes from git HEAD:
    - 0031_fix_6chan_map.patch,
    - 0032_reinit_proplist.patch,
    - 0033_fix_pa-gcc-packedmalloc.patch,
    - 0034_bt_fixes.patch
  * Make invoking the stop target in the initscript not fail an
    upgrade (LP: #317921)
  * Previous upload (0.9.14-0ubuntu3) fixed LP: #321357
  * 01PulseAudio: use sudo -H to ensure that $HOME is, in fact,
    the user's when invoking pacmd for suspend/resume

 -- Daniel T Chen <crimsun@ubuntu.com>  Sun, 15 Feb 2009 02:35:26 -0500

pulseaudio (0.9.14-0ubuntu5) jaunty; urgency=low

  * Add fixes from git HEAD:
    - 0028_fix_uninit_rtp_resamp.patch,
    - 0029_fix_suspend_on_idle_null_race.patch

 -- Daniel T Chen <crimsun@ubuntu.com>  Thu, 12 Feb 2009 18:28:42 -0500

pulseaudio (0.9.14-0ubuntu4) jaunty; urgency=low

  * Add fixes from git HEAD:
    - 0023_work_around_dlsym_retval_mistyping.patch,
    - 0024_fix_sink_source_calls_in_suspended.patch,
    - 0025_shortcut_pa-sink-process-rewind.patch,
    - 0026_reset_rewind-requested_when_suspend.patch,
    - 0027_fix_piped_pacmd.patch

 -- Daniel T Chen <crimsun@ubuntu.com>  Wed, 04 Feb 2009 19:36:09 -0500

pulseaudio (0.9.14-0ubuntu3) jaunty; urgency=low

  [ Daniel T Chen ]
  * Add fixes from git HEAD:
    - 0014_fix_avail-min_calc.patch,
    - 0015_no_pa-asyncq-push_fail.patch,
    - 0016_dont_rely_pa-sink-running-idle_for_optim.patch,
    - 0017_fix_hsp_rate_chan.patch,
    - 0018_dont_restore_mute_vol_when_already_set.patch,
    - 0019_fix_mem_leak_in_pa-alsa-open-by-device-string.patch,
    - 0020_ask_for_same_frag_set_when_resuming_oss_dev.patch,
    - 0021_add_missing_const.patch,
    - 0022_dont_hit_assert_in_esound-sink_when_latency_queried.patch

  [ Luke Yelavich ]
  * Re-instate /etc/X11/Xsession.d/70pulseaudio, to again load pulseaudio
    earlier in the X session, to aleviate a pulse/login-sound race condition
    (LP: #322374)

 -- Luke Yelavich <themuso@ubuntu.com>  Mon, 02 Feb 2009 15:27:55 +0100

pulseaudio (0.9.14-0ubuntu2) jaunty; urgency=low

  * Add fixes from trunk:
    - 0012_clarify_driver_error_redirect_to_alsa_devs.patch
  * Add 0013_add_padsp_wrapper_check.patch (LP: #269939)
  * debian/pulseaudio.manpages:
    debian/pulseaudio-esound-compat.manpages:
    debian/pulseaudio-utils.links:
    - Install upstream man pages (LP: #219669, #318660),
    - Link to pacat for parec man page (LP: #294628)

 -- Daniel T Chen <crimsun@ubuntu.com>  Thu, 22 Jan 2009 02:57:54 -0500

pulseaudio (0.9.14-0ubuntu1) jaunty; urgency=low

  * New upstream release. (LP: #317502, #317613)
  * Dropped patches, all in upstream release.
    - 0003-make-sure-to-use-64bit-rounding-even-on-32bit-machin.patch
    - 0004-properly-remove-dbus-matches-an-filters-when-unloadi.patch
    - 0005-Fix-two-typos-that-broke-tunnels.patch
    - 0008_regen_autotools.patch
    - 0009_shm-arch-indep.patch
    - 0010_check_before_using_environment.patch
    - 0011_load_restore_before_other_modules.patch
    - 0013_dont_hit_assert_issuing_two_rewinds_in_single_iter.patch
    - 0014_retry_without_snd-pcm-no-auto-format.patch
    - 0015_use_fionread.patch
    - 0016_add_pa-source-message-get-latency.patch
    - 0017_allow_dev_dsp_w-ok.patch
    - 0019_fix_macro_pa-unlikely.patch
    - 0020_catch_driver_errors.patch
    - 0022_fix_return_val_dump-resample-methods.patch
    - 0023_use_gdbm-nolock.patch
    - 0024_dont_mix_front-center_into_rear.patch
    - 0025_drop_cap-nice_properly.patch
    - 0027_handle_multicast_sdp_with_same_ip_ttl_as_rtp.patch
    - 0029_add_minor_fixes.patch
    - 0030_dont_drop_client_data.patch
    - 0031_use_fragsize_for_record_stream_latency.patch
  * Bumped shlibs for libpulse0.
  * Package libpulsecore8 -> libpulsecore9.
  * Add libdbus-glib-1-dev to build-depends.
  * Regression fix:
    - pulse.conf: Always honour ~/.asoundrc and /etc/asound.conf with highest
      priority, thanks to Daniel T Chen. (LP: #295832)

 -- Luke Yelavich <themuso@ubuntu.com>  Mon, 19 Jan 2009 14:45:36 +1100

pulseaudio (0.9.13-2ubuntu7) UNRELEASED; urgency=low

  * Add fixes from 0.9.14:
    - 0030_dont_drop_client_data.patch,
    - 0031_use_fragsize_for_record_stream_latency.patch,
    - 0032_fix_suspend_sinks_sources.patch (LP: #317613)

 -- Daniel T Chen <crimsun@ubuntu.com>  Thu, 15 Jan 2009 17:26:14 -0500

pulseaudio (0.9.13-2ubuntu6) jaunty; urgency=low

  * debian/control: Package pulseaudio-module-x11,
    Recommends: gnome-audio | ubuntu-sounds.

 -- Luke Yelavich <themuso@ubuntu.com>  Tue, 13 Jan 2009 16:15:48 +1100

pulseaudio (0.9.13-2ubuntu5) jaunty; urgency=low

  [ Daniel T Chen ]
  * Add fixes from git:
    - 0015_use_fionread.patch,
    - 0016_add_pa-source-message-get-latency.patch,
    - 0017_allow_dev_dsp_w-ok.patch,
    - 0018_fix_return_val_pa-frame-aligned.patch,
    - 0019_fix_macro_pa-unlikely.patch,
    - 0020_catch_driver_errors.patch (LP: #312373),
    - 0021_convert_to_pa-bool-t.patch,
    - 0022_fix_return_val_dump-resample-methods.patch,
    - 0023_use_gdbm-nolock.patch,
    - 0024_dont_mix_front-center_into_rear.patch,
    - 0025_drop_cap-nice_properly.patch,
    - 0027_handle_multicast_sdp_with_same_ip_ttl_as_rtp.patch,
    - 0028_prefer_mixer_controls_with_vols.patch (LP: #281605),
    - 0029_add_minor_fixes.patch
  * Forward-port workaround from hardy branch for source/sink and
    suspend-on-idle race (LP: #203654):
    - 0026_work_around_suspend-on-idle_source_sink_race.patch
  * debian/control: Drop padevchooser(Recommends) and pavucontrol
    (Suggests) completely - functionality has been subsumed by
    jaunty's gnome-volume-control.
  * debian/pulseaudio.init:
    - Make initscript more informative in the default case of per-user
      sessions (LP: #259522),
    - Make initscript retry (until three-second timeout) if stopping
      fails when restarting (LP: #244414),
    - LSB {Required-*,Should-*} should specify hal instead of dbus,
      since hal is required (and already requires dbus) (LP: #244679)
  * Previous upload contains patches to close:
    LP: #193491, #268891, #295164, #298301

  [ Luke Yelavich ]
  * 0008_regen_autotools.patch: Pull some libtool 2.2 updates from git,
    and regenerate autotools glue.
  * debian/rules: Add --enable-static to force creation of libpulse.a,
    a side-effect of messing with the autotools files. This shouldn't
    be needed for the 0.9.14 release.

 -- Luke Yelavich <themuso@ubuntu.com>  Fri, 09 Jan 2009 17:05:38 +1100

pulseaudio (0.9.13-2ubuntu4) jaunty; urgency=low

  * Demote paprefs to suggests (LP: #309422)
  * Add fixes from git:
    - 0010_check_before_using_environment.patch,
    - 0011_load_restore_before_other_modules.patch,
    - 0012_dont_hit_assert_checking_for_idleness.patch,
    - 0013_dont_hit_assert_issuing_two_rewinds_in_single_iter.patch,
    - 0014_retry_without_snd-pcm-no-auto-format.patch.

 -- Daniel T Chen <crimsun@ubuntu.com>  Sun, 28 Dec 2008 23:43:01 -0500

pulseaudio (0.9.13-2ubuntu3) jaunty; urgency=low

  * Add pm-utils sleep hook to suspend (and resume) users' pulseaudio
    daemons (LP: #202089). Based on a patch by
    Chow Loong Jin <hyperair@gmail.com>.

 -- Daniel T Chen <crimsun@ubuntu.com>  Mon, 08 Dec 2008 22:11:32 -0800

pulseaudio (0.9.13-2ubuntu2) jaunty; urgency=low

  * debian/patches/0009_shm-arch-indep.patch:
    - Make shm marker architecture independant, taken from git.

 -- Luke Yelavich <themuso@ubuntu.com>  Mon, 01 Dec 2008 12:06:00 +1100

pulseaudio (0.9.13-2ubuntu1) jaunty; urgency=low

  * Merge from Debian experimental, remaining changes:
    - Don't build against, and create jack package. Jack is not in main.
    - Remove --disable-per-user-esound-socket from configure flags, as we still
      want per user esound sockets.
    - Remove stop links from rc0 and rc6.
    - Change default resample algorithm and bubffer size.
    - Add alsa configuration files to route alsa applications via pulseaudio.
    - Move libasound2-plugins from Recommends to Depends.
    - debian/pulseaudio.preinst: When upgrading from intrepid, remove
      /etc/X11/Xsession.d/70pulseaudio, as this was used to minimize a race
      condition when starting GNOME in intrepid. This race should not exist in
      jaunty once libcanberra is built to use pulseaudio as a backend.
    - Do not spawn a pulseaudio server if clients fail to find a running server.
    - Regenerate autotools files for ubuntu.

 -- Luke Yelavich <themuso@ubuntu.com>  Wed, 19 Nov 2008 10:44:03 +1100

pulseaudio (0.9.13-2) experimental; urgency=low

  * Rename libpulsecore5 to libpulsecore8 to correctly reflect the soname
    (Closes: #503612)
  * 0003-make-sure-to-use-64bit-rounding-even-on-32bit-machin.patch
    - Fix rounding errors on 32 bit machines. From upstream git
  * 0004-properly-remove-dbus-matches-an-filters-when-unloadi.patch
    - Properly remove dbus filters when unloading the bluetooth module
  * 0005-Fix-two-typos-that-broke-tunnels.patch
    - Fix tunnels. From upstream git

 -- Sjoerd Simons <sjoerd@debian.org>  Sun, 16 Nov 2008 18:13:05 +0000

pulseaudio (0.9.13-1ubuntu3) jaunty; urgency=low

  * Build-depend on libltdl7-dev to make the armel buildd happy.

 -- Matthias Klose <doko@ubuntu.com>  Wed, 19 Nov 2008 16:26:45 +0000

pulseaudio (0.9.13-1ubuntu2) jaunty; urgency=low

  * Drop libasyncns-dev again. Its in universe, and we will worry about
    whether we really need it again later.

 -- Luke Yelavich <themuso@ubuntu.com>  Tue, 18 Nov 2008 15:47:20 +1100

pulseaudio (0.9.13-1ubuntu1) jaunty; urgency=low

  * Merge from Debian unstable, remaining changes:
    - Don't build against, and create jack package. Jack is not in main.
    - Remove --disable-per-user-esound-socket from configure flags, as we still
      want per user esound sockets.
    - Remove stop links from rc0 and rc6.
    - Change default resample algorithm and bubffer size.
    - Add alsa configuration files to route alsa applications via pulseaudio.
    - Move libasound2-plugins from Recommends to Depends.
  * debian/pulseaudio.preinst: When upgrading from intrepid, remove
    /etc/X11/Xsession.d/70pulseaudio, as this was used to minimize a race
    condition when starting GNOME in intrepid. This race should not exist in
    jaunty once libcanberra is built to use pulseaudio as a backend.
  * Do not spawn a pulseaudio server if clients fail to find a running server.
  * Remove explicit version dependency for libspeex-dev to allow the package
    to be built for now.
  * Regenerate autotools files to work with Ubuntu's newer libtool/libltdl.
  * debian/control: libpulsecore5 -> libpulsecore8 to match the library
    soname.

 -- Luke Yelavich <themuso@ubuntu.com>  Tue, 04 Nov 2008 15:46:00 +1100

pulseaudio (0.9.13-1) experimental; urgency=low

  [ Bas Zoetekouw ]
  * debian/control: Build-Depend on libasound2-dev (>= 1.0.17)
  * debian/pulseaudio-module-x11.install: No longer install an xdg autostart
    file
  * debian/pulseaudio.install: Install system.pa config file and various new
    pulseaudio modules
  * debian/rules: Add --disable-per-user-esound-socket to configure flags

  [ Sjoerd Simons ]
  * New Upstream Version
  * Fixes FTBTS on GNU/kFreeBSD (Closes: #497624)
  * Dropped patches for things that have been fixed upstream:
    - 0003-Define-PULSE_INTERNAL.patch
    - 0005-Reduce-RT-prio-logging-severity.patch
    - 0006-fix-iteration-over-random-devices.patch
  * rename 0003-load-module-gconf-earlier.patch to
    0002-load-module-gconf-earlier.patch
  * rename 0002-Fix-library-search-path-to-include-lib-and-usr-lib.patch
    to 0001-Fix-library-search-path-to-include-lib-and-usr-lib.patch
  * rename 0004-load-module-gconf-earlier.patch to
    0003-load-module-gconf-earlier.patch
  * 0001-Set-ESD-socket-to-tmp-.esd-socket-to-match-up-with.patch
    - Dropped, not necessary anymore, the --disable-per-user-esound-socket
      configure flag now has the same result
  * debian/control: Add libspeexdsp-dev (>= 1.2~rc1) to Build-Depends
  * debian/control: Add Build-Depends on libpolkit-dbus-dev and
    libbluetooth-dev
  * debian/pulseaudio.install: Install various new modules. Including bluetooth
    and polkit, which will move into a separate package later.
  * debian/pulseaudio.install: Install the new pulseaudio xdg autostart file
  * debian/control: add a depend on consolekit. Might be downgrade to a
    recommend later
  * debian/control: Set the maintainer to the pkg-pulseaudio mailinglist
  * debian/control: Add libgdbm-dev to build-depends
  * debian/control: Add intltool to build-depends

 -- Sjoerd Simons <sjoerd@debian.org>  Sun, 19 Oct 2008 21:05:13 +0100

pulseaudio (0.9.10-3) unstable; urgency=low

  * debian/patches/0006-fix-iteration-over-random-devices.patch
    - Added. Iterate over the various random devices if opening fails
      (Closes: #491270)

 -- Sjoerd Simons <sjoerd@debian.org>  Sat, 30 Aug 2008 14:24:51 +0100

pulseaudio (0.9.10-2ubuntu9) intrepid; urgency=low

  * debian/70pulseaudio && debian/pulse-session: Use a wrapper script
    to start pulseaudio at the Xsession.d phase of the login process.
    The wrapper script is necessary to execute processes that need to
    be loaded after pulseaudio, such as the X session manager. This
    works around a race condition involving pulseaudio and canberra-gtk-play
    and the GNOME login sound. (LP: #274124)
  * debian/pulseaudio.preinst: Remove /etc/xdg/autostart/pulseaudio.desktop
    if it exists. We don't want pulseaudio started more than once.

 -- Luke Yelavich <themuso@ubuntu.com>  Mon, 20 Oct 2008 13:26:28 +1100

pulseaudio (0.9.10-2ubuntu8) intrepid; urgency=low

  * debian/pulseaudio.desktop: Use a slightly modified version of the
    pulseaudio desktop file from more recent versions, and place it in
    /etc/xdg/autostart, to start pulseaudio earlier in the GNOME desktop
    initialization. This should avoid a race condition between the login
    sound being played, and pulseaudio being loaded. (LP: #274124)

 -- Luke Yelavich <themuso@ubuntu.com>  Fri, 10 Oct 2008 15:22:51 +1100

pulseaudio (0.9.10-2ubuntu7) intrepid; urgency=low

  * Fix some errors in the pid file handling patch, thanks to Mandriva.
  * debian/pulse.conf: Do not use an absolute path when referring to the
    pulse alsa plugin, as this breaks bi-arch configurations. libasound2
    and lib32/64asound2 now include ldconfig files to include the alsa-plugins
    path for the architecture in use.

 -- Luke Yelavich <themuso@ubuntu.com>  Wed, 08 Oct 2008 11:20:17 +1100

pulseaudio (0.9.10-2ubuntu6) intrepid; urgency=low

  * debian/pulse-alsa.conf: extend configuration to include "pulse"
    definitions for buggy ALSA applications (e.g., Skype). (LP: #258581)

 -- Conn O Griofa <connogriofa@gmail.com>  Tue, 23 Sep 2008 16:12:19 +0100

pulseaudio (0.9.10-2ubuntu5) intrepid; urgency=low

  * debian/control: Bump libasound2-plugins from recommends to depends to be
    sure that nobody's audio set up for alsa applications is broken.

 -- Luke Yelavich <themuso@ubuntu.com>  Tue, 23 Sep 2008 23:07:23 +1000

pulseaudio (0.9.10-2ubuntu4) intrepid; urgency=low

  * debian/pulse.conf, debian/pulse-alsa.conf. Asoundrc configuration files
    to allow the use of pulseaudio as the default output for applications
    using alsa, when pulseaudio is running.
  * debian/patches/0015-Change-resampler-and-buffering.patch: Change the
    resample method used as well as the buffer size.
  * Some patches taken from Mandriva's pulseaudio package. See comments in
    patch headers for more details:
    - 0007-Perfer-client.conf-over-X11-property-variables.patch
    - 0008-Also-link-libpulsecore.la-to-some-libraries-needed.patch
    - 0009-Rejig-r2495-slightly-and-directly-compile-the-necess.patch
    - 0010-Do-not-invalidate-the-cookie-if-no-file-was-specifie.patch
    - 0011-fix-error-path-spotted-by-Coling-Guthrie.patch
    - 0012-Change-policykit-policy-to-allow-high-priority-and-d.patch
    - 0013-More-robust-pid-file-handling.patch
    - 0014-Disable-hotplug-sound-as-it-interferes-with-too-many.patch

 -- Luke Yelavich <themuso@ubuntu.com>  Tue, 23 Sep 2008 16:02:48 +1000

pulseaudio (0.9.10-2ubuntu3) intrepid; urgency=low

  * Remove stop links from rc0 and rc6 (LP: #254254):
    - debian/rules: change DEB_UPDATE_RCD_PARAMS to
      start 25 2 3 4 5 . stop 15 1 .

 -- Cesare Tirabassi <norsetto@ubuntu.com>  Mon, 04 Aug 2008 19:22:43 +0200

pulseaudio (0.9.10-2ubuntu2) intrepid; urgency=low

  * debian/patches/0006-pcspkr-last.patch: Load the PC speaker as a sink
    after all other sound card sinks have been loaded. (LP: #242966)
  * debian/patches/0007-relibtoolize.patch: Regenerate relevant libtool
    bits, because even though libltdl7 is supposed to be API-compatible
    with libltdl3, the package FTBFs without regeneration.

 -- Luke Yelavich <themuso@ubuntu.com>  Tue, 29 Jul 2008 16:07:18 +1000

pulseaudio (0.9.10-2ubuntu1) intrepid; urgency=low

  * Merge from Debian unstable.
  * Patches
    + 0001-Set-ESD-socket-to-tmp-.esd-socket-to-match-up-with.patch:
      continue to disable this patch, as we want user sockets to be
      the default in the conffile;
    - 0050-Reduce-RT-highprio-log-to-info: absorbed into Debian unstable;
    - 0051-Reduce-pa_pid_file_create-Daemon-already-running-log-spam:
      removed as per discussion with Sjoerd, as it can confuse human
      debugging;
  * Packaging
    + MaintainerField and Vcs munging;
    + Don't generate or install the jackd module;
    + Use multiuser semantics.

 -- Daniel T Chen <crimsun@ubuntu.com>  Wed, 14 May 2008 15:47:31 -0400

pulseaudio (0.9.10-2) unstable; urgency=low

  * debian/patches/0003-Define-PULSE_INTERNAL.patch
    - Added. Let the daemon put PULSE_INTERNAL in its environment so things
    can detect when called from within pulseaudio
  * debian/patches/0004-load-module-gconf-earlier.patch
    - Added. Load module-gconf before module-volume-restore and
    module-device-restore. Otherwise setting virtual sinks/sources as default
    won't be persistent
  * debian/patches/0005-Reduce-RT-prio-logging-severity.patch
    - Added. Reduce the priority of the RT warnings. Not running with RT
    priorities is the default.

 -- Sjoerd Simons <sjoerd@debian.org>  Sat, 10 May 2008 22:16:12 +0200

pulseaudio (0.9.10-1ubuntu1) hardy; urgency=low

  [ Daniel T Chen ]
  * Merge from Debian unstable:
  * Patches
    + 0050-Reduce-RT-highprio-log-to-info:
    + 0051-Reduce-pa_pid_file_create-Daemon-already-running-log-spam:
      Retain to prevent innocuous messages from spamming user log;
    - 0052-Add-extra-checks-to-padsp-debug-calls:
    - 0053-Handle-channel-map-failure:
    - 0054-Invoke-pa_ltdl_done-conditionally:
    - 0055-fix_record_stream_moved:  Merged in new upstream version.
  * Packaging
    + control:  Adhere to DebianMaintainerField spec, and add a
      Vcs-Bzr entry;
    + control:
    + pulseaudio-module-jack.install:  Don't generate or install the
      jackd module;
    + pulseaudio.init:
    + rules:  Use multiuser semantics.

  [ Luke Yelavich ]
  * FFe granted. (LP: #211592)

 -- Luke Yelavich <luke.yelavich@canonical.com>  Mon, 07 Apr 2008 10:40:01 +1000

pulseaudio (0.9.10-1) unstable; urgency=low

  [ CJ van den Berg ]
  * New Upstream Version
  * debian/patches: Drop patches merged upstream
    - 0002-Double-esound-maximum-sample-size.patch
    - 0003-fix-uploading-of-samples-into-PA.-Problem-discovered.patch
    - 0004-make-sure-to-create-.pulse-before-using-any-config.patch
    - 0005-Don-t-add-protocol-fields-introduced-in-version-12-w.patch
    - 0006-Implement-opcodes-added-in-version-12-in-the-tunnel.patch
    - 0007-Change-config-to-not-fail-if-loading-of-esd-gconf-o.patch
    - 0008-Fix-compilation-on-non-linux-platforms.patch
  * debian/patches: Add patch to fix RPATHs.
    + 0002-Fix-library-search-path-to-include-lib-and-usr-lib.patch
  * debian/control:
    + Make libpulsecore5-dbg depend on libpulsecore5, instead of pulseaudio.
    + Make libpulse-browse0-dbg depend on libpulse-browse0.
  * Update Standards-Version to 3.7.3 (no changes required).

  [ Petter Reinholdtsen ]
  * debian/pulseaudio.init: Fix problems with LSB header in init.d script.
      (Closes: #470934)

 -- CJ van den Berg <cj@vdbonline.com>  Sun, 30 Mar 2008 20:11:02 +0200

pulseaudio (0.9.9-1ubuntu4) hardy; urgency=low

  * Patch from Thorvald Natvig to fix protocol error when moving source outputs.
    (LP: #194756)

 -- Luke Yelavich <luke.yelavich@canonical.com>  Fri, 28 Mar 2008 15:58:55 +1100

pulseaudio (0.9.9-1ubuntu3) hardy; urgency=low

  * Patches:
    - Apply (new) patch to handle channel mapping failure.  From
      upstream SVN changeset 2105.  (LP: #178442)
    - Apply (new) patch to invoke pa_ltdl_done() conditionally.
      From upstream SVN changeset 2111.

 -- Daniel T Chen <crimsun@ubuntu.com>  Mon, 18 Feb 2008 18:40:28 -0500

pulseaudio (0.9.9-1ubuntu2) hardy; urgency=low

  * Packaging:
    - Add versioned dependency on sysv-rc to pulseaudio for LTS->LTS.
      Thanks, Steve Langasek (LP: #187469)!
  * Patches:
    - Apply (new) patch from Mandriva adding checks to debug calls,
      preventing crashes, with padsp.

 -- Daniel T Chen <crimsun@ubuntu.com>  Wed, 30 Jan 2008 20:43:29 -0500

pulseaudio (0.9.9-1ubuntu1) hardy; urgency=low

  * Merge from Debian unstable, remaining changes:
    - Packaging:
      + pulseaudio-module-x11 does not recommend an audio theme,
      + no jack packages,
      + pulseaudio-utils long description clarification,
      + multiuser initscript semantics (Teardown spec),
      + Vcs-Bzr entry and DebianMaintainerField mangling;
    - Patches:
      + omit 0001-Set-ESD-socket-to-tmp-..,
      + omit socket parameter in 0007-Change-config-.. to apply
        cleanly given above 0001-Set-ESD-socket omission,
      + lower verboseness of some log messages,
      + drop backported CVE-2008-008 fix (already in 0.9.9).

 -- Daniel T Chen <crimsun@ubuntu.com>  Fri, 25 Jan 2008 16:04:34 -0500

pulseaudio (0.9.9-1) unstable; urgency=high

  * New Upstream Version.
  * Fixes CVE-2008-008: Assert that dropping permissions succeeds.
  * Priority high because it fixes a security issue.

 -- Sjoerd Simons <sjoerd@debian.org>  Thu, 24 Jan 2008 12:44:55 +0100

pulseaudio (0.9.8-2ubuntu3) hardy; urgency=low

  * [SECURITY] Apply (new) patch fixing unchecked setuid() return
    values.  Patch backported from upstream 0.9.9.
  * References:
    CVE-2008-0008
    https://bugzilla.novell.com/show_bug.cgi?id=347822
    https://bugzilla.redhat.com/show_bug.cgi?id=425481

 -- Daniel T Chen <crimsun@ubuntu.com>  Wed, 23 Jan 2008 20:11:25 -0500

pulseaudio (0.9.8-2ubuntu2) hardy; urgency=low

  * Apply (new) 0051-Reduce-pa_pid_file_create.. patch that lowers the
    "Daemon already running", "pa_pid_file_create() failed", and
    "setrlimit(..Operation not permitted" levels to prevent spamming
    /var/log/syslog.  Normal users not in the pulse-rt group don't need
    this level of verbosity, and the "errors" are innocuous given per-
    user session invocation.  (These changes really close LP #83137 and
    duplicates.)
  * Thanks to Sjoerd Simons for the insight.

 -- Daniel T Chen <crimsun@ubuntu.com>  Tue, 08 Jan 2008 06:36:42 -0500

pulseaudio (0.9.8-2ubuntu1) hardy; urgency=low

  * Merge from Debian unstable, remaining changes:
    - Packaging:
      + pulseaudio-module-x11 does not recommend an audio theme,
      + no jack packages,
      + pulseaudio-utils long description clarification,
      + multiuser initscript semantics (Teardown spec),
      + Vcs-Bzr entry and DebianMaintainerField mangling;
    - Patches:
      + omit 0001-Set-ESD-socket-to-tmp-..,
      + omit socket parameter in 0007-Change-config-.. to apply
        cleanly given above 0001-Set-ESD-socket omission,
      + apply (new) 0050-Reduce-RT-highprio-log-to-info.patch
        (LP: #83137 and duplicates).

 -- Daniel T Chen <crimsun@ubuntu.com>  Fri, 04 Jan 2008 21:46:57 +0000

pulseaudio (0.9.8-2) unstable; urgency=low

  * Bump shlibs of libpulse and libpulse-browse. Upstream has started
    versioning symbols.
  * debian/p.../0005-Don-t-add-protocol-fields-introduced-in-version-12-w.patch
    - Added. Don't send fields/opcodes adding in protocol version 12 to
      clients using version 11. (Closes: #458556)
  * debian/p.../0006-Implement-opcodes-added-in-version-12-in-the-tunnel.patch
    - Added. Add dummy implementations of the opcodes added in protocol
    version 12.
  * debian/patches/0004-Force-module-tunnel-to-use-protocol-version-11.patch
    - Removed. Obsoleted by the two previous patches
  * debian/p.../0005-make-sure-to-create-.pulse-before-using-any-config.patch
    - Renamed to 0004-make-sure-to-create-.pulse-before-using-any-config.patch
  * debian/p.../0007-Change-config-to-not-fail-if-loading-of-esd-gconf-o.patch
    - Added. Don't fail to load if esd, gconf or x11-publish fail.
      (Closes: 456590, #456505)
  * debian/patches/0008-Fix-compilation-on-non-linux-platforms.patch
    - Added. Fixes compliation on non-linux platforms such as GNU/kFreeBSD.
    Thanks to Aurelien Jarno for the patch (Closes: #454197)

 -- Sjoerd Simons <sjoerd@debian.org>  Fri, 04 Jan 2008 16:12:27 +0100

pulseaudio (0.9.8-1ubuntu3) hardy; urgency=low

  * debian/control: Drop Recommendation of ubuntu-sounds entirely; it's wrong
    for derivatives, and theming should be done with seeds and derivative
    specific meta packages.

 -- Martin Pitt <martin.pitt@ubuntu.com>  Mon, 10 Dec 2007 14:37:37 +0100

pulseaudio (0.9.8-1ubuntu2) hardy; urgency=low

  * debian/control: Make pulseaudio-module-x11 recommend ubuntu-sounds,
    not gnome-audio.

 -- Daniel T Chen <crimsun@ubuntu.com>  Thu, 06 Dec 2007 07:12:07 -0500

pulseaudio (0.9.8-1ubuntu1) hardy; urgency=low

  "Hail our new PulseAudio overlords (part two)."

  * Merge from Debian unstable.
  * Ubuntu-specific changes:
    - debian/control:
      + Don't build-depend on libjack0.100.0-dev or build jack module
        packages,
      + Update pulseaudio's Recommends and Suggests to accomodate
        existing promoted main packages,
      + Explicitly mention pasuspender in pulseaudio-utils's long
        description,
      + Add Vcs-Bzr URI,
      + Adhere to DebianMaintainerField;
    - debian/rules: Use multiuser for update-rc.d;
    - debian/patches/series: Retain the exclusion of
      0001-Set-ESD-socket-to-tmp-.esd-socket-to-match-up-with.patch.
  * Dropped Ubuntu-specific change (absorbed into Debian source):
    debian/patches/0002-Double-esound-maximum-sample-size.patch.

 -- Daniel T Chen <crimsun@ubuntu.com>  Tue, 04 Dec 2007 00:56:08 +0000

pulseaudio (0.9.8-1) unstable; urgency=low

  [ CJ van den Berg ]
  * New upstream version.
  * debian/overrides/pulseaudio: Remove override for setuid-binary.
  * debian/control:
    + Change the priority of all -dbg packages to extra.
    + Stop recommending libao-pulse. libao2 has built-in pulseaudio support.
    + Make pulseaudio conflict libltdl3 < 1.5.24-1 (Closes: #451638)
    + Change XS-Vcs-* tags to Vcs-*.
    + Add libpulsecore5-dbg package.
    + Rename gstreamer plugin package in recommends.
    + Add Homepage field.
    + Bump libpulsecore so version number to 5.
    + Conflict with all pre libpulsecore split packages.
  * debian/patches/0002-Fix-pa_readlink-to-put-a-0-in-the-right-location.patch:
    - Dropped, merged upstream.
  * debian/p..s/0003-Define-__NR_eventfd-on-arm-if-it-wasn-t-defined-yet.patch:
    - Dropped, merged upstream.
  * debian/patches/0002-Double-esound-maximum-sample-size.patch:
    + Added, from Ubuntu.
  * debian/p..s/0003-fix-uploading-of-samples-into-PA.-Problem-discovered.patch:
    + Added, svn commit r2074 from upstream.
  * debian/patches/0004-Force-module-tunnel-to-use-protocol-version-11.patch:
    + Added, fixes protocol errors in module-tunnel.
  * debian/pa..es/0005-make-sure-to-create-.pulse-before-using-any-config.patch:
    + Added, fixes module-volume-restore so that volumes are restored across
      daemon restarts.
  * debian/pulseaudio.manpages: Add manpages default.pa.5, pulse-client.conf.5
      and pulse-daemon.conf.5
  * debian/pulseaudio-utils.manpages: Add manpages pabrowse.1, pacat.1,
      pacmd.1, pactl.1, padsp.1, paplay.1, pasuspender.1 and pax11publish.1
  * debian/pulseaudio.default: Add a description of the preferred method of
      running the daemon.

  [Daniel T Chen]
  * debian/control: Add lsb-base (>= 3) to pulseaudio's dependencies.
  * debian/pulseaudio.init: LSB-ify.

 -- CJ van den Berg <cj@vdbonline.com>  Thu, 22 Nov 2007 02:33:51 +0100

pulseaudio (0.9.7-3ubuntu2) hardy; urgency=low

  * Disable 0001-Set-ESD-socket-to-tmp-.esd-socket-to-match-up-with.patch. We
    do want per-user esd sockets in Ubuntu. This unbreaks multiuser support
    and matches the patch that we did to esound for the very same reason:
    every user needs its own esd socket path to have them not conflict to each
    other.

 -- Martin Pitt <martin.pitt@ubuntu.com>  Tue, 20 Nov 2007 22:30:35 +0100

pulseaudio (0.9.7-3ubuntu1) hardy; urgency=low

  "Hail our new PulseAudio overlords (part one)."

  * Merge from Debian unstable.
  * Apply Ubuntu-specific changes:
    - debian/control:
      + drop libasyncns-dev and libjack0.100.0-dev build-dependencies
        since we don't build the jack plugin [yet];
      + add versioned lsb-base dependency to pulseaudio;
      + keep pulseaudio installable by demoting some recommended
        packages to suggested [retain libasound2-plugins,
        libgstreamer-plugins-pulse0.10-0, and
        pulseaudio-esound-compat.  pulseaudio-module-hal,
        pulseaudio-module-x11, libao-pulse, paprefs, and
        padevchooser are currently in universe];
      + adhere to DebianMaintainerField spec;
    - debian/rules:
      + use multiuser instead of defaults in DEB_UPDATE_RCD_PARAMS.
  * Drop obsolete Ubuntu-specific change:
    - src/pulsecore/protocol-esound.c: applied upstream.

 -- Daniel T Chen <crimsun@ubuntu.com>  Sat, 17 Nov 2007 00:10:48 +0000

pulseaudio (0.9.7-3) unstable; urgency=low

  [ CJ van den Berg ]
  * debian/control: Add depends on -utils to -module-x11. (Closes: #450840)

  [ Sjoerd Simons ]
  * Set pulseaudio setuid in postinst if the permissions aren't overriden by
    dpkg-statoverride, instead of having the binary with suid perms in the deb

 -- Sjoerd Simons <sjoerd@debian.org>  Fri, 16 Nov 2007 18:41:28 +0100

pulseaudio (0.9.7-2) unstable; urgency=low

  * Use pulseaudio (<< 0.9.7) instead of pulseaudio (< 0.9.7) in
    -esound-compat
  * debian/patches/0002-Fix-pa_readlink-to-put-a-0-in-the-right-location.patch:
    + Added. Fix pa_readlink to put a \0 directly after the link string. Fixes
    issues with clients using the alsa compatibility layer
  * deb/patches/0003-Define-__NR_eventfd-on-arm-if-it-wasn-t-defined-yet.patch:
    + Added. Define __NR_eventfd. Fixes FTBS on arm, because libc6-dev does
    define SYS_eventfd but older versions of linux-libc-dev don't define
    __NR_eventfd yet.

 -- Sjoerd Simons <sjoerd@debian.org>  Sun, 04 Nov 2007 13:53:09 +0100

pulseaudio (0.9.7-1) unstable; urgency=low

  * New Upstream Version. (Closes: #446026, #436409)
  * Drop all patches. All patches are merged upstream.
  * debian/control:
    + Replace ${Source-Version} with ${binary:Version}.
    + Add XS-Vcs-* tags.
    + Conflict pulseaudio < 0.9.7 in -esound-compat due to moved manpage.
  * debian/rules:
    + Add list-missing to catch new modules
    + Remove all .la files.
  * debian/overrides/pulseaudio: Update libpulsecore so version.
  * debian/pulseaudio.install:
    + Add new module-default-device-restore.so.
    + Add new module-suspend-on-idle.so.
    + Add new module-remap-sink.so.
    + Add new module-ladspa-sink.so.
    - Remove module-oss-mmap.so, removed upstream.
  * debian/pulseaudio-module-x11.install: Add new module-x11-xsmp.so.
  * debian/pulseaudio-module-zeroconf.install: Add new module-zeroconf-
      discover.so.
  * debian/pulseaudio-utils.install: Add pasuspender utility.
  * debian/pulseaudio-esound-compat.links: Move esd link to pulseaudio-
      esound-compat.
  * debian/pulseaudio-esound-compat.manpages: Move esdcompat manpage to
      pulseaudio-esound-compat.
  * debian/libpulse0.shlibs: Add minimum version of 0.9.7 to libpulse0 shlibs.
  * debian/patches:
    + Added 0001-Set-ESD-socket-to-tmp-.esd-socket-to- match-up-with.patch

 -- CJ van den Berg <cj@vdbonline.com>  Wed, 31 Oct 2007 15:31:44 +0100

pulseaudio (0.9.6-2) unstable; urgency=low

  * debian/control:
    - Add -dbg packages.
    - Make libcap-dev and libasound-dev arch specific build deps.
    - Add recommends gnome-audio to pulseaudio-module-x11. (Closes: #437393)
    - Make pulseaudio-module-zeroconf recommend avahi-daemon.
    - Make pulseaudio-utils suggest avahi-daemon. (for pabrowse)
  * debian/rules:
    - Generate arch specific install files. (Closes: #430366)
    - Install init script to start at 25 and stop at 15. (Closes: #428046)
  * debian/overrides/pulseaudio: Update libpulsecore override to new
      soversion.
  * debian/copyright: Update e-mail address for Lennart Poettering.
  * debian/patches: Reformat patch series. Add two new patches.
    + 0003-Backported-padsp-improvements-from-upstream-trunk.patch
    + 0004-New-realtime-safe-and-transport-free-JACK-module.patch

 -- CJ van den Berg <cj@vdbonline.com>  Sun, 02 Sep 2007 20:22:19 +0200

pulseaudio (0.9.6-1ubuntu2) gutsy; urgency=low

  * fix esound max samplesize again to make sure teh login sound is playable
    on networked connections. 

 -- Oliver Grawert <ogra@ubuntu.com>  Thu, 28 Jun 2007 15:31:28 +0200

pulseaudio (0.9.6-1ubuntu1) gutsy; urgency=low

  * Merge from Debian unstable, remaining changes:
    - debian/control:
      + Add lsb-base (>= 3) to pulseaudio's dependencies,
      + Adhere to DebianMaintainerField policy,
      + Don't build-depend on libjack0.100.0-dev or libasyncns-dev,
    - debian/patches/: Remove all Ubuntu-created patches (merged
      upstream).

 -- Daniel T Chen <crimsun@ubuntu.com>  Mon, 28 May 2007 22:30:44 +0100

pulseaudio (0.9.6-1) unstable; urgency=low

  * New Upstream Version.
    + Fix remote DOS vulnerabilities. (CVE-2007-1804)
    + Add support for suspended alsa sinks and sources.
    + Correct parameter handling in esdcompat. (Closes: #414355)
    + Handle ALSA frame size changes. (Closes: #423887)
    + Don't unload module-hal-detect if HAL doesn't report any devices.
             (Closes: #395893)
  * debian/patches: Remove all patches merged upstream.
    - 02_ifexists_else_endif.dpatch
    - 03_r1352_firefox_workaround.dpatch
    - 04_r1373_JavaSound_support.dpatch
    - 05_t28_wrong-endian-convert.dpatch
    - 06_pulseaudio-0.9.5-suspend.dpatch
  * debian/rules: Port to CDBS.
  * debian/patches: Rework patch series for quilt.
  * debian/control: Add libatomic-ops-dev to Build-Depends.

 -- CJ van den Berg <cj@vdbonline.com>  Mon, 28 May 2007 00:53:28 +0200

pulseaudio (0.9.5-7ubuntu1) gutsy; urgency=low

  * Merge from Debian unstable, remaining changes:
    - debian/control:
      + Add lsb-base (>= 3) to pulseaudio's dependencies,
      + Adhere to DebianMaintainerField policy,
    - debian/patches/:
      + Add 10_fix_DoS_vulns.dpatch (pA ticket 67) and
        11_disallow_excessively_high_sampling_rates.dpatch,
      + Drop 06_fix_suspend.dpatch in favour of
        06_pulseaudio-0.9.5-suspend.dpatch,
      + Retain 07_fix_esdcompat_bashism.dpatch and
        09_fix_esd_max_samplesize.dpatch.

 -- Daniel T Chen <crimsun@ubuntu.com>  Fri, 25 May 2007 01:32:39 -0400

pulseaudio (0.9.5-7) unstable; urgency=low

  * debian/control: Make pulseaudio-module-hal depend on hal, not just
    libhal. (Closes: #411501)

 -- CJ van den Berg <cj@vdbonline.com>  Mon, 19 Feb 2007 22:11:48 +0100

pulseaudio (0.9.5-6) unstable; urgency=low

  * debian/patches/06_pulseaudio-0.9.5-suspend.dpatch:
    + Added. Handle -ESTRPIPE correctly.  Allows pulseaudio to survive suspend
      operations on ALSA devices (e.g. s2disk). Thanks to Tobias Diedrich.
      (Closes: #406768)

 -- CJ van den Berg <cj@vdbonline.com>  Mon, 12 Feb 2007 11:24:50 +0100

pulseaudio (0.9.5-5ubuntu4) feisty; urgency=low

  * add 09_fix_esd_max_samplesize.dpatch to make sure the login and logout
    gnome sounds can be processed on remote connections. 

 -- Oliver Grawert <ogra@ubuntu.com>  Tue,  6 Mar 2007 14:14:08 +0100

pulseaudio (0.9.5-5ubuntu3) feisty; urgency=low

  * debian/control:
    - Add lsb-base (>= 3) to pulseaudio's dependencies,
    - Adhere to DebianMaintainerField policy,
    - Pull in fix from Debian's 0.9.5-7 adding hal to
      pulseaudio-module-hal's dependencies,
  * debian/pulseaudio.init: LSB-ify.

 -- Daniel T Chen <crimsun@ubuntu.com>  Sun, 25 Feb 2007 02:30:31 -0500

pulseaudio (0.9.5-5ubuntu2) feisty; urgency=low

  * added 06_fix_suspend.dpatch from http://pulseaudio.org/ticket/26
  * added 07_fix_esdcompat_bashism.dpatch to avoid esdcompat trying to 
    shift an empty $1 on POSIX shells

 -- Oliver Grawert <ogra@ubuntu.com>  Tue, 30 Jan 2007 23:50:57 +0100

pulseaudio (0.9.5-5ubuntu1) feisty; urgency=low

  * Merge from Debian unstable, remaining change:
    - debian/{control,rules}: Don't use jack or asyncns.

 -- Daniel T Chen <crimsun@ubuntu.com>  Mon, 29 Jan 2007 10:36:35 -0500

pulseaudio (0.9.5-5) unstable; urgency=low

  * debian/control: Make Build-deps more specific. (Closes: #401111)
  * debian/pulseaudio.init: Make sure files in /var/run/pulse exist before
      calling chown and chmod. (Closes: #405869)

 -- CJ van den Berg <cj@vdbonline.com>  Mon,  8 Jan 2007 23:02:53 +0100

pulseaudio (0.9.5-4ubuntu2) feisty; urgency=low

  * disable libasyncns to fix ftbfs 

 -- Oliver Grawert <ogra@ubuntu.com>  Sat, 20 Jan 2007 11:10:59 +0100

pulseaudio (0.9.5-4ubuntu1) feisty; urgency=low

  * merge from debian unstable
    * keep jack removal

 -- Oliver Grawert <ogra@ubuntu.com>  Tue, 28 Nov 2006 19:51:21 +0100

pulseaudio (0.9.5-4) unstable; urgency=low

  * Add comment about resampling methods and CPU consumption to
    README.Debian (Closes: #391455)
  * debian/patches/03_r1352_firefox_workaround.dpatch:
    + Added. Fix padsp to work with firefox. Patch created from
      SVN revision 1352.
  * debian/patches/04_r1373_JavaSound_support.dpatch:
    + Added. Fix padsp to work with JavaSound. Patch created from
      SVN revision 1373.
  * debian/patches/05_t28_wrong-endian-convert.dpatch:
    + Added. Add additional sample conversions to sconv.c to support
      BE <-> LE network audio.
      Patch from http://www.pulseaudio.org/ticket/28

 -- CJ van den Berg <cj@vdbonline.com>  Wed, 18 Oct 2006 23:10:47 +0200

pulseaudio (0.9.5-3ubuntu1) feisty; urgency=low

  * indeed remove the jack plugin from debian/control as well 

 -- Oliver Grawert <ogra@ubuntu.com>  Tue, 14 Nov 2006 21:05:29 +0100

pulseaudio (0.9.5-3ubuntu0) feisty; urgency=low

  * initial package
  * disable jack
  * disable asyncns

 -- Oliver Grawert <ogra@ubuntu.com>  Sun, 12 Nov 2006 20:00:18 +0100

pulseaudio (0.9.5-3) unstable; urgency=low

  * Add support for .ifexists configuration directive.
  * Make default.pa use ifexists when loading optional modules.
  * Recommend instead of Depend on pulseaudio-module-hal. (Closes: #391232)
  * Recommend libasound2-plugins instead of -plugins-pulse. (Closes: #391254)

 -- CJ van den Berg <cj@vdbonline.com>  Fri,  6 Oct 2006 01:12:05 +0200

pulseaudio (0.9.5-2) unstable; urgency=low

  * Add myself to uploaders
  * Put libpulse-dev and libpulse0 in the right sections.

 -- Sjoerd Simons <sjoerd@debian.org>  Tue,  3 Oct 2006 15:49:12 +0200

pulseaudio (0.9.5-1) unstable; urgency=low

  * Initial release (Closes: #378626)

 -- CJ van den Berg <cj@vdbonline.com>  Mon, 28 Aug 2006 00:31:10 +0200
<|MERGE_RESOLUTION|>--- conflicted
+++ resolved
@@ -1,4 +1,54 @@
-<<<<<<< HEAD
+pulseaudio (1:9.0-2ubuntu1) UNRELEASED; urgency=medium
+
+  * Merge with Debian:
+    - epoch (my stupid fault :S)
+    - Add a module to allow pulseaudio to use the Android audio HAL
+    - Adjust gbp.conf file to point to the ubuntu branch for package builds
+    - Disable module-role-cork by default
+    - Load module-x11-bell in the start-pulseaudio-x11 script
+    - Hide pulseaudio from startup apps dialog
+    - Quit daemon if pid file is removed
+    - Avoid abort when poll descriptor is 0, such as when using it with the
+      audioflinger bridge, like done in ubuntu touch
+    - change default rlimit_rttime value to 200 ms
+    - Don't probe UCM profiles, trust that the profile writer knows what they
+      are doing
+    - Add card hook to allow modules to do something before a profile becomes
+      active
+    - Add an option to the bluez discovery module to set the profile
+    - Allow leaving bluetooth transport running while sink and source are
+      suspended.
+    - Add option to module-switch-on-connect to skip abstract devices
+    - Add property to module-device-restore to skip store/restore
+    - Add missing fields for sink_input/source_output info struct to the vala
+      bindings
+    - Add a build/run autopkgtest for libpulse-dev
+    - Drop libsoxr-dev build dep, its in universe
+    - Add support for the trust-store
+    - Add snappy support, preventing snap apps from recording audio, full
+      support via trust-store is planned
+
+ -- Luke Yelavich <luke@galactica>  Fri, 26 Aug 2016 08:16:30 +1000
+
+pulseaudio (9.0-2) unstable; urgency=medium
+
+  * Merge module-udev-detect back into main package.
+    Closes: #831518, #831355
+  * Demote udev Depends to Suggests.
+    Turns out libudev does not error out when udev is not available,
+    instead it just does nothing.
+  * Merge pulseaudio-module-x11 back into main package.
+    Split is not very useful, as main pulseaudio package
+    already depends on X libs. Therefore, only 56Kb are added
+    to the main package.
+    Closes: #833011
+  * Drop versioned breaks against ancient libltdl version
+  * Drop versioned breaks against avahi-daemon version older than jessie
+  * libpulsedsp: drop versioned breaks against ancient pulseaudio-utils
+    version
+
+ -- Felipe Sateler <fsateler@debian.org>  Fri, 12 Aug 2016 22:40:38 -0400
+
 pulseaudio (1:9.0-1.1ubuntu1) yakkety; urgency=medium
 
   * Merge with experimental pulseaudio package:
@@ -30,26 +80,6 @@
       support via trust-store is planned
 
  -- Luke Yelavich <themuso@ubuntu.com>  Wed, 13 Jul 2016 08:44:48 +1000
-=======
-pulseaudio (9.0-2) unstable; urgency=medium
-
-  * Merge module-udev-detect back into main package.
-    Closes: #831518, #831355
-  * Demote udev Depends to Suggests.
-    Turns out libudev does not error out when udev is not available,
-    instead it just does nothing.
-  * Merge pulseaudio-module-x11 back into main package.
-    Split is not very useful, as main pulseaudio package
-    already depends on X libs. Therefore, only 56Kb are added
-    to the main package.
-    Closes: #833011
-  * Drop versioned breaks against ancient libltdl version
-  * Drop versioned breaks against avahi-daemon version older than jessie
-  * libpulsedsp: drop versioned breaks against ancient pulseaudio-utils
-    version
-
- -- Felipe Sateler <fsateler@debian.org>  Fri, 12 Aug 2016 22:40:38 -0400
->>>>>>> 6f98445a
 
 pulseaudio (9.0-1.1) unstable; urgency=medium
 
