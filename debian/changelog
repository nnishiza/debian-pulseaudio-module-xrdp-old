--- conflicted
+++ resolved
@@ -1,5 +1,4 @@
-<<<<<<< HEAD
-pulseaudio (7.0-1ubuntu1) UNRELEASED; urgency=medium
+pulseaudio (1:7.1-1ubuntu1) UNRELEASED; urgency=medium
 
   * Merge from Debian experimental, remaining changes:
     - epoch (my stupid fault :S)
@@ -30,7 +29,7 @@
   * Refreshed patches, and dropped those that were applied upstream.
 
  -- Luke Yelavich <themuso@ubuntu.com>  Tue, 06 Oct 2015 15:30:57 +1100
-=======
+
 pulseaudio (7.1-1) unstable; urgency=medium
 
   * New upstream version
@@ -38,7 +37,6 @@
   * Silence lintian warning about pulsecore: it is internal library
 
  -- Felipe Sateler <fsateler@debian.org>  Sun, 01 Nov 2015 16:27:53 -0300
->>>>>>> c0f04661
 
 pulseaudio (7.0-1) unstable; urgency=medium
 
