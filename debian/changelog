<<<<<<< HEAD
pulseaudio (1:7.0-0ubuntu1~wily1) wily; urgency=medium
=======
pulseaudio (7.0-1) unstable; urgency=medium
>>>>>>> c00df970

  [ Luke Yelavich ]
  * New upstream release
  * Dropped patch, applied upstream
  * Update shlibs file for 7.0
<<<<<<< HEAD
  * Merge from Debian experimental, remaining changes:
    - epoch (my stupid fault :S)
    - Don't ship the consolekit module, and explicitly depend on the PAM
      systemd module
    - Add a module to allow pulseaudio to use the Android audio HAL
    - Adjust gbp.conf file to point to the ubuntu branch for package builds
    - Disable module-role-cork by default
    - Load module-x11-bell in the start-pulseaudio-x11 script
    - Hide pulseaudio from startup apps dialog
    - Quit daemon if pid file is removed
    - Avoid abort when poll descriptor is 0, such as when using it with the
      audioflinger bridge, like done in ubuntu touch
    - change default rlimit_rttime value to 200 ms
    - Don't probe UCM profiles, trust that the profile writer knows what they
      are doing
    - Add card hook to allow modules to do something before a profile becomes
      active
    - Add an option to the bluez4 discovery module to set the profile
    - Allow leaving bluetooth transport running while sink and source are
      suspended.
    - Add option to module-switch-on-connect to skip abstract devices
    - Add property to module-device-restore to skip store/restore
    - Add missing fields for sink_input/source_output info struct to the vala
      bindings
    - Add example upstart job to run pulseaudio in system mode
    - Add a build/run autopkgtest for libpulse-dev
  * Refreshed patches, and dropped those that were applied upstream.

 -- Luke Yelavich <themuso@ubuntu.com>  Mon, 21 Sep 2015 11:01:11 +1000
=======

  [ Felipe Sateler ]
  * Update bash completion lintian override
  * Upload to unstable

 -- Felipe Sateler <fsateler@debian.org>  Fri, 25 Sep 2015 09:53:54 -0300
>>>>>>> c00df970

pulseaudio (6.99.1-2) experimental; urgency=medium

  * Fix test suite failure on alpha. Patch from Michael Cree. 
    Closes: #798248

 -- Felipe Sateler <fsateler@debian.org>  Thu, 10 Sep 2015 20:44:53 -0300

pulseaudio (6.99.1-1) experimental; urgency=medium

  * New upstream release candidate
     - Drop 0001-core-util-pactl-Make-one-localised-and-one-non-
       local.patch, was picked from upstream
  * Change the bash completion install dir to /usr/share

 -- Felipe Sateler <fsateler@debian.org>  Thu, 03 Sep 2015 23:29:12 -0300

pulseaudio (6.0-5) unstable; urgency=medium

  * Module udev detect is linux-only, so don't install on !linux.

 -- Felipe Sateler <fsateler@debian.org>  Mon, 03 Aug 2015 14:29:09 -0300

pulseaudio (6.0-4) unstable; urgency=medium

  * Specify systemd user unit dir explicitly.
    The pkgconfig file lives in package systemd, which we don't want to
    build-depend on.

 -- Felipe Sateler <fsateler@debian.org>  Mon, 03 Aug 2015 10:17:23 -0300

pulseaudio (6.0-3) unstable; urgency=medium

  * Do not build bluez4 module, it is no longer available.
    Closes: #788293
  * Pass --disable-hal-compat to configure instead of building a module we do
    not install
  * Use dh-exec instead of manual .install mangling
  * Do not use dh_installman to install manpages, upstream already installs
    them correctly.
  * libpulse-dev: drop Depends on libavahi-client-dev
  * debian/rules: use DEB_DH_INSTALL_SOURCEDIR instead of deprecated DEB_DH_INSTALL_ARGS
  * Install (but not enable) systemd user units on linux archs.
    Closes: #794226

 -- Felipe Sateler <fsateler@debian.org>  Fri, 31 Jul 2015 19:53:59 -0300

pulseaudio (6.0-2) unstable; urgency=medium

  * Pick upstream patch that creates a localised version of pa_yes_no
    - This fixes a problem when that function was used to create module
      loading arguments.
  * Upload to unstable

 -- Felipe Sateler <fsateler@debian.org>  Mon, 27 Apr 2015 11:17:20 -0300

pulseaudio (6.0-1) experimental; urgency=medium

  [ Luke Yelavich ]
  * New upstream release
  * Remove pulseaudio-kde autostart file on upgrade (Closes: #776331)

  [ Felipe Sateler ]
  * Upload to experimental

 -- Felipe Sateler <fsateler@debian.org>  Fri, 13 Mar 2015 22:45:13 -0300

pulseaudio (1:6.0-0ubuntu11) wily; urgency=medium

  * debian/patches/04*:
    Add support for trust-store in Ubuntu touch

 -- David Henningsson <david.henningsson@canonical.com>  Wed, 02 Sep 2015 10:00:30 +0200

pulseaudio (1:6.0-0ubuntu10~gcc5.3) wily; urgency=medium

  * debian/rules: don't disable bluez5

 -- Sebastien Bacher <seb128@ubuntu.com>  Thu, 13 Aug 2015 17:34:42 +0200

pulseaudio (1:6.0-0ubuntu10~gcc5.2) wily; urgency=medium

  * No-change rebuild against libjack-jackd2-0v5

 -- Steve Langasek <steve.langasek@ubuntu.com>  Tue, 11 Aug 2015 07:01:56 +0000

pulseaudio (1:6.0-0ubuntu10~gcc5.1) wily; urgency=medium

  * No-change test rebuild for g++5 ABI transition

 -- Steve Langasek <steve.langasek@ubuntu.com>  Wed, 15 Jul 2015 15:57:11 +0000

pulseaudio (1:6.0-0ubuntu9) wily; urgency=medium

  * 0312-lfe-filter-test-Use-S16NE-format.patch:
    Fix build failure on powerpc

 -- David Henningsson <david.henningsson@canonical.com>  Thu, 28 May 2015 11:02:48 +0200

pulseaudio (1:6.0-0ubuntu8) wily; urgency=medium

  * 0311-tests-add-tolerant-variation-for-comparing-the-rewin.patch:
    Fix build failure on i386

 -- David Henningsson <david.henningsson@canonical.com>  Mon, 25 May 2015 14:45:41 +0200

pulseaudio (1:6.0-0ubuntu7) wily; urgency=medium

  * debian/patches/0300-lfe-filter-Import-code-from-the-Chrome-OS-audio-serv.patch
  * debian/patches/0301-lfe-filter-Enable-LFE-filter-in-the-resampler.patch
  * debian/patches/0302-lfe-filter-Cleanup-and-refactor.patch
  * debian/patches/0303-lfe-filter-change-the-crossover-frequency-as-a-param.patch
  * debian/patches/0304-memblock-Change-pa_memblock_new_malloced-to-an-inlin.patch
  * debian/patches/0305-lfe-filter-Add-rewind-support.patch
  * debian/patches/0306-resampler-Make-some-basic-functions-for-rewinding.patch
  * debian/patches/0307-tests-adding-lfe-filter-test.patch
  * debian/patches/0308-daemon-conf-enable-the-lfe-remixing-by-default.patch
  * debian/patches/0309-resampler-Allow-disabling-the-LFE-filter-by-setting-.patch
  * debian/patches/0310-resampler-Rename-lfe_filter_required-to-lfe_remixed.patch
    - Add lfe filter patches
      (LP: #1286021)

 -- Hui Wang <hui.wang@canonical.com>  Wed, 13 May 2015 15:06:28 +0800

pulseaudio (1:6.0-0ubuntu6) vivid; urgency=medium

  * debian/patches/0099-pa-yes-no.patch:
    - Fix pulseaudio failure to load in some non-English
    locales (LP: #1445358)

 -- David Henningsson <david.henningsson@canonical.com>  Mon, 20 Apr 2015 16:19:10 +0200

pulseaudio (1:6.0-0ubuntu5) vivid; urgency=medium

  * debian/patches/0211-corking-a-sink-input-stream-when-stalled.patch:
    - Identifying and corking a sink-input stream when it gets stalled
      (LP: #1391230)

 -- Ricardo Salveti de Araujo <ricardo.salveti@canonical.com>  Tue, 07 Apr 2015 00:40:56 -0300

pulseaudio (1:6.0-0ubuntu4) vivid; urgency=medium

  * Move the previously tweaked volume config changes from the rules file
    to a patch. We are no longer tweaking settings based on architecture,
    so such config changes can now be aplied statically. These settings
    were also not being applied since the merge with Debian and updating to
    pulse 6. (LP: #1424195)

 -- Luke Yelavich <themuso@ubuntu.com>  Mon, 23 Feb 2015 10:03:37 +1100

pulseaudio (1:6.0-0ubuntu3) vivid; urgency=medium

  * Adding libwebrtc-audio-processing-dev as build dep again, now in main

 -- Ricardo Salveti de Araujo <ricardo.salveti@canonical.com>  Wed, 18 Feb 2015 20:42:43 -0200

pulseaudio (1:6.0-0ubuntu2) vivid; urgency=medium

  * Remove libwebrtc-audio-processing-dev build dep, its in universe

 -- Ricardo Salveti de Araujo <ricardo.salveti@canonical.com>  Wed, 18 Feb 2015 10:58:54 -0200

pulseaudio (1:6.0-0ubuntu1) vivid; urgency=medium

  * New upstream release
  * Remove pulseaudio-kde autostart file on upgrade (Closes: #776331)
  * Merge from Debian experimental, remaining changes:
    - epoch (my stupid fault :S)
    - Don't ship the consolekit module, and explicitly depend on the PAM
      systemd module
    - Add a module to allow pulseaudio to use the Android audio HAL
    - Adjust gbp.conf file to point to the ubuntu branch for package builds
    - Disable module-role-cork by default
    - Load module-x11-bell in the start-pulseaudio-x11 script
    - Hide pulseaudio from startup apps dialog
    - Quit daemon if pid file is removed
    - Avoid abort when poll descriptor is 0, such as when using it with the
      audioflinger bridge, like done in ubuntu touch
    - change default rlimit_rttime value to 200 ms
    - Don't probe UCM profiles, trust that the profile writer knows what they
      are doing
    - Add card hook to allow modules to do something before a profile becomes
      active
    - Add an option to the bluez4 discovery module to set the profile
    - Allow leaving bluetooth transport running while sink and source are
      suspended.
    - Add option to module-switch-on-connect to skip abstract devices
    - Add property to module-device-restore to skip store/restore
    - Add missing fields for sink_input/source_output info struct to the vala
      bindings
    - Add example upstart job to run pulseaudio in system mode
    - Add a build/run autopkgtest for libpulse-dev
  * Refreshed patches, and dropped patches that were either applied upstream
    or are obsolete
  * Build with bluez4 support, and explicitly disable bluez5

 -- Luke Yelavich <themuso@ubuntu.com>  Wed, 18 Feb 2015 17:00:14 +1100

pulseaudio (5.99.2-2) experimental; urgency=medium

  * Let configure guess if systemd is available. Closes: #773879

 -- Felipe Sateler <fsateler@debian.org>  Wed, 24 Dec 2014 18:42:30 -0300

pulseaudio (5.99.2-1) experimental; urgency=medium

  * New upstream release candidate
  * Remove all patches: applied upstream
  * Build-Depend on newer libsystemd-dev instead of the older -login and
    -journal variants
  * Reenable socket activation, as it no longer disables autospawn

 -- Felipe Sateler <fsateler@debian.org>  Tue, 23 Dec 2014 21:28:08 -0300

pulseaudio (5.99.1-3) experimental; urgency=medium

  * Do not fail if udevadm commands fail in postinst. They are provided for
    convenience only, and will fail when udev is not running
    (eg, in a chroot or container). Closes: #772212
  * Simplify bug script: use a single pactl list call

 -- Felipe Sateler <fsateler@debian.org>  Wed, 10 Dec 2014 23:34:41 -0300

pulseaudio (5.99.1-2) experimental; urgency=medium

  * Add patch to disable srbchannel tests when eventfd is not available
  * Bump standards version (no changes)
  * Exclude libpulsecommon from dh_makeshlibs
  * Bash completion script has moved, add mv_conffile snippet

 -- Felipe Sateler <fsateler@debian.org>  Thu, 04 Dec 2014 00:54:12 -0300

pulseaudio (5.99.1-1) experimental; urgency=medium

  [ Luke Yelavich ]
  * New upstream release candidate
    + Closes: #653320, #758272, #657983
  * Dropped patches, either applied upstream or are now obsolete:
    - 0001-raop-Don-t-use-incompatible-default-sample-spec-para.patch
    - 0002-Use-the-fixed-point-speex-resampler-on-ARM.patch
    - 0003-exit-with-X-session.patch
    - 0004-dont-start-when-already-running.patch
    - broken-PA_FLOAT32_SWAP.patch
    - endianmacros-Fix-PA_MAYBE_INT16_SWAP-macro.patch
    - kfreebsd_no_lock_and_threads_synchro.patch
    - misc-cleanups-and-bug-fixes.patch
    - mix-Fix-mixing-of-S24-samples-stored-as-S32RE.patch
    - only-autostart-kde-version.patch
    - rtp-recv-fix-crash-on-empty-UDP-packets-CVE-2014-397.patch
    - tests-Cleanup-mix-test.patch
    - tests-Fix-mix-test-on-big-endian-systems.patch
    - util-Fix-pa_get_binary_name-on-Debian-kFreeBSD.patch
    - util-Try-finding-out-application-name-using-dladdr.patch
    - zsh-completion-Fix-completion-for-default-sink-sourc.patch
  * Refreshed debian/patches/gnu-kfreebsd.patch
  * Remove all references to start-pulseaudio-kde, it was dropped upstream
  * Pulse now ships zsh completions, so drop install code, and adjust
    pulseaudio.install to match
  * Update shlibs
  * Update symbols
  * Disable systemd socket activation for now

  [ Felipe Sateler ]
  * Install zsh to vendor-completions, site-functions is for the admin
  * Remove libpulsecommon from symbols file
  * Trigger a udev reload after install

 -- Felipe Sateler <fsateler@debian.org>  Wed, 03 Dec 2014 10:14:17 -0300

pulseaudio (5.0-13) unstable; urgency=medium

  * Replace raop channels patch with proper fix from upstream.
  * Release to unstable.

 -- Felipe Sateler <fsateler@debian.org>  Sat, 11 Oct 2014 01:24:59 -0300

pulseaudio (5.0-12) experimental; urgency=medium

  * Import patch from upstream fixing float endianness swap.

 -- Felipe Sateler <fsateler@debian.org>  Wed, 03 Sep 2014 15:38:47 -0400

pulseaudio (5.0-11) experimental; urgency=medium

  * Fix crash when main cannot be found in patch
    util-Try-finding-out-application-name-using-dladdr
    Closes: #758556, 758531

 -- Felipe Sateler <fsateler@debian.org>  Tue, 26 Aug 2014 00:27:39 -0400

pulseaudio (5.0-10) experimental; urgency=medium

  * patch: try finding out binary name using dladdr

 -- Felipe Sateler <fsateler@debian.org>  Sun, 17 Aug 2014 13:40:57 -0400

pulseaudio (5.0-9) experimental; urgency=medium

  * More patches from upstream for kFreeBSD

 -- Felipe Sateler <fsateler@debian.org>  Sat, 16 Aug 2014 13:01:43 -0400

pulseaudio (5.0-8) experimental; urgency=medium

  * Pick some patches from upstream fixing tests

 -- Felipe Sateler <fsateler@debian.org>  Wed, 13 Aug 2014 23:59:16 -0400

pulseaudio (5.0-7) experimental; urgency=medium

  * Re-enable testsuite
    - Disable test suite timeouts
    - Apply patches from upstream to fix failures

 -- Felipe Sateler <fsateler@debian.org>  Tue, 05 Aug 2014 10:31:51 -0400

pulseaudio (5.0-6) unstable; urgency=medium

  * Fix gnu-kfreebsd.patch typo (missing !)

 -- Felipe Sateler <fsateler@debian.org>  Mon, 04 Aug 2014 20:02:15 -0400

pulseaudio (5.0-5) unstable; urgency=medium

  * Fix #defines for Debian GNU/kFreeBSD. Closes: #756914
  * debian/patches/kfreebsd_no_lock_and_threads_synchro.patch: mark as applied
    upstream

 -- Felipe Sateler <fsateler@debian.org>  Sun, 03 Aug 2014 17:50:59 -0400

pulseaudio (5.0-4) unstable; urgency=medium

  * Revert enabling of testsuite.
    - Fails on multiple architectures, so disable while we work things out

 -- Felipe Sateler <fsateler@debian.org>  Wed, 30 Jul 2014 10:08:18 -0400

pulseaudio (5.0-3) unstable; urgency=medium

  [ Felipe Sateler ]
  * Drop workaround for ARM < v6, upstream now conditionally compiles it.
  * Drop special patches rule, not used anymore
  * debian/patches/0003-exit-with-X-session.patch
    - Kill pulseaudio on session exit with kde too
    - Add DEP-3 header, forwarded
  * Enable testsuite
  * Bump debhelper compat level to 9
    - debug symbols are now stored by build-id instead of by path
    - Exclude private libpulsecommon-5.0.so from dh_makeshlibs
  * Change init script dependency from avahi to avahi-daemon. Closes: #731609
    - Requires adding a Breaks on avahi-daemon << 0.6.31-3
  * Bump standards-version (No changes needed)
  * Add lintian override for pulseaudio package
    - bash completion is not meant to be executable
    - neither are the pulseaudio configuration files
  * Do not start pulseaudio in X session if it was already started.
     Closes: #743813 
  * Remove pulseaudio init script, place it under examples.
     Closes: #696842
  * debian/patches/only-autostart-kde-version.patch:
     - Do not autostart pulseaudio twice under KDE, it sometimes leads
       to slow system startup. Closes: #705426
  * debian/patches/rtp-recv-fix-crash-on-empty-UDP-packets-CVE-2014-397.patch
     - New patch from upstream, fixes crash on empty UDP packets.
       Fixes CVE-2014-3970
  * zsh-completion: Fix completion for default sink/source
  * Add bugscript to the pulseaudio package. Closes: #739294
  * Make pulseaudio Depend on pulseaudio-utils
    - start-pulseaudio{kde,x11} needs it. Closes: #648973
    - The bugscript needs it too.
  * Use dh_lintian instead of manually installing overrides

  [ Jelmer Vernooij ]
  * Disable building against tdb on the hurd, where it is not available.
     Closes: #749333

 -- Felipe Sateler <fsateler@debian.org>  Sat, 26 Jul 2014 01:02:03 -0400

pulseaudio (5.0-2) unstable; urgency=low

  [ Balint Reczey ]
  * Fix FTBFS on ARM architectures

  [ Felipe Sateler ]
  * Add myself to uploaders
  * Install pulseaudio shell completions
  * Add Breaks: on versions of jack with no latency API.
     Closes: #685258
  * Make pulseaudio-dbg Recommend libpulse0-dbg
  * Drop xz flag to dh_builddeb, it is now default
  * Try to ensure on non-arm platforms that the arm workaround will work
  * Use canonical vcs addresses
  * Don't pass start and stop arguments to update-rc.d, they are ignored

  [ Sjoerd Simons ]
  * debian/control: remove Martin-Éric Racine from Uploaders at his request

 -- Sjoerd Simons <sjoerd@debian.org>  Fri, 11 Apr 2014 21:30:05 +0200

pulseaudio (5.0-1) unstable; urgency=medium

  [ Balint Reczey ]
  * Add myself to uploaders

  [ Wookey ]
  * Add stage1 DEB_BUILD_PROFILES initial bootstrap support (Closes: #735485)

  [ Jonas Eriksson ]
  * Use channel 2 for raop sink (Closes: #658733)

  [ Alexander Kurtz ]
  * Exit PA with X session closing when PA is started by the session
    (Closes: #594001)

  [ Balint Reczey ]
  * Don't pass --disable-hal to ./configure (Closes: #729494)

  [ Justin B Rye ]
  * Make pulseaudio-utils suggest pulseaudio

  [ Luca Capello ]
  * Explain how to set up PulseAudio in a chroot (Closes: #649884)

  [ Balint Reczey ]
  * Imported Upstream version 5.0
  * Make PA init script start PA unconditionally upon restart (Closes: #738143)
  * Recommend consolekit instead of depending on it (Closes: #611491)
  * Fix typo in debian/control

  [ Sjoerd Simons ]
  * Refresh patches:
    + d/p/0002-Use-the-fixed-point-speex-resampler-on-ARM.patch
    + d/p/kfreebsd_no_lock_and_threads_synchro.patch
  * d/p/build-make-ARM-NEON-check-in-configure.ac-more-stric.patch:
    + Dropped, fixed upstream
  * Drop versioned dependency on libjack-dev (new enough version was available
    in squeeze) to allow libjack-jackd2-dev to furfill the dependency.
  * debian/rules: Use intltoolize when running autoreconf
  * debian/pulseaudio-module-bluetooth.install:
    + Update for new bluetooth module naming
    + No longer install the proximity module as it has been removed upstream
  * debian/libpulse0.symbols: Updated
  * debian/shlibs.local, debian/rules: Update to private library version to 5
  * debian/pulseaudio.install: Install new modules:
    + module-role-ducking
    + module-tunnel-{sink,source}-new
    + module-remap-source
  * debian/control: Add build-dependency on libsystemd-journal-dev to enable
    systemd journal support
  * debian/control: Drop even the recommends on consolekit as every desktop
    session where it's useful will either have a dependency on consolekit or
    systemd already.
  * debian/control: Drop recommends on gstreamer0.10-pulseaudio as
    gstreamer0.10 has been obsolete for some time

 -- Sjoerd Simons <sjoerd@debian.org>  Sat, 29 Mar 2014 00:20:59 +0100

pulseaudio (4.0-6) unstable; urgency=low

  * debian/patches/build-make-ARM-NEON-check-in-configure.ac-more-stric.patch
    + Added. Be more strict about the neon compiler flag ordering, fixes FBTS
      on ARM (Closes: #717444) (From upstream git)

 -- Sjoerd Simons <sjoerd@debian.org>  Fri, 28 Mar 2014 21:09:12 +0100

pulseaudio (4.0-5) unstable; urgency=low

  * Add lintian overrides for rpaths in the modules to private pulseaudio
    library directories

 -- Sjoerd Simons <sjoerd@debian.org>  Fri, 19 Jul 2013 22:10:10 +0200

pulseaudio (4.0-4) unstable; urgency=low

  * debian/shlibs.local: Update to new soname versions
    (Closes: #714381, #712919)
  * debian/rules: svolume moved to libpulse-common, adjust accordingly to fix
    build on armel

 -- Sjoerd Simons <sjoerd@debian.org>  Sun, 14 Jul 2013 15:09:04 +0200

pulseaudio (4.0-3) unstable; urgency=low

  * Fix build on arm

 -- Sjoerd Simons <sjoerd@debian.org>  Sun, 16 Jun 2013 22:36:43 +0200

pulseaudio (4.0-2) unstable; urgency=low

  * Only b-d on libsbc-dev on linux, it's only used when bluetooth support is
    enabled which is linux only (Closes: #710029)

 -- Sjoerd Simons <sjoerd@debian.org>  Sun, 16 Jun 2013 19:29:28 +0200

pulseaudio (4.0-1) unstable; urgency=low

  [ Luke Yelavich ]
  * Pulseaudio should depend on the binary version of libpulse0
    (Closes: #700693)

  [ Sjoerd Simons ]
  * Acknowledge 2.0-6.1 NMU (Closes: #705435)
    - debian/patches/kfreebsd_no_lock_and_threads_synchro.patch
      Import patch from FreeBSD to disable threads locking and
      synchronisation on kFreeBSD. This fixes the opening of Gnome 3
      sessions on these architectures.
  * New upstream release (4.0)
    - No longer uses deprecated udev symbols (Closes: #705520)
    - Various bugfixes breaking audio playbacks since 3.0 (Closes: #701591)
    - Drop patches applied upstream:
      + d/p/0001-Switch-the-default-resample-quality-to-1.patch
      + d/p/0003-alsa-mixer-Fix-the-analog-output-speaker-always-path.patch
      + d/p/0004-man-Update-log-target-documentation.patch
      + d/p/0005-build-Don-t-enable-BlueZ-if-libbluetooth-is-not-foun.patch
      + d/p/0006-Call-change_cb-only-when-there-s-an-actual-change.patch
      + d/p/0007-Initialize-monitor-s-busy-status-to-false-if-we-own-.patch
    - Refresh remaining patches
  * debian/control: Update build-depends
  * debian/libpulse0.symbols: Update

 -- Sjoerd Simons <sjoerd@debian.org>  Sun, 16 Jun 2013 17:20:36 +0200

pulseaudio (1:4.0-0ubuntu23) vivid; urgency=medium

  * No-change rebuild against libsystemd0.

 -- Martin Pitt <martin.pitt@ubuntu.com>  Mon, 26 Jan 2015 15:26:24 +0100

pulseaudio (1:4.0-0ubuntu22) utopic; urgency=medium

  * 0211-module-stream-restore-use-entry_write-when-filling-u.patch =>
    0108-module-stream-restore-use-entry_write-when-filling-u.patch:
    - Renaming as it was accepted upstream
  * 0212-libpulse.vapi-adding-missing-fields-for-sink_input-s.patch:
    - Patch sent upstream, adding link to the thread
  * 0207-Enable-pulseaudio-droid.patch:
    - Fixing route when adding/removing devices (LP: #1363083)

 -- Ricardo Salveti de Araujo <ricardo.salveti@canonical.com>  Wed, 08 Oct 2014 02:01:14 -0300

pulseaudio (1:4.0-0ubuntu21) utopic; urgency=medium

  * 0211-module-stream-restore-use-entry_write-when-filling-u.patch:
    - Fixing use case for fallback_table, so we can provide default values
      for stream restore
  * 0212-libpulse.vapi-adding-missing-fields-for-sink_input-s.patch:
    - Adding missing fields for sink_input/source_output structs

 -- Ricardo Salveti de Araujo <ricardo.salveti@canonical.com>  Wed, 01 Oct 2014 12:37:54 -0300

pulseaudio (1:4.0-0ubuntu20) utopic; urgency=medium

  * debian/pulseaudio.install:
    - Installing missing module-role-ducking
  * 0107-sink-source-Fix-restore-of-volume-on-devices-without.patch:
    - Updated version of 0211-fix-volume-max-boot.patch, that was merged
      upstream
  * 0207-Enable-pulseaudio-droid.patch:
    - Adding option to create voice virtual stream when voicecall is active

 -- Ricardo Salveti de Araujo <ricardo.salveti@canonical.com>  Thu, 04 Sep 2014 01:07:26 -0300

pulseaudio (1:4.0-0ubuntu19) utopic; urgency=medium

  * 0210-module-device-restore-adding-property-to-skip.patch:
    - Adding property to skip device store/restore per sink/source
  * 0211-fix-volume-max-boot.patch:
    - Fix initial volume for sink (LP: #598308)
  * 0207-Enable-pulseaudio-droid.patch:
    - Adding support to track voice call volume when switching to the
      voicecall mode

 -- Ricardo Salveti de Araujo <ricardo.salveti@canonical.com>  Wed, 20 Aug 2014 15:15:16 -0300

pulseaudio (1:4.0-0ubuntu18) utopic; urgency=medium

  * 0207-Enable-pulseaudio-droid.patch:
    - Fixing default priority for sink/source ports

 -- Ricardo Salveti de Araujo <ricardo.salveti@canonical.com>  Fri, 01 Aug 2014 01:18:38 -0300

pulseaudio (1:4.0-0ubuntu17) utopic; urgency=medium

  * 0207-Enable-pulseaudio-droid.patch:
    - droid-sink: enabling transport property on sco.fakesink
    - droid-source: setting up default audio source
  * 0208-module-bluetooth-device-Allow-leaving-transport-runn.patch:
    - module-bluetooth-device: Allow leaving transport running while sink and
      source source are suspended.
  * 0209-module-switch-on-connect-adding-parameter-to-allow-s.patch:
    - module-switch-on-connect: adding parameter to allow skipping abstract
      devices

 -- Ricardo Salveti de Araujo <ricardo.salveti@canonical.com>  Mon, 21 Jul 2014 19:00:21 -0300

pulseaudio (1:4.0-0ubuntu16) utopic; urgency=medium

  * 0207-Enable-pulseaudio-droid.patch:
    - Skipping SPEAKER_DRC_ENABLED_TAG as it's not yet supported (available on
      hammerhead)
    - Adding missing flags (AUDIO_OUTPUT_FLAG_COMPRESS_OFFLOAD and
      AUDIO_OUTPUT_FLAG_NON_BLOCKING)

 -- Ricardo Salveti de Araujo <ricardo.salveti@canonical.com>  Sat, 28 Jun 2014 01:16:55 -0300

pulseaudio (1:4.0-0ubuntu15) utopic; urgency=medium

  * 0024-daemon-conf.c-changing-default-rlimit_rttime-value-t.patch:
    - Changing default rlimit_rttime value as rtkit's limit is now 200ms

 -- Ricardo Salveti de Araujo <ricardo.salveti@canonical.com>  Fri, 27 Jun 2014 16:57:48 -0300

pulseaudio (1:4.0-0ubuntu14) utopic; urgency=medium

  * Removing 0201-ALSA-Add-extcon-Android-switch-jack-detection.patch,
    0204-Add-module-to-talk-to-the-Android-audio-hal-to-set-u.patch and
    Disable-tsched-for-Nexus-10.patch code migrated to the pulse droid module
  * Removing 0206-enable-module-switch-on-connect-ubuntu-touch.patch, as touch
    as its own script file now
  * 0206-module-bluetooth-discover-adding-module-option-profi.patch:
    - Adding module option 'profile' in module-bluetooth-discover
  * 0207-Enable-pulseaudio-droid.patch:
    - Adding pulseaudio-droid element (used by Ubuntu Touch)
  * debian/control: adding pulseaudio-module-droid

 -- Ricardo Salveti de Araujo <ricardo.salveti@canonical.com>  Mon, 23 Jun 2014 03:23:51 -0300

pulseaudio (1:4.0-0ubuntu13) utopic; urgency=medium

  * 0206-enable-module-switch-on-connect-ubuntu-touch.patch:
    - Enable module switch-on-connect by default on Ubuntu Touch

 -- Ricardo Salveti de Araujo <ricardo.salveti@canonical.com>  Mon, 16 Jun 2014 21:45:19 -0300

pulseaudio (1:4.0-0ubuntu12) utopic; urgency=high

  * No change rebuild against new dh_installinit, to call update-rc.d at
    postinst.

 -- Dimitri John Ledkov <xnox@ubuntu.com>  Wed, 28 May 2014 10:41:54 +0100

pulseaudio (1:4.0-0ubuntu11) trusty; urgency=medium

  * 0105-sink-source-Initialize-port-before-fixate-hook-fixes.patch:
    Fix volume/mute not restored in some cases (LP: #1285179, LP: #1289515)
  * 0106-module-switch-on-port-available-Don-t-switch-profile.patch:
    Fix profile incorrectly switched on startup (LP: #1256511) 

 -- David Henningsson <david.henningsson@canonical.com>  Fri, 04 Apr 2014 09:39:55 +0200

pulseaudio (1:4.0-0ubuntu10) trusty; urgency=medium

  * 0204-Add-module-to-talk-to-the-Android-audio-hal-to-set-u.patch:
    - Setting audio mode before shutting down output stream (LP: #1283818)

 -- Ricardo Salveti de Araujo <ricardo.salveti@canonical.com>  Thu, 27 Feb 2014 22:37:56 -0300

pulseaudio (1:4.0-0ubuntu9) trusty; urgency=medium

  * 0205-suspend-on-idle-ensure-we-still-time-out-if-a-stream-remains-corked.patch:
    - Properly suspending sink/source if the stream started corked and remains
      corked (LP: #1284415)

 -- Ricardo Salveti de Araujo <ricardo.salveti@canonical.com>  Tue, 25 Feb 2014 16:37:26 -0300

pulseaudio (1:4.0-0ubuntu8) trusty; urgency=medium

  * 0201-ALSA-Add-extcon-Android-switch-jack-detection.patch:
    - Only getting udev events from the switch subsystem (LP: #1284410)

 -- Ricardo Salveti de Araujo <ricardo.salveti@canonical.com>  Mon, 24 Feb 2014 23:43:50 -0300

pulseaudio (1:4.0-0ubuntu7) trusty; urgency=low

  * 0204-Add-module-to-talk-to-the-Android-audio-hal-to-set-u.patch:
    - Refresh patch to use libhardware's pkg-config instead of looking for
      audio.h

 -- Ricardo Salveti de Araujo <ricardo.salveti@canonical.com>  Fri, 20 Dec 2013 04:08:09 -0200

pulseaudio (1:4.0-0ubuntu6) saucy; urgency=low

  * Three crash fixes from upstream:
    0102-combine-Fix-crash-in-output-freeing.patch:
    - Fix crash in module-combine-sink (LP: #1228759)
    0103-resampler-Fix-peaks-resampler-s-channel-handling.patch:
    - Fix crash in peak resampler (LP: #1212019)
    0104-default-system.pa-Do-not-load-module-dbus-protocol.patch:
    - module-dbus-protocol is still crashy, unfortunately (LP: #1213369)

 -- David Henningsson <david.henningsson@canonical.com>  Mon, 30 Sep 2013 15:11:42 +0200

pulseaudio (1:4.0-0ubuntu5) saucy; urgency=low

  [ David Henningsson ]
  * Ubuntu phone: Suspend sinks/sources before tearing down voice calls
    (LP: #1226298)

 -- Ricardo Salveti de Araujo <ricardo.salveti@canonical.com>  Wed, 25 Sep 2013 13:06:49 -0300

pulseaudio (1:4.0-0ubuntu4) saucy; urgency=low

  * debian/patches/Disable-tsched-for-Nexus-10.patch
    Add a workaround patch for Nexus 10 and only apply it on armhf

 -- David Henningsson <david.henningsson@canonical.com>  Thu, 12 Sep 2013 17:07:21 -0400

pulseaudio (1:4.0-0ubuntu3) saucy; urgency=low

  * Ubuntu Phone: Enable setting volume in voice calls
    Fix speaker phone mode on Nexus 4

 -- David Henningsson <david.henningsson@canonical.com>  Tue, 10 Sep 2013 12:32:10 -0400

pulseaudio (1:4.0-0ubuntu2+build1) saucy; urgency=low

  * No-change rebuild (updated android-platform-headers)

 -- David Henningsson <david.henningsson@canonical.com>  Mon, 02 Sep 2013 17:12:10 +0200

pulseaudio (1:4.0-0ubuntu2) saucy; urgency=low

  * patches/020*, control, pulseaudio.install.armhf:
    Add patches for Ubuntu Touch, make us detect Android jacks,
    and talk to the Audio HAL for voice calls

 -- David Henningsson <david.henningsson@canonical.com>  Tue, 27 Aug 2013 10:53:46 +0200

pulseaudio (1:4.0-0ubuntu1) saucy; urgency=low

  [ Luke Yelavich ]
  * New upstream test release
  * Drop all patches originally taken from upstream
  * 0022-inotify-wrapper-Quit-daemon-if-pid-file-is-removed.patch: Refreshed
  * Update symbols files
  * Update shlibs
  * Add/update lintian overrides from Debian package

  [ David Henningsson ]
  * 0019-disable-dbus-protocol.patch: Dropped, bug fixed upstream
  * 0007-handle-Master-Front.patch: Dropped. "Master Front" does not exist as
    of Linux 3.9 
  * Drop references to pulseaudio-module-udev, pulseaudio-rygel-media-server and
    pulseaudio-module-hal. We didn't have them in 12.04 and we don't support
    upgrades bypassing 12.04.
  * Ship new module-remap-source module and bash completion 
  * Add an build/run autopkgtest for libpulse-dev

 -- Luke Yelavich <themuso@ubuntu.com>  Fri, 26 Jul 2013 11:02:06 +1000

pulseaudio (3.0-1) experimental; urgency=low

  [ Sjoerd Simons ]
  * debian/rules: use xz compression for binary packages. (Patch by Ansgar
    Burchardt) (Closes: #683905)
  * debian/pulseaudio.install: Install libwebrtc-util helper library
  * Clarify init script message indicating the use of system
    sessions (Closes: #644809)
  * Don't claim to support reload from the init script (Closes: #690736)
  * Set back to unreleased
  * New upstream RC release (2.99.1)

  [ Martin-Éric Racine ]
  * LSB headers: Should-Start: Avahi (Closes: #687890)

  [ Sjoerd Simons ]
  * debian/README.Debian: Updated & cleaned up
  * Sync with Ubuntu:
    * debian/copyright: Updated
    * debian/pulse-alsa.conf: set "show on" such that the default devices is
      displayed as an option
    * debian/libpulse-dev.install: Install cmake files
    * debian/pulseaudio-module-bluetooth.install: Updated
    * debian/pulseaudio.install: Install module-switch-on-port-available
    * debian/{pulseaudio.install,apport-hook.py}: Install apport hook
    * Split out the libpulsedsp into its own package
    * debian/control: Bump cdbs build-depends
    * debian/pulse.conf: No longer need to load asound.conf and .asoundrc
      directly
  * debian/control: Update-builddepends
  * debian/patches/0001_man_page_typos.patch:
    debian/patches/remove-analog-mono.patch
    debian/patches/webrtc-utils-needs-to-be-installed-before-module-ech.patch:
    * Removed. All fixed upstream
  * debian/shlibs.local: Add libpulsecore to shlibs & update versions
  * debian/patches/0001-Switch-the-default-resample-quality-to-1.patch:
    * Added, Switch to a lower speex resampler quality level
  * debian/patches/0002-Use-the-fixed-point-speex-resampler-on-ARM.patch
    * Added, Use fix point resampler on ARM
  * New upstream release (3.0)
  * debian/control: Add conflicts & replaces for old pulseaudio-utils
  * Added Patches from the 3.0-stable branch:
    * d/patches/0003-alsa-mixer-Fix-the-analog-output-speaker-always-path.patch
    * d/patches/0004-man-Update-log-target-documentation.patch
    * d/patches/0005-build-Don-t-enable-BlueZ-if-libbluetooth-is-not-foun.patch
    * d/patches/0006-Call-change_cb-only-when-there-s-an-actual-change.patch
    * d/patches/0007-Initialize-monitor-s-busy-status-to-false-if-we-own-.patch

 -- Sjoerd Simons <sjoerd@debian.org>  Mon, 11 Feb 2013 19:33:15 +0100

pulseaudio (1:3.0-0ubuntu9) saucy; urgency=low

  * debian/patches/0112-*, 0113-*: Add better support for machines with
    "Headphone Mic" and "Headset Mic" jacks, used in some newer hardware
    (LP: #1169143)

 -- David Henningsson <david.henningsson@canonical.com>  Wed, 24 Jul 2013 09:43:55 +0200

pulseaudio (1:3.0-0ubuntu8) saucy; urgency=low

  * debian/patches/0023-fixing_snd_mixer_poll_descriptors_count_when_zero.patch:
    - Avoid abort when poll descriptor is 0, such as when using it with the
      audioflinger bridge, like done in ubuntu touch (LP: #1092377)

 -- Ricardo Salveti de Araujo <ricardo.salveti@canonical.com>  Mon, 10 Jun 2013 17:54:18 -0300

pulseaudio (1:3.0-0ubuntu7) saucy; urgency=low

  [ Martin Pitt ]
  * Add 0111-logind-check.patch: Check for logind, not for systemd init. Patch
    backported from upstream master.
  * Switch to logind for session tracking:
    - debian/control: Add systemd build dependencies for logind support. Move
      dependency from consolekit to libpam-systemd.
    - debian/pulseaudio.install: Install logind module instead of the
      consolekit module.

 -- Luke Yelavich <themuso@ubuntu.com>  Mon, 29 Apr 2013 15:13:12 +1000

pulseaudio (1:3.0-0ubuntu6) raring; urgency=low

  * 0022-inotify-wrapper-Quit-daemon-if-pid-file-is-removed.patch:
    Fix patch not to cause 100% CPU (LP: #1170313)

 -- David Henningsson <david.henningsson@canonical.com>  Thu, 18 Apr 2013 13:24:16 +0200

pulseaudio (1:3.0-0ubuntu5) raring; urgency=low

  * 0022-inotify-wrapper-Quit-daemon-if-pid-file-is-removed.patch: 
    Fix stale pulseaudio processes after logout (LP: #1167192)

 -- David Henningsson <david.henningsson@canonical.com>  Wed, 17 Apr 2013 16:13:04 +0200

pulseaudio (1:3.0-0ubuntu4b2) raring; urgency=low

  * Another no-change rebuild against libudev1 to pick up transitive
    dependencies.

 -- Martin Pitt <martin.pitt@ubuntu.com>  Thu, 14 Mar 2013 10:23:58 +0100

pulseaudio (1:3.0-0ubuntu4b1) raring; urgency=low

  * No-change rebuild against libudev1

 -- Martin Pitt <martin.pitt@ubuntu.com>  Wed, 13 Mar 2013 07:02:09 +0000

pulseaudio (1:3.0-0ubuntu4) raring; urgency=low

  [ Kaj Ailomaa ]
  * 0108-module-jackdbus-detect-channel-config.patch
    0109-module-jackdbus-detect-channel-config-fix.patch
    Adds channel configuration to module-jackdbus-detect
  * 0110-module-jackdbus-detect-channel-config-default.patch
    Sets default channel config for module-jackdbus-detect to 2,
    as jack is not well adapted for anything beyond mono or stereo
    connections.

 -- David Henningsson <david.henningsson@canonical.com>  Fri, 01 Mar 2013 15:13:31 +0100

pulseaudio (1:3.0-0ubuntu3) raring; urgency=low

  * 0106-reserve-Move-get_name_owner-to-the-public-rd_device-.patch,
    0107-reserve-Fix-leaking-NameLost-signals-after-release-a.patch:
    Fix sound suddenly stops working, seems particularly frequent with VLC
    (LP: #1129990, LP: #1127872)

 -- David Henningsson <david.henningsson@canonical.com>  Thu, 21 Feb 2013 10:55:16 +0100

pulseaudio (1:3.0-0ubuntu2) raring; urgency=low

  * Update libpulse0 symbols
  * Pulseaudio should have a hard dependency on the binary version of libpulse0
    to guard against libpulsecommon ABI breakage.

 -- Luke Yelavich <themuso@ubuntu.com>  Mon, 18 Feb 2013 09:43:39 +0000

pulseaudio (1:3.0-0ubuntu1) raring; urgency=low

  [ Luke Yelavich ]
  * debian/control: Update Vcs-Bzr field for raring
  * Bump upstream version and rules/shlib files to 3.0.

  [ David Henningsson ]
  * New upstream release (3.0)
  * 0100-resampler-Fix-volume-on-downmix-to-mono.patch,
    0101-alsa-mixer-Remove-analog-output-lfe-on-mono.patch,
    0010-lp453966-handle-digmic-pt2.patch:
    Dropped, applied upstream
  * 0002-In-KDE-only-start-pulseaudio-from-the-KDE-specific-d.patch:
    Dropped, Debian dropped it and we got it from there
  * 0002-add-padsp-wrapper-check.patch:
    Dropped, makes no sense now that OSS is disabled in the kernel
  * 0008-delay-gnome-autostart.patch:
    Dropped per Martin Pitt's recommendation (incompatible upstream change)
  * 0101-alsa-mixer-Fix-the-analog-output-speaker-always-path.patch,
    0102-Call-change_cb-only-when-there-s-an-actual-change.patch,
    0103-Initialize-monitor-s-busy-status-to-false-if-we-own-.patch:
    Added from upstream stable-3.x tree
  * Other patches refreshed
  * debian/control: PulseAudio binary package is no longer 
    "Multi-Arch: foreign" (LP: #1078543)
  * debian/control, pulseaudio-module-bluetooth.install:
    Update for new bluetooth dependency (libsbc)
  * debian/watch: Change to .xz by default (because Debian does)
  * debian/pulseaudio.init: Don't claim to support reload (Debian BTS: #690736)
  * debian/rules, debian/pulseaudio.manpages: Fix installation of default.pa
    (Debian BTS: #690416)
  * debian/rules: disable hal compat module
  * debian/pulse-alsa.conf, debian/README.Debian,
    debian/pulseaudio-esound-compat.links, debian/pulseaudio.init,
    debian/pulseaudio.install: Sync with Debian.
  * debian/manpages/esdcompat.1: Remove, already upstream.
  * debian/control: Sync build-dependencies with debian, in particular,
    - add fftw3 development library
  * debian/control: Cosmetic changes (sync with Debian)
  * debian/pulseaudio.postinst: Remove ancient upgrade stuff - we won't support
    direct upgrades from 8.04 to 13.04+ anyway

  [ Luke Yelavich ]
  * 0104-alsa-ucm-Fallback-to-stereo-duplex.patch: Added from upstrea git
    stable tree to fix ucm related issues.
  * Disable use of UCM in PulseAudio for now.

 -- Luke Yelavich <themuso@ubuntu.com>  Thu, 14 Feb 2013 12:05:20 +1100

pulseaudio (2.1-2) experimental; urgency=low

  * debian/control: Use linux-any where applicable instead of specifying
    architectures by hand. (Closes: #682738)

 -- Sjoerd Simons <sjoerd@debian.org>  Thu, 09 Aug 2012 10:37:07 +0200

pulseaudio (2.1-1) experimental; urgency=low

  * New upstream stable release
  * debian/patches/webrtc-utils-needs-to-be-installed-before-module-ech.patch:
    - Added. Fix build
  * debian/patches/remove-analog-mono.patch:
    - Added. Remove analog-output-lfe-on-mono mixer path, although in principle
      Ac '97 hardware has a seperate mono LFE pin nothing seems to use it. To
      make matters worse it does confused pulseaudios port selection slightly
      which causes audio in virtualbox not to work out of the box
      (Closes: #673847)

 -- Sjoerd Simons <sjoerd@debian.org>  Sat, 21 Jul 2012 17:38:52 +0200

pulseaudio (1:2.1-0ubuntu4) quantal-proposed; urgency=low

  * 0101-alsa-mixer-Remove-analog-output-lfe-on-mono.patch:
    Fix muted audio on startup in Virtualbox VM (LP: #1016969) 
  * 0020-stream-Return-error-in-case-a-client-peeks-to-early.patch:
    Fix clients crashing when asking for data, but there is no data
    to hand out (LP: #1058200) 

 -- David Henningsson <david.henningsson@canonical.com>  Thu, 04 Oct 2012 14:43:27 +0200

pulseaudio (1:2.1-0ubuntu3) quantal; urgency=low

  [ David Henningsson ]
  * 0100-resampler-Fix-volume-on-downmix-to-mono.patch:
    Fix clipped audio on downmix to mono (LP: #416190)

 -- Luke Yelavich <themuso@ubuntu.com>  Tue, 11 Sep 2012 09:24:29 +1000

pulseaudio (1:2.1-0ubuntu2) quantal; urgency=low

  * Merge changes that were accidentally squashed from 2.0-0ubuntu2.

 -- Luke Yelavich <themuso@ubuntu.com>  Mon, 13 Aug 2012 15:14:32 +1000

pulseaudio (1:2.1-0ubuntu1) quantal; urgency=low

  [ David Henningsson ]
  * Remove the old 01PulseAudio pm-utils script, since it
    causes (LP: #665314) and is not recommended by upstream.

  [ Luke Yelavich ]
  * New upstream release.
  * Dropped patches, applied upstream:
    - 0621-Add-special-profiles-for-some-laptops-missing-speake.patch

 -- Luke Yelavich <themuso@ubuntu.com>  Mon, 13 Aug 2012 15:05:52 +1000

pulseaudio (2.0-3) unstable; urgency=low

  [ Martin-Éric Racine ]
  * ChangeLog cleanup.
  * rules: fix the update-rc.d arguments to match our LSB header.

  [ Sjoerd Simons ]
  * Add webrtc echo cancellation support

 -- Sjoerd Simons <sjoerd@debian.org>  Sat, 19 May 2012 22:05:13 +0200

pulseaudio (2.0-2) unstable; urgency=low

  [ Martin-Éric Racine ]
  * Added myself to Uploaders.
  * Added patch 0001_man_page_typos.patch
  * control:
    - pulseaudio: don't Recommends pulseaudio-esound-compat (Closes: #671304).
    - Lintian: fixed duplicate short descriptions for -dbg.
    - Lintian: change versioned Conflicts to Breaks.
  * rules: correctly generate versioned library paths.
  * pulseaudio.init:
    - LSB: NetworkManager to network-manager.
    - LSB: added missing Stop levels 0 and 6.
    - Added --disallow-exit option (Closes: #671470).
  * pulseaudio-esound-compat.links: added man page link for esd.1.gz
  * watch: updated to point to FreeDesktop.org XZ tarball archive.

 -- Sjoerd Simons <sjoerd@debian.org>  Fri, 18 May 2012 20:54:08 +0200

pulseaudio (2.0-1) unstable; urgency=low

  * New upstream release (2.0)
  * debian/patches: Drop all patches, all merged upstream
  * pulseaudio: Add new modules: module-switch-on-port-available,
    module-virtual-surround-sink
  * pulseaudio: Add new manpage: man 5 pulse-cli-syntax
  * pulseaudio: Build module-systemd-login on linux
  * debian/pulse-alsa.conf: Fix name hint definition  (Closes: 671471).

 -- Sjoerd Simons <sjoerd@debian.org>  Sun, 13 May 2012 17:07:15 +0200

pulseaudio (1:2.0-0ubuntu2) quantal; urgency=low

  * deprecate pulseaudio.default.  Move it's helpful comments into the upstart
    script.
  * pulseaudio.upstart:
    - replace mkdir/chmod/chown by install
    - remove PULSEAUDIO_SYSTEM_START=0, and instead comment out the 'start on'
      with a comment explaining how to re-enable
    - remove started udev from start on - it's redundant with runlevel 2, and
      would fail in the case of switching to runlevel 1 and back to 2.

 -- Serge Hallyn <serge.hallyn@ubuntu.com>  Fri, 20 Jul 2012 12:30:47 -0500

pulseaudio (1:2.0-0ubuntu1) quantal; urgency=low

  [ Luke Yelavich ]
  * New upstream release.
  * Drop all patches which are now upstream, including jack detection.
  * Refreshed patches:
    - 0002-add-padsp-wrapper-check.patch
    - 0005-dont-load-cork-music-on-phone.patch
  * debian/pulseaudio.install: Point to module-role-cork.so
  * debian/rules: pulse-1.1 -> pulse-2.0

  [ Pali Rohár ]
  * Convert System V pulseaudio init script to upstart

  [ Luke Yelavich ]
  * debian/libpulse0.install, debian/libpulsedsp.install:
    - Point to new location of libpulsecommon.
  * Ship new modules:
    - switch-on-port-available.so
    - virtual-surround-sink.so
  * Ship new manpages.
  * Switch to package version 3.0 quilt.

 -- Luke Yelavich <themuso@ubuntu.com>  Fri, 08 Jun 2012 15:51:39 +1000

pulseaudio (1.1-3.2) unstable; urgency=low

  * Non-maintainer upload.
  * Apply upstream patches to fix build on hurd-i386 (Closes: 573339).

 -- Samuel Thibault <sthibault@debian.org>  Wed, 25 Apr 2012 12:33:21 +0200

pulseaudio (1.1-3) unstable; urgency=low

  * Tighten dependencies for packages that uses the internal helper library
    (Closes: 651716)
  * Move libpulsecommon and libpulsedsp to a pkglib (Closes: 651717)
  * Fix svolume compilation on arm (Closes: 657117)
  * Move the alsa pulse.conf file to /usr/share/alsa/alsa.conf.d to follow the
    alsa-lib 1.0.25 changes

 -- Sjoerd Simons <sjoerd@debian.org>  Sun, 19 Feb 2012 13:54:55 +0100

pulseaudio (1.1-2) unstable; urgency=low

  * debian/libpulse0.symbols: Tighten depends for packages using the private
    libpulsecommon library (Closes: 647236)

 -- Sjoerd Simons <sjoerd@debian.org>  Fri, 25 Nov 2011 22:04:51 +0100

pulseaudio (1.1-1) unstable; urgency=low

  * New upstream bugfix release
  * debian/libpulse0.symbols: Soname of internal libpulsecommon library bumped
  * debian/control: Update standards version

 -- Sjoerd Simons <sjoerd@debian.org>  Sun, 23 Oct 2011 11:08:01 +0200

pulseaudio (1:1.1-0ubuntu16) quantal; urgency=low

  [ Luke Yelavich ]
  * debian/control: Update Vcs-Bzr field for quantal.

  [ David Henningsson ]
  * 0621-Add-special-profiles-for-some-laptops-missing-speake.patch:
    Add missing speaker/internal mic ports for some laptops (LP #946232)

 -- David Henningsson <david.henningsson@canonical.com>  Mon, 28 May 2012 11:14:08 +0200

pulseaudio (1:1.1-0ubuntu15) precise; urgency=low

  * 0125-alsa-sink-source-Really-set-volumes-on-port-change.patch:
    Fix volume not being correctly set on port change. With this fixed
    we can also drop
    0017-Hack-around-a-bug-in-the-core-causing-volumes-not-to.patch.
  * 0022-allow-analog-input-path-for-no-volume.patch:
    Allow inputs with no volume controls to still have ports. The lack of
    ports caused a problem for the new sound settings UI (LP: #978109)
  * 0126-alsa-sink-source-Make-sure-volumes-are-synchronised-.patch:
    Fix volumes not synchronised in guest session (LP: #915035)

 -- David Henningsson <david.henningsson@canonical.com>  Thu, 12 Apr 2012 00:24:20 +0200

pulseaudio (1:1.1-0ubuntu14) precise; urgency=low

  * 012*.patch: Cherry-pick bugfix patches from upstream git
  * 0620-alsa-mixer-Show-HDMI-ports-for-older-Nvidia-cards.patch (LP: #961286)

 -- David Henningsson <david.henningsson@canonical.com>  Fri, 30 Mar 2012 09:47:17 +0200

pulseaudio (1:1.1-0ubuntu13) precise; urgency=low

  * 0020-daemon-Initialize-dbus-to-use-thread-safe-mode-by-de.patch:
    Make sure dbus is thread safe to avoid crashes in pa_make_realtime 
    (LP: #937933)
  * 0111-protocol-native-Protect-against-clients-trying-to-se.patch:
    Don't crash if clients try to set a NULL port (LP: #951273)
  * 0021-Fix-input-device-for-M-audio-fasttrack-pro.patch:
    Probe two different input devices (LP: #569932)
  * 0112-module-loopback-Never-call-adjust_rates-after-teardo.patch:
    Don't crash on shutdown in module-loopback (LP: #946400)
  * 0619-module-switch-on-port-available-Do-not-switch-profil.patch:
    Prevent switching to HDMI profiles from analog profiles, as a result
    of discussion on the pulseaudio-discuss and ubuntu-audio-dev mailinglist.

 -- David Henningsson <david.henningsson@canonical.com>  Wed, 21 Mar 2012 10:47:33 +0100

pulseaudio (1:1.1-0ubuntu12) precise; urgency=low

  [ Luke Yelavich ]
  * debian/control: Demote pulseaudio-esound-compat to suggests (LP: #930703)

  [ David Henningsson ]
  * 0110-flist-Avoid-the-ABA-problem.patch:
    Fix occasional crashes in pa_memblock_free, pa_memblock_ref and drop_block
    (LP: #924416)

 -- David Henningsson <david.henningsson@canonical.com>  Fri, 09 Mar 2012 00:08:42 +0100

pulseaudio (1:1.1-0ubuntu11) precise; urgency=low

  * Cherry-pick a few crash-related patches from upstream git
  * 0616-alsa-mixer-Make-speaker-get-available-no-when-headph.patch:
    Don't remove paths if the state(un)plugged of the jack differs (LP: 933825)  

 -- David Henningsson <david.henningsson@canonical.com>  Wed, 29 Feb 2012 11:03:32 +0100

pulseaudio (1:1.1-0ubuntu10) precise; urgency=low

  * debian/pulse-alsa.conf: Update syntax, as this file was throwing
    errors when apps used the alsa pulse plugin.

 -- Luke Yelavich <themuso@ubuntu.com>  Thu, 23 Feb 2012 14:58:36 +1100

pulseaudio (1:1.1-0ubuntu9) precise; urgency=low

  * debian/pulseaudio.init: Don't tell the user pulseaudio daemon isn't
    starting when in per-user mode.  This is the most common case in Ubuntu
    and causing needless distracting text on the screen. (LP: #656426)

 -- Mario Limonciello <Mario_Limonciello@Dell.com>  Fri, 17 Feb 2012 16:32:52 -0600

pulseaudio (1:1.1-0ubuntu8) precise; urgency=low

  [ David Henningsson ]
  * Make sure we switch away from unavailable ports at 
    startup (LP: #928914)
  * 0020-Fix-Darth-Vader-panning-bug.patch: 
    Fix distorted sound when panned hard left (or right). (LP: #928757)
  * 0618-alsa-mixer-Don-t-use-dangling-pointers-as-port-hashm.patch:
    Fix inability to set port when options were used (LP: #932804)
  * Minimize margins for deferred volumes, as a workaround for volume 
    changes being dropped on port change.
  * 0610-Jack-detection-kcontrol-implementation.patch:
    Fix a bug in the headphone path

 -- Luke Yelavich <themuso@ubuntu.com>  Fri, 17 Feb 2012 07:28:23 +1100

pulseaudio (1:1.1-0ubuntu7) precise; urgency=low

  * Move the pulse.conf ALSA config file to the correct location, alsa.conf.d
    not conf.d, thanks to Pete Graner for teh heads up.

 -- Luke Yelavich <themuso@ubuntu.com>  Thu, 09 Feb 2012 08:22:04 +1100

pulseaudio (1:1.1-0ubuntu6) precise; urgency=low

  [ David Henningsson ]
  * 0103-alsa-mixer-Allow-speaker-port-to-control-Front-Speak.patch:
    - Control "Front Speaker" and a few more. From upstream git. (LP: #551441)
  * 0105-loopback-Fix-crashes.patch:
    - Fix some crashes on shutting down the loopback module, from upstream git.
  * 0104-alsa-Improve-well-known-descriptions-for-ports.patch:
    - Replace with upstream version.
  * 0018-module-tunnel-source-fixup-create_record_stream.patch:
    - Fix protocol error in module-tunnel-source (LP: #923661)
  * Fixup HDMI patch to make sure it does not affect M-audio fasttrack Pro
    (LP: #926911)
  * Add two more jack detection patches to make it work better with the 
    upcoming UI changes

  [ Martin-Éric Racine ]
  * Use --disallow-exit when running in system mode, as recommended
    by PulseAudio log file (LP: #922848)  

  [ Luke Yelavich ]
  * Move the main pulse ALSA configuration file, pulse.conf to
    /usr/share/alsa/conf.d, available in ALSA 1.0.25.
  * Disable the dbus-protocol by default, as there have been recent reports
    of crashes and race conditions, and upstream no longer finds the code
    trustworthy.

 -- Luke Yelavich <themuso@ubuntu.com>  Wed, 08 Feb 2012 15:58:41 +1100

pulseaudio (1:1.1-0ubuntu5) precise; urgency=low
 
  * Redo jack detection patches, so that they use the new jack detection
    interface and the upstream code whenever possible.
  * New patch better-well-known-descriptions.patch:
    - Simplify port names. This patch is to be committed upstream shortly
  * New patches from upstream git:
    - 0101-alsa-Ignore-the-virtual-thinkpad-acpi-card.patch:
      Ignore the dummy thinkpad-acpi soundcard (as it cannot playback or
      record sound anyway)
    - 0102-alsa-mixer-When-selecting-an-input-turn-off-boosts-o.patch:
      alsa-mixer: When selecting an input, turn off boosts of
      other inputs

 -- David Henningsson <david.henningsson@canonical.com>  Fri, 27 Jan 2012 13:56:46 +0100

pulseaudio (1:1.1-0ubuntu4) precise; urgency=low

  [ Daniel T Chen ]
  * Don't load module-raop-discover by default. (LP: #782860)

  [ Gabor Kelemen ]
  * Run dh_translations to generate translation template, add it as build-dep.
    (LP: #876866)

 -- Luke Yelavich <themuso@ubuntu.com>  Wed, 14 Dec 2011 10:50:16 +1100

pulseaudio (1:1.1-0ubuntu3) precise; urgency=low

  * Allow pulseaudio-module-bluetooth to build on armhf.

 -- Adam Conrad <adconrad@ubuntu.com>  Mon, 05 Dec 2011 12:57:06 -0700

pulseaudio (1:1.1-0ubuntu2) precise; urgency=low

  * No-change rebuild to drop spurious libsfgcc1 dependency on armhf.

 -- Adam Conrad <adconrad@ubuntu.com>  Fri, 02 Dec 2011 17:31:22 -0700

pulseaudio (1:1.1-0ubuntu1) precise; urgency=low

  * New upstream release
  * debian/watch: Update to new location
  * Dropped patches, as these were from upstream:
    - 0100-extended-Fix-doxygen-comment-style-typos.patch
    - 0101-sink-source-Avoid-unnecessary-call-to-pa_rtclock_now.patch
    - 0102-Always-return-a-three-part-version-number-in-API-cal.patch
    - 0103-module-jackdbus-detect-Avoid-double-free-of-modargs.patch
    - 0104-source-output-Do-not-use-unset-channel-map-in-pa_sou.patch
    - 0105-Fix-deferred-volume-not-being-applied-if-sink-is-clo.patch
    - 0106-sink-Move-updating-the-requested-latency-after-the-r.patch
    - 0107-n ull-sink-Set-latency-range-at-the-time-of-initializ.patch
    - 0108-Make-pulse-build-with-clang-again.patch
    - 0109-alsa-Give-compressed-formats-preference-over-PCM.patch
    - 0110-alsa-Better-error-handling-in-mixer-rtpoll-callback.patch
    - 0111-echo-cancel-Fail-if-loaded-between-a-sink-and-its-mo.patch
    - 0112-doc-Add-some-more-doxygen-tags-to-existing-comments.patch
    - 0113-alsa-Make-mixer-error-handling-more-robust-still.patch
    - 0114-echo-cancel-Don-t-crash-if-adjust_time-0.patch
    - 0115-echo-cancel-Close-debug-files-on-module-unload.patch
    - 0116-tests-Fix-calculation-of-memblock-size-in-resampler-.patch
    - 0117-filter-apply-Move-sink-source-unlink-callbacks-befor.patch
    - 0118-build-sys-Drop-libsamplerate-from-pulsecommon-deps.patch
    - 0119-build-sys-Provide-a-simple-CMake-Config-setup-simila.patch
  * Put libpulsedsp.so into its own package, so it can be built for
    multi-arch
  * debian/rules: Update for 1.1
  * Update shlib files

 -- Luke Yelavich <themuso@ubuntu.com>  Thu, 27 Oct 2011 12:36:17 +1100

pulseaudio (1.0-4) unstable; urgency=low

  * debian/control: Don't depend on libasound2-plugins on kfreebsd
    and the hurd (Closes: #643966)

 -- Sjoerd Simons <sjoerd@debian.org>  Sat, 01 Oct 2011 13:15:54 +0100

pulseaudio (1.0-3) unstable; urgency=low

  * debian/libpulse-mainloop-glib0.symbols: Actually fix the naming...

 -- Sjoerd Simons <sjoerd@debian.org>  Thu, 29 Sep 2011 11:21:32 +0100

pulseaudio (1.0-2) unstable; urgency=low

  * debian/libpulse-mainloop-glib0.symbols:
    + Fix the naming of the package providing this library (Closes: #639892)
  * debian/rules: Install modules in /usr/lib/pulse-1.0

 -- Sjoerd Simons <sjoerd@debian.org>  Wed, 28 Sep 2011 07:25:08 +0100

pulseaudio (1.0-1) unstable; urgency=low

  * New upstream release
  * debian/source/options: Switch to xz compression
  * debian/gbp.conf: Switch to xz compression

 -- Sjoerd Simons <sjoerd@debian.org>  Wed, 28 Sep 2011 00:52:27 +0100

pulseaudio (1:1.0-0ubuntu4) precise; urgency=low

  [ David Henningsson ]
  * Added patches:
    0103-module-jackdbus-detect-Avoid-double-free-of-modargs.patch:
      (LP: #867444)
    0104-source-output-Do-not-use-unset-channel-map-in-pa_sou.patch: 
      (LP: #864071)
    0105-Fix-deferred-volume-not-being-applied-if-sink-is-clo.patch,
    0017-Hack-around-a-bug-in-the-core-causing-volumes-not-to.patch:
      These two patches affect users not having their volume correctly
      set on port change (LP: #877954)

  [ Luke Yelavich ]
  * debian/control: Update Vcs-Bzr field
  * 0102-Always-return-a-three-part-version-number-in-API-cal.patch: Refresh
    the patch from upstrea git, to refer to the correct commit hash, and
    update the description
  * Pull some bug fixes from the stable-1.x upstream git branch:
    - 411af6b (sink: Move updating the requested latency after the rewind
               request when finishing a stream move.)
    - 87f70c6 (null-sink: Set latency range at the time of initialization of
               module.)
    - d71a291 (Make pulse build with clang again)
    - 4e5943b (alsa: Give compressed formats preference over PCM)
    - 867170a (alsa: Better error handling in mixer rtpoll callback)
    - c055c55 (echo-cancel: Fail if loaded between a sink and its monitor)
    - 8754e0c (doc: Add some more doxygen tags to existing comments)
    - 2c30c07 (alsa: Make mixer error handling more robust still)
    - 8a5e6e8 (echo-cancel: Don't crash if adjust_time = 0)
    - 7b13a79 (echo-cancel: Close debug files on module unload)
    - 6bf0489 (tests: Fix calculation of memblock size in resampler-test)
    - 93f55a4 (filter-apply: Move sink/source unlink callbacks before m-s-r)
    - b1dabfb (build-sys: Drop libsamplerate from pulsecommon deps)
    - 743a4d0 (build-sys: Provide a simple CMake Config setup (similar to
               pkgconfig))
  * Add liborc-0.4-dev as a build dependency to add orc support
  * debian/libpulse-dev.install: Ship cmake files

 -- Luke Yelavich <themuso@ubuntu.com>  Thu, 20 Oct 2011 11:36:43 +1100

pulseaudio (1:1.0-0ubuntu3) oneiric; urgency=low

  * debian/patches/0102-Always-return-a-three-part-version-number-in-API
    -cal.patch: Update to fix skype regression as well (LP: #865820)

 -- David Henningsson <david.henningsson@canonical.com>  Thu, 06 Oct 2011 10:39:49 +0200

pulseaudio (1:1.0-0ubuntu2) oneiric; urgency=low

  [ Matthias Klose ]
  * Drop build dependency on libatomic-ops-dev. Not needed on !ia64.

  [ Scott Kitterman ]
  * Add debian/patches/0102-Always-return-a-three-part-version-number-in-API
    -cal.patch to fix regression in pulseaudio version detection by
    applications depending on the three part version number previously used by
    pulseaudio (including phonon)
      - Cherrypicked from upstream

 -- Scott Kitterman <scott@kitterman.com>  Tue, 04 Oct 2011 22:06:39 -0500

pulseaudio (1:1.0-0ubuntu1) oneiric; urgency=low

  [ David Henningsson ]
  * Fix "Parse failure" error with remote sources/sinks,
    thanks to Martin-Eric Racine for reporting/testing! (LP: #852902)
  * Fix crash when dbus module does not load (LP: #855729)
  * Add more bug fixes from upstream git

  [ Daniel T Chen ]
  * debian/copyright: Update all shipped sources
  * Various xcb_*() bugs already fixed in Sep 2010 (LP: #642030,
    LP: #646583, LP: #646616, LP: #648104)
  * Passthrough is supported in 1.0 (LP: #448024)
  * PulseAudio + alsa-plugins route through PulseAudio by default
    (LP: #378382)

  [ Luke Yelavich ]
  * New upstream bugfix release
    - vala: Add has_type_id=false to all enums, structs and classes
    - module-switch-on-connect: Don't switch unlinked sink input and source
      outputs
    - alsa-mixer: Set "Front" control to 0 dB on headphone path
    - module-equalizer-sink: Use %z for printf of size_t variables
    - module-equalizer-sink: Use = in initialising variables
    - bluetooth/sbc: Use __asm__ keyword
    - module-equalizer-sink: Use correct limit in loop
    - Squash the last gcc warnings
    - Make gcc --std=c99 happy
    - device-restore: Simplify the migration of data to per-port keys.
    - stream-restore: Add in some variable sets that were missing from 9ffa93.
    - stream-restore: Add proper data validity checks to the legacy database
      entry read.
    - formats: The format code should be in libpulse, not libpulsecommon
    - formats: Export more functions needed for a clean build.
    - device-restore: Fix use-after-free error.
    - raop: Use the port supplied by avahi when connecting to RAOP devices.
    - loopback: New modargs: sink_input_properties and
      source_output_properties.
    - bluetooth: Bump DBus version to 1.3.0 and drop conditional code.
    - alsa: Tidy up argument descriptions
    - module-suspend-on-idle: Move vacuum code to core
    - alsa-mixer: Add support for the Microsoft Kinect Sensor device
    - modargs: Ensure modargs can be accessed in their raw form.
    - raop: Properly deal with the name coming from the device.
    - build-sys: Oops forgot to add the Kinect profile to the build system.
    - volume: Rename 'sync volume' to 'deferred volume'.
    - raop: Don't crash if fd is not open when trying to close it
    - doc: Update README with fresh links.
    - doc: Add info about running pulseaudio from the build dir
    - stream: Relax assert for extended API
    - def: Hide server-side sink/source flags
    - volume: Handle varying channel count for shared volumes
    - virtual: Make volume sharing on by default
    - equalizer: Use volume sharing by default
    - echo-cancel: Use volume sharing by default
    - sink,source: Avoid crash by not updating volume on shutdown
    - conf: Make sure module-dbus-protocol is loaded after
      module-default-device-restore
    - build-sys: bump soname
    - sink,source: Handle missing in the shared volume case
    - dbus: Don't crash if the module does not load
    - Fix crash in threaded message queues
    - build-sys: Switch to the tar-ustar format (as per a lot of GNOME stuff
      for 3.2) and distribute .xz files.
    - build-sys: bump soname
  * Dropped patches, all applied upstream:
    - 0017-Avoid-crash-by-not-updating-volume-on-shutdown.patch
    - 0018-RAOP-Don-t-crash-if-fd-is-not-open-when-trying-to-cl.patch
    - 0019-Make-sure-module-dbus-protocol-is-loaded-after-modul.patch
    - 0100-vala-Add-has_type_id-false-to-all-enums-structs-and-.patch
    - 0101-module-switch-on-connect-Don-t-switch-unlinked-sink-.patch
    - 0102-alsa-mixer-Set-Front-control-to-0-dB-on-headphone-pa.patch
    - 0103-module-equalizer-sink-Use-z-for-printf-of-size_t-var.patch
    - 0104-module-equalizer-sink-Use-in-initialising-variables.patch
    - 0105-bluetooth-sbc-Use-__asm__-keyword.patch
    - 0106-module-equalizer-sink-Use-correct-limit-in-loop.patch
    - 0107-Squash-the-last-gcc-warnings.patch
    - 0108-Make-gcc-std-c99-happy.patch
    - 0109-device-restore-Simplify-the-migration-of-data-to-per.patch
    - 0110-stream-restore-Add-in-some-variable-sets-that-were-m.patch
    - 0111-stream-restore-Add-proper-data-validity-checks-to-th.patch
  * Pull some post-1.0 fixes from upstream git master
    - 6878140 (extended: Fix doxygen comment style typos)
    - 6a9272f (sink,source: Avoid unnecessary call to pa_rtclock_now())
  * debian/rules: Modules are now in a 1.0 directory
  * Update symbols

 -- Luke Yelavich <themuso@ubuntu.com>  Thu, 29 Sep 2011 10:01:56 +1000

pulseaudio (0.99.4-1) experimental; urgency=low

  * New upstream release
  * debian/libpulse0.symbols: Updated

 -- Sjoerd Simons <sjoerd@debian.org>  Fri, 16 Sep 2011 21:23:47 +0100

pulseaudio (1:0.99.3-0ubuntu5) oneiric; urgency=low

  [ David Henningsson ]
  * 0017-Avoid-crash-by-not-updating-volume-on-shutdown.patch:
    Fix typo in patch

  [ Luke Yelavich ]
  * Patch from David Henningssen to make sure module-dbus-protocol is loaded
    after module-device-restore (LP: #843780)

 -- Luke Yelavich <themuso@ubuntu.com>  Thu, 15 Sep 2011 09:59:20 +1000

pulseaudio (1:0.99.3-0ubuntu4) oneiric; urgency=low

  * Fix crash in jack detection patches (LP: #845468)
  * Fix crash when reading volume when sink/source is unlinked (LP: #841968)
  * Fix crash in RAOP (LP: #845286)

 -- David Henningsson <david.henningsson@canonical.com>  Mon, 12 Sep 2011 10:29:00 +0200

pulseaudio (1:0.99.3-0ubuntu3) oneiric; urgency=low

  * Jack detection support, second version, now with HDMI support

 -- David Henningsson <david.henningsson@canonical.com>  Mon, 05 Sep 2011 16:41:12 +0200

pulseaudio (1:0.99.3-0ubuntu2) oneiric; urgency=low

  * Dropped patches (applied upstream):
    - 0004-mute-iec958-optical-raw-for-audigyX.patch
    - 0011-lp451635-handle-dove-x0-line-hp-swap.patch
    - 0012-JACK-Load-module-jackdbus-detect-in-default.pa.patch

 -- David Henningsson <david.henningsson@canonical.com>  Mon, 05 Sep 2011 11:55:59 +0200

pulseaudio (1:0.99.3-0ubuntu1) oneiric; urgency=low

  [ David Henningsson ]
  * 0018-alsa-mixer-Set-Front-control-to-0-dB-on-headphone-pa.patch:
    Set Front to 0 dB for Headphones (LP: #836921)

  [ Luke Yelavich ]
  * New upstream bugfix release
    - source: Remove the PA_SOURCE_PASSTHROUGH flag
    - alsa: Don't always suspend/unsuspend on sink-input removal
    - formats: Use correct API to check for passthrough streams
    - alsa: Open iec958 device with NONAUDIO bit set in passthrough mode
    - formats: Fix bad passsthrough check
    - alsa: Fix bad function name
    - daemon: Fix compiler warning about missing function prototype
    - passthrough: We must not plug in a resampler on stream move
    - sink-input: Ensure no volumes are applied for passthrough streams
    - source-output: Ensure no volumes are applied for passthrough streams
    - Revert "device-restore: Make bools not be bit fields"
    - sample-util: Fix off-by-one in error check
    - sink: Add PA_SINK_SET_FORMATS macro
    - build-sys: Fix some LDFLAGS vs. LDADD usage
    - echo-cancel: Add multiple include protection for header
    - echo-cancel: Use pa_streq instead of strcmp
    - echo-cancel: Move speex preprocessing out of the main module
    - passthrough: Fix what volume we set sinks/sources to
    - passthrough: Fix setting volume to unamplified again
    - echo-cancel: Make save_aec modarg a bool instead of an int
    - echo-cancel: Don't allow streams to attach while unloading
    - echo-cancel: Get rid of annoying compiler warnings
    - equalizer: Comment out unused function
    - def: Add a new enum to allow differntiation between sinks and sources.
    - dbus: Use pa_device_type_t rather than an internal equivalent
    - device-restore: Change the API to include type information (sink
      vs. source)
    - device-restore: Split device restore database into two parts.
    - device-restore: Restore volumes on port change.
    - build-sys: bump soname
    - alsa-mixer: Mute IEC958 optical raw for several Audigy models
    - alsa-mixer: Add "Line HP Swap" element
    - JACK: Load module-jackdbus-detect in default.pa
    - Remove offensive part of error message
    - switch-on-connect: Don't switch to a monitor source
    - Fix spelling sucess -> success
    - Set better priorities on input paths
    - introspect: fix typo in default sink/source docs
    - pacat: make pacat respond to cork/uncork events
    - Spelling fixes in public headers
    - More spelling fixes
    - gitignore: Add Orc autogenerated files
    - echo-cancel: Use stream index in debug message
    - Remove extra ; s where they are not allowed in strict C99
    - sndfile-util: Check return value of sf_command for errors
  * Pull some further fixes from upstream git master:
    - fb107fc (vala: Add has_type_id=false to all enums, structs and classes)
    - c7bba24 (module-switch-on-connect: Don't switch unlinked sink input and
               source outputs)
    - 9636991 (alsa-mixer: Set "Front" control to 0 dB on headphone path)
    - fc3ddfb (module-equalizer-sink: Use %z for printf of size_t variables)
    - 918f168 (module-equalizer-sink: Use = in initialising variables)
    - 3d04a05 (bluetooth/sbc: Use __asm__ keyword)
    - 647048e (module-equalizer-sink: Use correct limit in loop)
    - dfd706d (Squash the last gcc warnings)
    - 9133c6c (Make gcc --std=c99 happy)
    - 47c9d8c (device-restore: Simplify the migration of data to per-port keys.)
    - e7b65d3 (stream-restore: Add in some variable sets that were missing
               from 9ffa93.)
    - 2b96fdf (stream-restore: Add proper data validity checks to the legacy
               database entry read.)
  * Dropped patches, applied upstream:
    - 0017-Make-dbus-error-more-polite.patch
    - 0018-alsa-mixer-Set-Front-control-to-0-dB-on-headphone-pa.patch
    - 0400-introspect-fix-typo-in-default-sink-source-docs.patch
    - 0401-source-Remove-the-PA_SOURCE_PASSTHROUGH-flag.patch
    - 0402-alsa-Don-t-always-suspend-unsuspend-on-sink-input-re.patch
    - 0403-formats-Use-correct-API-to-check-for-passthrough-str.patch
  * 0604-ALSA-part-of-jack-detection-and-a-small-policy-modul.patch: Refreshed
  * Update symbols files

 -- Luke Yelavich <themuso@ubuntu.com>  Mon, 05 Sep 2011 14:37:01 +1000

pulseaudio (0.99.2-2) experimental; urgency=low

  * Fix build on kfreebsd architectures (Closes: 637785)
    - Don't install /usr/share/pulseaudio
    - Ignore symbols that don't exist on kfreebsd
  * debian/rules: Adopt the arm{,el} build hack to the new version. Fixes build
    on arm{el,}
  * debian/control: Remove CJ from Uploaders (Closes: 636428)

 -- Sjoerd Simons <sjoerd@debian.org>  Sun, 28 Aug 2011 18:25:10 +0100

pulseaudio (0.99.2-1) experimental; urgency=low

  * New upstream release
  * debian/control: Bump libjack-dev b-d to 0.117.0
  * debian/libpulse0.symbols: Updated

 -- Sjoerd Simons <sjoerd@debian.org>  Tue, 23 Aug 2011 20:51:25 +0200

pulseaudio (1:0.99.2-0ubuntu2) oneiric; urgency=low

  * Build-depend on libxcb1-dev (>= 1.6) rather than libxcb-atom1-dev, in
    line with the packaging in Debian experimental.
  * Build-depend on libtdb-dev rather than tdb-dev.

 -- Colin Watson <cjwatson@ubuntu.com>  Thu, 18 Aug 2011 16:10:53 +0100

pulseaudio (1:0.99.2-0ubuntu1) oneiric; urgency=low

  * New upstream bugfix release
  * 0005-dont-load-cork-music-on-phone.patch: Refreshed
  * Dropped patches, applied upstream
    - 0400-Fix-crash-in-path-subset-elimination.patch
    - 0402-source-output-Fix-resampling.patch
    - 0403-stream-restore-Save-restore-source-output-volume-mut.patch
  * Pull some post 0.99.2 fixes from upstream git master:
    - 7ed177d (introspect: fix typo in default sink/source docs)
    - 2677911 (source: Remove the PA_SOURCE_PASSTHROUGH flag)
    - dde09c7 (alsa: Don't always suspend/unsuspend on sink-input removal)
    - adbdb62 (formats: Use correct API to check for passthrough streams)

 -- Luke Yelavich <themuso@ubuntu.com>  Thu, 18 Aug 2011 09:17:09 +1000

pulseaudio (0.99.1-1) experimental; urgency=low

  * New upstream test release
  * d/p/0001-Work-around-some-platforms-not-having-O_CLOEXEC.patch:
    + Removed, fixed upstream
  * d/p/0003-Explicitely-link-pax11publish-to-libdbus.patch
    + Removed, fixed upstream
  * renamed s/p/0002-In-KDE-only-start-pulseaudio-from-the-KDE-specific-d.patch
    to 0001-Work-around-some-platforms-not-having-O_CLOEXEC.patch
  * Remove pabrowse packages
  * d/p/0001-In-KDE-only-start-pulseaudio-from-the-KDE-specific-d.patch
    + Dropped, shouldn't be needed, the start-pulseaudio-kde just needs to load
      an extra module
  * Synchronize with Ubuntu (0.99.1 packaging):
    + Add manpages for start-pulseaudio-{kde,x11}
    + Update copyright file
    + Update pulseaudio.shlibs
    + Install jackdbus-detect
    + Add symbols file for libpulse0
    + Add symbols file for libpulse-mainloop-glib0.symbols
    + Use upstream esdcompat manpage
    + Update pulseaudio.install for 0.99.1
    + Install vapi files
    + Add LDFLAGS += -Wl,--no-as-needed
    + Update pulseaudio.default documentation.
    + Small tweaks to the init script
    + Automatically enable the pulse alsa modules if pulse is running
    + Tweak dependencies a bit
    + build for multi-arch
  * debian/README.Debian, remove redudant comments
  * debian/control: switch to tdb as the backend database
  * debian/control: Enable orc support
  * debian/control: Add libfftw3-dev to b-d for the equalizer module
  * debian/pulseaudio.install: Install module-equalizer-sink
  * debian/{control,rules}: No longer build pulseaudio-module-hal

 -- Sjoerd Simons <sjoerd@debian.org>  Sat, 13 Aug 2011 14:21:02 +0200

pulseaudio (1:0.99.1-0ubuntu3) oneiric; urgency=low

  * debian/libpulse-glib-mainloop0.symbols: Fix a typo in the package name
    which was made at the time of symbol generation

 -- Luke Yelavich <themuso@ubuntu.com>  Tue, 16 Aug 2011 15:20:47 +1000

pulseaudio (1:0.99.1-0ubuntu2) oneiric; urgency=low

  * Build for multiarch:
    - libpulse{,-mainloop-glib}0{,-dbg} and libpulse-dev are Multi-Arch: same.
    - pulseaudio itself should be Multi-Arch: foreign, since it's a daemon.
    - drop dh-buildinfo build-dependency, incompatible with multiarch and not
      relevant in Ubuntu where we have build logs for all builds.
    - LP: #825342.

 -- Steve Langasek <steve.langasek@ubuntu.com>  Sat, 13 Aug 2011 02:22:42 +0000

pulseaudio (1:0.99.1-0ubuntu1) oneiric; urgency=low

  [ Daniel T Chen ]
  * 0017-Make-dbus-error-more-polite.patch: Remove language that doesn't
    add anything to the error message (LP: #444400).

  [ David Henningsson ]
  * New upstream release, remaining patches:
  * Add build dependency on libjson0-dev
  * Dropped patches (implemented upstream):
    0001-Work-around-some-platforms-not-having-O_CLOEXEC.patch
    0009-lp533877-handle-digmic.patch
    0015-alsa-mixer-Add-workaround-for-some-USB-headsets.patch
    0200-gold.patch
    0201-alsa-mixer-Add-a-few-well-known-descriptions.patch
    0202-alsa-mixer-add-required-any-and-required-for-enum-op.patch
    0203-alsa-mixer-always-round-towards-0-dB.patch
    0204-alsa-mixer-Add-new-paths-for-Internal-Mic-Front-Mic-.patch
    0205-alsa-mixer-Fixup-Mic-Line-analog-input-paths-to-work.patch
    0206-alsa-mixer-Make-sure-capture-source-and-input-source.patch
    0207-PulseAudio-added-IT-block-to-fix-thumb-conditional-i.patch
    0208-alsa-sink-Fix-incorrect-work_done-value-to-prevent-expensive-update...
    _smoother-calls.patch
    0209-sndfile-pacat-Use-file-extension-and-fix-format-from-string.patch
  * Refreshed patches:
    0005-dont-load-cork-music-on-phone.patch
    0012-JACK-Load-module-jackdbus-detect-in-default.pa.patch
    0013-Load-RAOP-Zeroconf-by-default.patch
    0014-alsa-mixer-Add-separate-profile-for-Nvidia.patch
    0017-Make-dbus-error-more-polite.patch
  * Upstream has removed libpulsebrowse, replace with dummy packages for the
    time being.
  * Updated shlibs files and debian/rules with new version number
  * Add new modules to the pulseaudio package
  * Initial pulseaudio support for jack detection

  [ Luke Yelavich ]
  * debian/control: Remove the libpulse-browse0 package, and add set
    pulseaudio to replace that package until after the next LTS
  * Add symbols files for libpulse0 and libpulse-mainloop-glib0 and adjust
    other shlibs files as necessary

 -- Luke Yelavich <themuso@ubuntu.com>  Thu, 11 Aug 2011 14:30:44 +1000

pulseaudio (0.9.23-1) unstable; urgency=low

  [ Daniel T Chen ]
  * debian/control:
    + Fix typo in long description of pulseaudio-module-x11, thanks to
      Sam Morris (Closes: #500038)
    + Clarify long description of pulseaudio-esound-compat. Many apps
      still in use require functionality from this package
      (Closes: #601725)
  * debian/libpulse-dev.examples: Apply patch from Mario Lang to include
    simple examples in the dev package. Thanks! (Closes: #561258)
  * debian/patches/
    0003-Mention-speex-and-libsamplerate-in-pulse-daemon.conf.patch:
    + Mention speex in the resampling section. Currently the Resampler
      section of "Programming with Speex (the libspeex API)" contains
      the relevant information (Closes: #541206)
  * debian/patches/0004-Fix-FTBFS-with-xcb-util-0.3.8.patch:
    + Apply patch from Arnaud Fontaine <arnau@debian.org> and the
      suggestion from Alessandro Ghedini <al3xbio@gmail.com> to fix
      FTBFS with xcb-util 0.3.8. Thanks, Arnaud and Alessandro!
      (Closes: #624847)
  * debian/pulseaudio-utils.links: Also add pamon(1), parec(1), and
    parecord(1) (Closes: #599696)
  * debian/README.Debian: Clarify historical pulse-rt use and document
    current recommendation of RealtimeKit (Closes: #548363)

  [ Sjoerd Simons ]
  * New upstream release
  * d/p/0003-Mention-speex-and-libsamplerate-in-pulse-daemon.conf.patch
    + Removed, fixed upstream
  * d/p/0004-Fix-FTBFS-with-xcb-util-0.3.8.patch
    + Removed, fixed upstream
  * Update to 0.9.23 versioning:
    debian/libpulse0.shlibs
    debian/pulseaudio.shlibs
    debian/rules
  * Switch to 3.0 (quilt) format
  * debian/control: Use dh-autoreconf
  * debian/patches/+0003-Explicitely-link-pax11publish-to-libdbus.patch:
    + Added. Fix build with binutils-gold (Closes: #556124)

 -- Sjoerd Simons <sjoerd@debian.org>  Mon, 25 Jul 2011 23:05:29 +0100

pulseaudio (1:0.9.23-0ubuntu2) oneiric; urgency=low

  [ Daniel T Chen ]
  * Add the following patches backported from upstream git:
    - aa7bc32 (parecord: Automatically detect file format from extension)
      [series patch 0208]
    - 226ddb1 (alsa-sink: fix mmap_write() work_done) [series patch 0209]
  * Update debian/copyright to cover echo-cancel files.

  [ Michael Terry ]
  * 0016-nodisplay-autostart.patch:
    - Don't show in "Startup Applications" (LP: #803917)

 -- Michael Terry <mterry@ubuntu.com>  Fri, 01 Jul 2011 12:56:15 +0100

pulseaudio (1:0.9.23-0ubuntu1) oneiric; urgency=low

  * New upstream release, the following commits from the stable-queue branch
    are included in this release:
    - d4c9ad1 (streams: Fix the actual resampler method shown in debug
               messages.)
    - cc91a8f (module-combine-sink: Initialize smoother with offset
               pa_rtclock_now())
    - 8a437ee (module-combine-sink: Initialize smoother in paused state)
    - b54a43a (module-combine-sink: Check running flag before rendering in null
               mode
    - b3e4152 (pulsecore: Add a couple pa_asserts() on pa_tagstruct* calls.)
    - 22c0dcb (device-manager: Free a hook slot to prevent segv on unload)
    - c3bfcc9 (SSE/MMX: Fix problem with highpitched noise on i386)
    - 9ee4229 (build-sys: Add echo-cancel dummy Makefile)
    - f558189 (build-sys: bump soname)
  * Bumped shlibs
  * debian/rules: Exclude 0.9.23 modules from shlibs

 -- Luke Yelavich <themuso@ubuntu.com>  Fri, 24 Jun 2011 10:18:17 +1000

pulseaudio (1:0.9.22+stable-queue-69-gf8e8-0ubuntu1) oneiric; urgency=low

  * Merge from unreleased Debian git, remaining changes:
    - epoch (my stupid fault :S)
    - use speex-float-1 and change buffer and fragment size, depending on
      architecture
    - Add alsa configuration files to route alsa applications via pulseaudio
    - Move libasound2-plugins from Recommends to Depends
    - Add pm-utils sleep hook to suspend (and resume) users' pulseaudio
      daemons
    - Make initscript more informative in the default case of per-user
      sessions
    - add status check for system wide pulseaudio instance
    - create /var/run/pulse, and make restart more robust
    - indicate that the system pulseaudio instance is being started from the
      init script
    - check whether pulseaudio is running before preloading the padsp library
    - Add DEB_OPT_FLAG = -O3 as per recommendation from
      pulseaudio-discuss/2007-December/001017.html
    - Generate a PO template on build
    - the esd wrapper script should not load pulseaudio if pulseaudio is being
      used as a system service
    - add a pulseaudio apport hook
    - drop padevchooser(Recommends) and pavucontrol (Suggests)
    - add libudev-dev as a build-dependency
    - Fix initialization of devices with modem subdevices
    - Disable cork-music-on-phone
    - disable flat volume
    - Mute IEC958 Optical Raw by default
    - use tdd instead of gdbm
    - Add conflicts/replaces for pulseaudio-module-udev and
      pulseaudio-module-rygel-media-server
    - Add replaces for pulseaudio-module-hal to the pulseaudio package to handle
      upgrades from hardy
    - Load module-x11-bell in the start-pulseaudio-x11 script
    - added IT block to fix thumb conditional instruction build error messages
    - recommend instead of suggest rtkit
    - Ship the jackdbus-detect module
    - Ship extra quirks to mixer profiles for various x86 and ARM hardware, as
      well as USB hardware
  * New snapshot based on upstream git branch stable-queue:
    - 4f67775 (http: support HTTP HEAD)
    - 3bb6546 (vala: More vala fixes)
    - 7fd0771 (x11: Fix build errors with newest xcb-util.)
    - b72fc9b (x11: More XCB fixes.)
    - f8e8a03 (rtkit: use private bus connection in order to avoid threading
               issues when invoking pa_make_realtime())
    - c524b4c (memblockq: implement new call pa_memblockq_peek_fixed_size())
    - 1a8cf00 (make echo-cancel module that exposes a new sink and source)
    - 9fa71e7 (echo-cancel: take into account snapshot delay)
    - 7b972f5 (echo-cancel: use the phone media role)
    - de6cdf9 (echo-cancel: tweak the resync code a little)
    - 1c26694 (echo-cancel: improve debug)
    - b30bf12 (echo-cancel: keep frame_size a power of 2)
    - 6d8a907 (echo-cancel: Move the module into it's own directory)
    - 57c5983 (echo-cancel: Split out speex code from the core module)
    - 668f4e4 (echo-cancel: Pass arguments to the specific canceller module)
    - c975dfa (echo-cancel: Let AEC module determine source/sink spec)
    - 47e4dd1 (echo-cancel: Add alternative echo-cancellation implementation)
    - 4a9fa8c (echo-cancel: Allow selection of AEC method using modargs)
    - b6b8a7b (echo-cancel: Make blocksize a module-wide parameter)
    - 2923c5e (echo-cancel: Mark immutable parameters as const in vfunc)
    - 9f79c0e (echo-cancel: rework alignment code)
    - 56a4684 (echo-cancel: improve accuracy)
    - e936447 (echo-cancel: pause timer when echo canceling is off)
    - d39043c (echo-cancel: Fix make distcheck)
    - d8fab84 (echo-cancel: Fix out-of-tree build)
    - 1212a6f (echo-cancel: Ensure correct handling of endianness)
    - d866ade (echo-cancel: Use S16NE for adrian module)
    - f93b5e1 (echo-cancel: Fix source may_move_to function)
    - 6664650 (i18n: Update POTFILES.*)
  * debian/libpulse-dev.install: Ship vala bindings
  * Dropped patches, either they were previously backported, or are now
    upstream:
    - 0005-load-sample-dir-lazy.patch
    - 0090-disable-flat-volumes.patch
    - 0211-module-loopback-Add-adjust_time-to-valid-args.patch
    - 0212-Limit-rate-adjustments-to-small-inaudible-jumps.patch
    - 0213-module-rtp-recv-Use-new-algorithm-for-adjusting-samp.patch
    - 0214-module-rtp-recv-Average-the-estimated-real-sample-ra.patch
    - 0215-module-rtp-recv-Remove-smoother-from-write-index.patch
    - 0216-conf-Make-system.pa-use-udev-detect-and-not-hal-dete.patch
    - 0217-volume-Add-a-PA_VOLUME_UI_MAX-define-for-the-recomme.patch
    - 0218-vala-Some-bugfixes-for-the-vala-bindings.patch
    - 0219-vala-delegate-FreeCb-does-not-have-a-target.patch
    - 0220-vala-move-GLibMainLoop-class-into-separate-file-to-f.patch
    - 0221-vala-Fix-path-error-in-the-last-commit.patch
    - 0222-build-sys-Link-binaries-linking-libpulse-to-libpulse.patch
    - 0223-build-sys-Link-binaries-linking-libpulsecommon-to-li.patch
    - 0224-build-sys-Link-lirc-libraries-in-right-order.patch
    - 0225-module-jack-sink-source-protect-against-null-return-.patch
    - 0226-vala-ChannelMap-has-no-destroy-function.patch
  * debian/patches/series: Renamed and re-ordered some patches, and clearly
    identified distro specific patches and upstream/upstreamable patches
  * 0209-alsa-mixer-Fix-makefile-in.patch: Drop, as we use dh-autoreconf,
    which takes care of this for us
  * debian/pulseaudio.install: Add the echo-cancel module
  * 0003-Mention-speex-and-libsamplerate-in-pulse-daemon.conf.patch: Drop,
    upstream

 -- Luke Yelavich <themuso@ubuntu.com>  Fri, 27 May 2011 14:05:01 +1000

pulseaudio (1:0.9.22+stable-queue-24-g67d18-0ubuntu4) oneiric; urgency=low

  [ David Henningsson ]
  * Fix missing Internal/Front/Rear mics on Nvidia chipsets (LP: #771739)

  [ Luke Yelavich ]
  * debian/control: Update Vcs-Bzr field

 -- David Henningsson <david.henningsson@canonical.com>  Thu, 28 Apr 2011 10:31:42 +0200

pulseaudio (1:0.9.22+stable-queue-24-g67d18-0ubuntu3) natty; urgency=low

  [ David Henningsson ]
  * Add separate profile for Nvidia to make it easier to select the right 
    codec out of four (LP: #716371)
  * Add workaround to make it possible to control the volume of some
    USB headsets (LP: #749856, LP: #671560)

  [ Luke Yelavich ]
  * debian/control: Demote pulseaudio-module-raop to suggests, as it is
    causing various issues, including crashers, (LP: #742281, #743073)
    and re-opens (LP #688272)
  * Pull some bugfixes from the stable-queue branch:
    - 4fa7495 (vala: Some bugfixes for the vala bindings)
    - ea0a2a6 (vala: delegate FreeCb does not have a target.)
    - 64985aa (vala: move GLibMainLoop class into separate file to fix linker
               errors)
    - 9f52c10 (vala: Fix path error in the last commit.)
    - 1ade8df (build-sys: Link binaries linking libpulse to libpulsecommon too)
    - c25207f (build-sys: Link binaries linking libpulsecommon to libpulse too)
    - 4be49ae (build-sys: Link lirc libraries in right order)
    - fd5b282 (module-jack-sink/source: protect against null return in
               jack_get_ports) (LP: #733424)
    - 93e7a19 (vala: ChannelMap has no destroy function.)
  * debian/patches/0097-explicitly-link-libraries.patch: Dropped, applied
    upstream
  * debian/control, debian/rules: Add dh-autoreconf

 -- Luke Yelavich <themuso@ubuntu.com>  Mon, 11 Apr 2011 16:58:14 +1000

pulseaudio (1:0.9.22+stable-queue-24-g67d18-0ubuntu2) natty; urgency=low

  * Update to latest stable queue patches:
    - 09770e5 (module-loopback: Add adjust_time to valid args
    - 90c5520 (Limit rate adjustments to small, inaudible jumps
    - 4620039 (module-rtp-recv: Use new algorithm for adjusting sample rate
    - 2bfc032 (module-rtp-recv: Average the estimated real sample rate
    - 2ee4ec5 (module-rtp-recv: Remove smoother from write index (LP: #569378)
    - a8cd9d2 (conf: Make system.pa use udev-detect and not hal-detect.
    - b872254 (volume: Add a PA_VOLUME_UI_MAX define for the recommended max
               volume to show in UIs)
  * 0210-PulseAudio-added-IT-block-to-fix-thumb-conditional-i.patch:
    - added IT block to fix thumb conditional instruction build error messages
  * debian/rules: Remove CFLAGS that are specific to arm, the above patch
    makes those redundant (LP: #721498)
  * debian/control: Add a dependency on pulseaudio-module-raop

 -- Luke Yelavich <themuso@ubuntu.com>  Thu, 10 Mar 2011 07:15:02 +1100

pulseaudio (1:0.9.22+stable-queue-24-g67d18-0ubuntu1) natty; urgency=low

  [ David Henningsson ]
  * debian/patches/020x patches - add PulseAudio input mixer rewrite.
    This will cause several HDA chips to have better named and controlled
    sliders on the input side. 

  [ Luke Yelavich ]
  * New upstream snapshot based on stable queue:
    - 67d1888 (client: Don't update smoother while corked)
    - 6b280e9 (Fighting rewinds: Reduce calls to handle_seek)
    - 3aeb047 (Fighting rewinds: Seek and write data in the same message)
    - 1e1b299 (Core: Fix incorrect check of return value)
    - 4080725 (tunnel: Fix automatic names when source/sink_name argument is
              missing.)
    - ec5a785 (ratelimit: fix log levels of log suppression messages)

 -- Luke Yelavich <themuso@ubuntu.com>  Fri, 18 Feb 2011 13:50:30 +1100

pulseaudio (1:0.9.22+stable-queue-18-geb966-0ubuntu2) natty; urgency=low

  * Fix FTBFS with ld.gold.

 -- Matthias Klose <doko@ubuntu.com>  Wed, 19 Jan 2011 06:57:29 +0100

pulseaudio (1:0.9.22+stable-queue-18-geb966-0ubuntu1) natty; urgency=low

  [ Daniel T Chen ]
  * debian/control: pulseaudio-module-zeroconf Depends on avahi-daemon
    (LP: #689093)
  * debian/patches/0101-update-stable-queue.patch: Apply 84c8b23c to
    resolve incorrect header being used for libsndfile seen with pacat
    --file-format (LP: #660504)
  * debian/patches/0104-Load-RAOP-Zeroconf-by-default.patch: Follow
    recommendation by Martin-Éric Racine to conditionally load support
    by default for streaming to an Apple Airport Express (LP: #688272)
  * debian/pulseaudio-utils.links: Also add pamon(1) and parecord(1)
    (Closes: #599696)

  [ David Henningsson ]
  * debian/pulse-alsa.conf: Add name hint for default pcm device,
    indicating that PulseAudio is active.

  [ Luke Yelavich ]
  * New upstream snapshot based on the stable queue branch:
    - eb966f7 (build-sys: Make --disable-dbus actually work.)
    - 8f8d247 (build-sys: Mention dbus support in the summary)
    - b3ff4f4 (build-sys: Put in specific warnings when there is no udev or
              DBUS support)
    - 862bbee (console-kit: Console Kit support is dependent on DBUS and is
              thus optional.)
    - 7cb1401 (padsp: wrap __open_2 and __open64_2)
    - 6f870f5 (fix bug about get source-output status)
    - 4269b05 (Fix typos)
    - 1c83b03 (Further clarify src- and speex- references in pulse-daemon.conf)
    - 84c8b23 (Fix return value of pa_sndfile_format_from_string)
    - d963b86 (core: Fix variable "has_whined" value bug)
    - 52e3268 (trivial: Mention speex as a resampler reference in
              pulse-daemon.conf)
    - 3e6af07 (module-loopback: Prevent an infinite loop when rate adjusting
              is disabled
  * 0101-update-stable-queue.patch and
    #0102-autoreconf.patch:
    - Disable for now, since latest stable queue are roled into the snapshot
      tarball

 -- Luke Yelavich <themuso@ubuntu.com>  Fri, 14 Jan 2011 10:03:49 -0600

pulseaudio (0.9.22-1) experimental; urgency=low

  * New upstream release
  * debian/patches/0002-CVE-2009-1299.patch:
    + Dropped, fixed upstream
  * debian/patches/0003-Re-bootstrap.patch
    + Dropped, not needed anymore
  * debian/rules: Stop using -g0 on mips{,el} the toolchain has been fixed
  * debian/rules, debian/control: Update build-depends and force building
    with X11
  * debian/control: Suggest rtkit
  * debian/control: Prune unneeded depends of libpulse-dev

 -- Sjoerd Simons <sjoerd@debian.org>  Sun, 05 Dec 2010 12:01:37 +0000

pulseaudio (1:0.9.22-0ubuntu3) natty; urgency=low

  * debian/pulseaudio-module-jack.install: Ship the jackdbus-detect module

 -- Luke Yelavich <themuso@ubuntu.com>  Wed, 08 Dec 2010 17:57:18 +1100

pulseaudio (1:0.9.22-0ubuntu2) natty; urgency=low

  * 0101-update-stable-queue.patch, update to latest stable queue:
    - 205cad6 (jack: Add module-jackdbus-detect
    - e9deb97 (build-sys: Include the .version file in the distribution
               tarball)
    - a1f1255 (build-sys: Fix make distcheck failure due to udev rules
               fixed install path)
    - 675cc0a (build-sys: Replace dummy Makefiles with proper Makefile.am's)
    - bd769fa (rescue-streams: Fix segfault in some conditions)
    - f6574c8 (volume: Add explicit checks for ARMv6 instructions)
  * 0102-autoreconf.patch: Re-generate autotools pieces for the above update
  * 0103-JACK-Load-module-jackdbus-detect-in-default.pa.patch: Enable jackdbus
    module by default for now, hopefully longer term there will be a better
    way to turn this module on/off

 -- Luke Yelavich <themuso@ubuntu.com>  Wed, 08 Dec 2010 16:58:27 +1100

pulseaudio (1:0.9.22-0ubuntu1) natty; urgency=low

  * New upstream release, based on the stable-queue branch
  * Drop following patches, as applied upstream:
    - 0101-alsa-mixer-add-profile-for-Native-Instruments-Koreco.patch
    - 0102-intended-roles-Mark-devices-with-a-form-factor-of-he.patch
  * debian/rules:
    - Disable --as-needed due to a circular dependency for libpulsecommon
    - Adjust filenames/paths for 0.9.22

 -- Luke Yelavich <themuso@ubuntu.com>  Fri, 26 Nov 2010 13:44:10 +1100

pulseaudio (1:0.9.22~0.9.21+stable-queue-98-ga8d7-0ubuntu3) natty; urgency=low

  * 0101-alsa-mixer-add-profile-for-Native-Instruments-Koreco.patch: Also
    adjust src/Makefile.in, so that the new profile actually gets shipped

 -- Luke Yelavich <themuso@ubuntu.com>  Fri, 05 Nov 2010 14:27:34 -0400

pulseaudio (1:0.9.22~0.9.21+stable-queue-98-ga8d7-0ubuntu2) natty; urgency=low

  * debian/control: Update Vcs-Bzr field
  * Pull latest fixes from stable queue:
    - 8a30d4c (alsa-mixer: add profile for Native Instruments Korecontroller)
    - 848dd37 (intended-roles: Mark devices with a form factor of 'headset' as
               being appropriate for 'phone' streams)

 -- Luke Yelavich <themuso@ubuntu.com>  Fri, 05 Nov 2010 10:40:47 -0400

pulseaudio (1:0.9.22~0.9.21+stable-queue-98-ga8d7-0ubuntu1) natty; urgency=low

  * New upstream snapshot, based on the stable-queue branch
  * debian/patches: Drop the following patches as they are applied upstream,
    or were created to regenerate autotools files/package version
    - 0090-use-volume-ignore-for-analog-output.patch
    - 0093-backport-fixes-stable-queue-head.patch
    - 0094-add-missing-mixer-paths-and-rerun-automake.patch
    - 0095-cve-2009-1299.patch
    - 0097-regenerate-configure.patch
    - 0098-tarball-version.patch
    - 0192-stream-restore-Clear-the-save_sink-save_source-flags.patch
    - 0193-augment-properties-Search-for-.desktop-files-in-subf.patch
    - 0194-device-manager-Ensure-that-sinks-sources-populate-th.patch
    - 0195-SSE-MMX-ARM-Fix-high-frequency-noise-with-unusual-nu.patch
  * debian/control: Update Vcs-Bzr link
  * 0097-explicitly-link-libraries.patch: Patch to explicitly link pulseaudio
    tests binaries against pulseaudio libraries, due to gcc 4.5 and new
    binutils in natty enforcing explicit linking

 -- Luke Yelavich <themuso@ubuntu.com>  Fri, 29 Oct 2010 12:39:27 -0400

pulseaudio (1:0.9.22~0.9.21+stable-queue-32-g8478-0ubuntu21.1) maverick-proposed; urgency=low

  * 0195-SSE-MMX-ARM-Fix-high-frequency-noise-with-unusual-nu.patch:
    - Pull fix from the upstream stable-queue branch a8d76e9 to Fix a high
      frequency noise with an nunusual number of channels, when either SSE,
      MMX, or ARM optimized volume scaling code is used. (LP: #445849)

 -- Luke Yelavich <themuso@ubuntu.com>  Thu, 14 Oct 2010 16:38:46 +1100

pulseaudio (1:0.9.22~0.9.21+stable-queue-32-g8478-0ubuntu21) maverick; urgency=low

  * Add 0192-stream-restore-Clear-the-save_sink-save_source-flags.patch
    Clear the save_sink/save_source flags on apply_entry.
  * Add 0193-augment-properties-Search-for-.desktop-files-in-subf.patch
    Search for .desktop files in subfolders too.
  * Add 0194-device-manager-Ensure-that-sinks-sources-populate-th.patch
    Ensure that sinks/sources populate the device manager lists in order
    of their priority.

 -- Jonathan Riddell <jriddell@ubuntu.com>  Sun, 03 Oct 2010 20:38:24 +0100

pulseaudio (1:0.9.22~0.9.21+stable-queue-32-g8478-0ubuntu20) maverick; urgency=low

  * 0093-backport-fixes-stable-queue-head.patch: Backport the following
    changesets from the stable-queue branch:
    + 2c564f2 (xcb: Ensure the XCB connection is valid before using it.)
    + 5c0bc09 (xcb: xcb_get_setup() can return 0, so make sure we check it before using)
    + 165cb87 (x11: Use the default screen for X11 properties.)
    (LP: #640127)

 -- Daniel T Chen <crimsun@ubuntu.com>  Sat, 18 Sep 2010 08:46:31 -0400

pulseaudio (1:0.9.22~0.9.21+stable-queue-32-g8478-0ubuntu19) maverick; urgency=low

  * Removed packaging for a patch that was being tested locally, as the
    patch is not going into maverick. Fixes FTBFS

 -- Luke Yelavich <themuso@ubuntu.com>  Wed, 15 Sep 2010 14:38:38 +1000

pulseaudio (1:0.9.22~0.9.21+stable-queue-32-g8478-0ubuntu18) maverick; urgency=low

  [ Emmet Hikory ]
  * Drop 0001-change-resample-and-buffering.patch
  * debian/rules: Add arch-specific build-time configuration patching system
    - set resample-method to speex-fixed-1 and fragments to 2 for armel
    - set resample-method to speex-float-1 and fragments to 8 for other arches
    - Closes LP: #623242

  [ Luke Yelavich ]
  * debian/rules:
    - Back up src/daemon/daemon.conf.in, restoring on package clean, allowing
      the package to be built more than once, and keeping the diff sane
    - Disable flat volumes via regular expression instead of a patch, to
      prevent the mess that goes with touching a file multiple times, and
      with multiple methods
  * 0093-backport-fixes-stable-queue-head.patch: Backport the following
    changesets from the stable-queue branch:
    + 6c8660a (alsa: Fix assertion on mmap_write (triggered via a52 plugin))
    + aaae99d (alsa: disable rewinds when using ALSA plugins)
    + 4a1072e (udev: fix hex decoding)
    + 2b88634 (x11: Partially convert to XCB.)
    + 9375019 (alsa: resume smoother after unsuspend)
    + 4fb02d8 (alsa: increase the smoother window)
    + e2ef3a1 (alsa: don't make use of tsched related variables when tsched is
               disabled)
    + 514fd1e (add rewind-safeguard parameter)
    + 8748ebd (alsa-sink: Get rid of a compiler warning regarding
               rewind_safeguard type.)
    + a65825f (alsa: Set the rewind safeguard proportionally to sample spec)
    + 3d9b710 (smoother: avoid losing precision)
    + 1503b8c (alsa-source: refactor smoother and device start)
    + 74c117f (alsa-time-test: make test usable for capture too)
    + 1c29f55 (alsa: work around slightly broken _delay implementations)
    + 1ff360c (alsa: make defines for smoother configuration)
    + 28f4aeb (alsa-mixer: add profile for Traktor Kontrol S4)
    + eef247b (alsa: Only set the 'first' flag to false when we actually call
               snd_pcm_start())
  * debian/control: Add libxcb-atom1-dev and libx11-xcb-dev to build depends
  * debian/patches/0090-disable-flat-volumes.patch: Drop, as per above
  * debian/patches/0097-regenerate-configure.patch: Refreshed
  * debian/patches/0098-tarball-version.patch: Ensure the version string for
    pulseaudio internally stays the same, in case the build process wants
    to regenerate autotools files
  * debian/patches/0094-add-missing-mixer-paths-and-rerun-automake.patch:
    - Remove the patch to Makefile.in, easier to do it all at once in a
      single patch later in the series

 -- Luke Yelavich <themuso@ubuntu.com>  Wed, 15 Sep 2010 13:57:55 +1000

pulseaudio (1:0.9.22~0.9.21+stable-queue-32-g8478-0ubuntu17) maverick; urgency=low

  * No-change rebuild to pick up new j-a-c-k shlibs

 -- Luke Yelavich <themuso@ubuntu.com>  Wed, 21 Jul 2010 11:29:18 +0200

pulseaudio (1:0.9.22~0.9.21+stable-queue-32-g8478-0ubuntu16) maverick; urgency=low

  * Include /usr/bin/start-pulseaudio-kde and its autostart file now that KDE
    will be using PulseAudio by default in Maverick (LP: #563250)
  * Also update 0057-load-module-x11-bell.patch to give its improvements to
    /usr/bin/start-pulseaudio-kde as well

 -- Jonathan Thomas <echidnaman@kubuntu.org>  Mon, 07 Jun 2010 18:32:53 -0400

pulseaudio (1:0.9.22~0.9.21+stable-queue-32-g8478-0ubuntu15) maverick; urgency=low

  * 0093-backport-fixes-stable-queue-head.patch: Backport the following
    changesets from the stable-queue branch:
    + bc7314f (name all threads for /proc/$PID/task/$TID/comm)
    + d519ca4 (prevent crash on jack server shutdown) (LP: #538815)
    + 65f89dc (fix bracketing in pa_rtp_recv())
  * debian/01PulseAudio: modify the ConsoleKit active seat checks in the
    pm-utils hook so that:
    - pre-suspend: all users' sink & source states are stored, then only
      the active seat's sinks and sources are muted
    - post-resume: all users' sink & source pre-suspend states are
      restored
    This resolves the issue where users' post-resume sink & source
    states don't correspond with their pre-suspend ones.
    (LP: #569395)
  * debian/01PulseAudio: fix broken quoting and misuse of su -l. Merged
    from lp:~hyperair/pulseaudio/fix-01Pulseaudio-quoting. Thanks,
    Chow Loong Jin! (LP: #572391)
  * debian/control: Update bzr branch for maverick.

 -- Daniel T Chen <crimsun@ubuntu.com>  Sat, 08 May 2010 11:08:56 -0400

pulseaudio (1:0.9.22~0.9.21+stable-queue-32-g8478-0ubuntu14) lucid; urgency=low

  * 0096-lp451635-handle-dove-x0-line-hp-swap.patch: Make the connector
    work as intended: if 'Analog Output' is selected in the dropdown,
    then 'Line HP Swap' is muted; if 'Analog Headphones' is selected,
    then 'Line HP Swap' is unmuted. This better fits existing speaker
    semantics and actually works. Many thanks to Tobin Davis for
    helping chase this one. Really closes (LP: #451635)

 -- Daniel T Chen <crimsun@ubuntu.com>  Fri, 26 Mar 2010 15:18:35 -0700

pulseaudio (1:0.9.22~0.9.21+stable-queue-32-g8478-0ubuntu13) lucid; urgency=low

  [ Daniel T Chen ]
  * 0093-backport-fixes-stable-queue-head.patch: Backport the following
    changesets from the stable-queue branch:
    + a7c1778 (don't pick monitor sources automatically for role-based
               device selection).
    + e8b83fa (handle asyncns failure when IPv6 is not supported in the
               kernel).
  * 0096-lp453966-handle-digmic-pt2.patch: Raise the priority of the
    'Digital Mic 1' digital input source for newer Dell laptops.
    (LP: #453966)
  * 0096-lp451635-handle-dove-x0-line-hp-swap.patch: Add 'Line HP Swap'
    to the Headphone profile. (LP: #451635)
  * debian/control: Update Vcs-Bzr to point to new branch that uses pack
    repo format 2a.

 -- Daniel T Chen <crimsun@ubuntu.com>  Thu, 25 Mar 2010 21:58:46 -0700

pulseaudio (1:0.9.22~0.9.21+stable-queue-32-g8478-0ubuntu12) lucid; urgency=low

  * debian/pulseaudio.init: Remove udev from Required-* LSB headers
    (LP: #432301)
  * debian/patches/:
    + 0095-cve-2009-1299.patch: Fix insecure temporary file creation;
      pulled from upstream stable-queue d3efa43; CVE-2009-1299.
      (LP: #509008)
    + 0096-lp533877-handle-digmic.patch: Prefer the built-in digital
      mic on newer Dells, e.g., XPS 1330. (stable-queue 29845be)
      (LP: #533877)
    + 0097-regenerate-configure.patch: Apply changes from stable-queue
      f9b31fe (gobject linking) and d3efa43 above.

 -- Daniel T Chen <crimsun@ubuntu.com>  Wed, 10 Mar 2010 18:53:51 -0500

pulseaudio (1:0.9.22~0.9.21+stable-queue-32-g8478-0ubuntu11) lucid; urgency=low

  * 0093-backport-fixes-stable-queue-head.patch: Backport the following
    changesets from the stable-queue branch:
    + 522c44 (strip spaces from ALSA card/pcm names)
    + 195069 (use pa_strip())
    + dd682d (reset max_rewind/max_request in sink while suspending)
    + 30f28e (fix wrong counters by using pa_memblockq_pop_missing() for
      all request handling)
    + 0d1154 (rework how stream volumes affect sink volumes)

 -- Daniel T Chen <crimsun@ubuntu.com>  Mon, 22 Feb 2010 00:22:50 -0500

pulseaudio (1:0.9.22~0.9.21+stable-queue-32-g8478-0ubuntu10) lucid; urgency=low

  * 0093-backport-fixes-stable-queue-head.patch: Backport the following
    changesets from the stable-queue branch:
    + dfe27f (don't complain about missing SHM segments)
    + 5ce18c (fix definition of INVALID_INDEX for vala)
    + 6bbdd2 (fix definition of the GLib mainloop adapter for vala)
    + 3f44bf (Use "Subwoofer" in channelmap)
    + 117c99 (fix wrapping of port setting calls for vala)
    + ddabaa (explicitly mention 'test' role in proplist)
    + 8adf53 (increase verboseness when not restoring sink)
    + 180589 (use sample name for unmodified fallback)
    + f9b957 (don't queue cached sample when sink is suspended)
    + b2e9fb (pass buffer_attr to recording streams)
    + a469d4 (make devices resume for corked state to fix latency
      miscalculation) (LP: #511558)
    + 4a3210 (improve buffer_attrs logging)
  * 0094-add-missing-mixer-paths-and-rerun-automake.patch has been
    merged upstream (047e16f in the stable-queue branch), but we'll continue to
    carry it until the next stable tarball is rolled.

 -- Daniel T Chen <crimsun@ubuntu.com>  Sun, 21 Feb 2010 22:37:37 -0500

pulseaudio (1:0.9.22~0.9.21+stable-queue-32-g8478-0ubuntu9) lucid; urgency=low

  * 0094-add-missing-mixer-paths-and-rerun-automake.patch: Fix missing paths
    elements that broke volume control.

 -- Daniel T Chen <crimsun@ubuntu.com>  Thu, 18 Feb 2010 23:56:42 -0500

pulseaudio (1:0.9.22~0.9.21+stable-queue-32-g8478-0ubuntu8) lucid; urgency=low

  * Back out 307bd1 until we can roll a new tarball. Applying it to the
    current source package requires all sorts of nasty hacks.
    (LP: #523716)
  * Drop 0094-autoconf.patch, as it's no longer needed

 -- Daniel T Chen <crimsun@ubuntu.com>  Thu, 18 Feb 2010 07:32:58 -0500

pulseaudio (1:0.9.22~0.9.21+stable-queue-32-g8478-0ubuntu7) lucid; urgency=low

  * debian/control: Since JACK has been approved for promotion back into
    main, add its packages
  * 0093-backport-fixes-stable-queue-head.patch: Backport the following
    changesets from the stable-queue branch:
    + 19fa81 (always fulfill write requests from the server)
    + 96ec29 (store away fd type for pacmd)
    + 6e064d (don't enter busy loop when reading from stdin very early)

 -- Daniel T Chen <crimsun@ubuntu.com>  Wed, 17 Feb 2010 22:33:34 -0500

pulseaudio (1:0.9.22~0.9.21+stable-queue-32-g8478-0ubuntu6) lucid; urgency=low

  [ Daniel T Chen ]
  * pulseaudio.default: More clearly describe the conditions for
    autospawn to function correctly given the recent login-speedup work.
    (As a side effect, it now also lists what one needs to do to disable
    PA.)
  * 0093-backport-fixes-stable-queue-head.patch: Backport the following
    changesets from the stable-queue branch:
    + a631be (PA_SINK_INPUT_IS_LINKED typo fix)
    + e8cb96 ('Desktop Speaker' handling)
    + 7d6bab ('Shared Mic/Line in', 'Analog Source' handling)
    + 0c836a ('Internal Mic' handling)
    + 307bd1 (default output port names)
    + f9b31f (gobject explicit linking)
    + ff2474 (padsp handling of /dev/audio)
    + 96592c (dbus timeout callback timer fix)
    + 5e2af2 (logging of eventfd read failures)
  * 0094-autoconf.patch: Rerun autoconf given explicit gobject link
    addition; readd version string.

  [ Martin Pitt ]
  * 0092-delay-gnome-autostart.patch: Push it out a little further; the X11
    bell is not crucial at desktop startup, and it keeps other programs from
    doing more urgent initialization.

 -- Daniel T Chen <crimsun@ubuntu.com>  Mon, 08 Feb 2010 12:42:02 -0500

pulseaudio (1:0.9.22~0.9.21+stable-queue-32-g8478-0ubuntu5) lucid; urgency=low

  * Add bzr-builddeb configuration (merge mode).
  * debian/control: Prefix the Debian git Vcs-* fields with XS-Debian-*, so
    that debcheckout on Ubuntu will actually work.
  * Add 0092-delay-gnome-autostart.patch: Delay applet startup by two seconds,
    so that pulseaudio has started up enough to avoid starting it a second
    time through autospawn.

 -- Martin Pitt <martin.pitt@ubuntu.com>  Mon, 01 Feb 2010 18:12:13 -0800

pulseaudio (1:0.9.22~0.9.21+stable-queue-32-g8478-0ubuntu4) lucid; urgency=low

  * debian/01PulseAudio: Break from state (re)store in the correct
    place!

 -- Daniel T Chen <crimsun@ubuntu.com>  Sun, 31 Jan 2010 13:44:57 -0500

pulseaudio (1:0.9.22~0.9.21+stable-queue-32-g8478-0ubuntu3) lucid; urgency=low

  * debian/01PulseAudio:
    + Fix su(1) -c quoting (LP: #515038)
    + Now that PA only stores mixer state for the active CK seat, and
      because the active ConsoleKit seat is the only one we care about,
      we don't need to save all PA users' mixer states.  Thus, we can
      stop (re)storing state as soon as we've finished processing the
      active ConsoleKit seat, thereby further optimizing the suspend/
      resume speed.

 -- Daniel T Chen <crimsun@ubuntu.com>  Sun, 31 Jan 2010 13:16:46 -0500

pulseaudio (1:0.9.22~0.9.21+stable-queue-32-g8478-0ubuntu2) lucid; urgency=low

  * debian/01PulseAudio: Use su(1) instead of sudo(8)
    (LP: #489144, #498980).
  * debian/patches/series: To trim the startup time, don't lazy-load
    sounds by not applying 0005-load-sample-dir-lazy.patch.
  * 0091-dont-load-cork-music-on-phone.patch: Refresh.
  * 0057-load-module-x11-bell.patch: Don't explicitly load the daemon
    since it will autospawn if necessary, and if the system or user
    configuration has autospawn disabled it breaks that semantics
    (LP: #513120).

 -- Daniel T Chen <crimsun@ubuntu.com>  Fri, 29 Jan 2010 14:37:52 -0500

pulseaudio (1:0.9.22~0.9.21+stable-queue-32-g8478-0ubuntu1) lucid; urgency=low

  * New snapshot of stable-queue branch as requested by upstream
  * debian/patches/0099-back-out-8d3566.patch: Drop. Seeking is fixed
    in the latest snapshot.
  * debian/pulseaudio.default: Update instructions for using system
    mode.

 -- Daniel T Chen <crimsun@ubuntu.com>  Sun, 17 Jan 2010 22:51:57 -0500

pulseaudio (1:0.9.22~0.9.21+stable-queue-24-gfa64-0ubuntu1) lucid; urgency=low

  * Reroll actual stable-queue tarball (arrrg!)
  * debian/01PulseAudio: Rework pacmd bits (LP: #507941)
  * debian/patches/:
    + add:  0099-back-out-8d3566.patch (upstream says this commit causes
            regressions)
    - drop: 0099-change-configure-git-version-tag.patch (no longer
            relevant)
    + refresh: 0001-change-resample-and-buffering.patch
               0054-mute-iec958-optical-raw-for-audigyX.patch
               0090-disable-flat-volumes.patch
               0091-dont-load-cork-music-on-phone.patch
               0057-load-module-x11-bell.patch

 -- Daniel T Chen <crimsun@ubuntu.com>  Fri, 15 Jan 2010 19:06:15 -0500

pulseaudio (1:0.9.22~0.9.21+341-g62bf-0ubuntu1) lucid; urgency=low

  * New snapshot based on stable-queue git branch (testing requested
    specifically by upstream)
    - LP: #164745, #173212, #201391, #204536, #207796, #210016, #221038,
    - LP: #226342, #230408, #236423, #237443, #250059, #269585, #274304,
    - LP: #274577, #275474, #277532, #277566, #277932, #278025, #280534,
    - LP: #283049, #286816, #287036, #292732, #298011, #298301, #300290,
    - LP: #302038, #311497, #311853, #324062, #339448, #344057, #348979,
    - LP: #350829, #356206, #367379, #367544, #369822, #371897, #374846,
    - LP: #375570, #381801, #399515, #402950, #403786, #408169, #409322,
    - LP: #409723, #410326, #410446, #417695, #417976, #419271, #421072,
    - LP: #422774, #423979, #424655, #425028, #427016, #431072, #432660,
    - LP: #437640, #437996, #442191, #443306, #443389, #446719, #449762,
    - LP: #455417, #461532, #464652, #483191, #497537, #503780
  * debian/patches/:
    + add: 0099-change-configure-git-version-tag.patch: Match released
           upstream 0.9.21 for shlibs and LIBPULSE_VERSION_INFO
    - drop: 0004-set-tsched0.patch (no longer relevant)
            0050-revert-pacmd-poll-argv.patch (no longer relevant)
            0056-dont-bail-on-sound-class-modem.patch (merged)
            0056-ignore-sound-class-modem.patch (merged)
            0058-Backport-4c793.patch (merged)
            0059-Backport-978d3.patch (merged)
            0060-fix-implicit-func-decl-cpu-arm.patch (merged)
            0061-Backport-c5fdb.patch (merged)
            0070-dont-bail-on-sound-class-modem-devs.patch (merged)
    + refresh: 0001-change-resample-and-buffering.patch
               0090-disable-flat-volumes.patch
               0091-dont-load-cork-music-on-phone.patch
               0057-load-module-x11-bell.patch

 -- Daniel T Chen <crimsun@ubuntu.com>  Thu, 14 Jan 2010 20:33:05 -0500

pulseaudio (0.9.21-3) unstable; urgency=low

  * debian/rules: Compile with -g0 on mips{,el} to work around #519006 in
    gcc-4.4

 -- Sjoerd Simons <sjoerd@debian.org>  Sat, 03 Jul 2010 15:12:54 +0100

pulseaudio (0.9.21-2) unstable; urgency=low

  * Import NMU patches into pkg-pulse git, thanks to the security team for
    their work!
  * debian/patches/0003-Re-bootstrap.patch
    + Added. Update configure so we don't have to re-run autotools when
    building the package (Closes: #576457, #576546, #576769)
  * Install a KDE specific startup file and module-device-manager.
    Thanks to Daniel Schaal and Zsolt Rizsanyi for patches and tips.
    (Closes: #570487)
  * d/p/0004-In-KDE-only-start-pulseaudio-from-the-KDE-specific-d.patch
    + Added. When running KDE use the KDE specific autostart desktop file
    instead of the generic pulseaudio-x11 file
  *  Fix two typos in debian/pulseaudio.default, patch by Paul Menzel
    (Closes: #566332)
  *  Prepare the debian package for building on HURD again (needs some upstream
     fixes as well). Patch by Pino Toscano (Closes: #573339)
  * Use the pulseaudio.1 manpage from the source tree instead of the older (and
    outdated) debian specific one.

 -- Sjoerd Simons <sjoerd@debian.org>  Sun, 27 Jun 2010 20:27:23 +0100

pulseaudio (0.9.21-1.2) unstable; urgency=high

  * Non-maintainer upload by the Security Team.
  * Added autoconf, automake, and libtool in Build-Depends to regenerate
    configure and auto* files at build time, and fixed a regression introduced
    in previous NMU (Closes: #576457)

 -- Giuseppe Iuculano <iuculano@debian.org>  Mon, 05 Apr 2010 23:02:56 +0200

pulseaudio (0.9.21-1.1) unstable; urgency=high

  * Non-maintainer upload.
  * Fix insecure temporary file creation security issue (closes: #573615).

 -- Michael Gilbert <michael.s.gilbert@gmail.com>  Sat, 27 Mar 2010 14:32:13 -0400

pulseaudio (0.9.21-1) unstable; urgency=low

  * New upstream release
  * d/p/0002-Fix-makefiles-to-include-all-alsa-path-files-on-inst.patch
    + Removed, merged upstream
  * debian/copyright: Updated
  * debian/rules: Fix build on arm (slightly changes target name)

 -- Sjoerd Simons <sjoerd@debian.org>  Mon, 23 Nov 2009 23:51:16 +0000

pulseaudio (1:0.9.21-0ubuntu6) lucid; urgency=low

  * Backport fix from master HEAD:
    + 0061-Backport-c5fdb.patch (LP: #502992)
  * The following patches have been merged upstream, but we'll continue
    to apply them here until the next upstream snapshot:
    . 0056-ignore-sound-class-modem.patch
    . 0060-fix-implicit-func-decl-cpu-arm.patch

 -- Daniel T Chen <crimsun@ubuntu.com>  Tue, 05 Jan 2010 18:34:40 -0500

pulseaudio (1:0.9.21-0ubuntu5) lucid; urgency=low

  * Refresh 0060-fix-implicit-func-decl-cpu-arm.patch with more FTBFS-
    on-armel fixes (all submitted upstream).

 -- Daniel T Chen <crimsun@ubuntu.com>  Thu, 17 Dec 2009 00:01:49 -0500

pulseaudio (1:0.9.21-0ubuntu4) lucid; urgency=low

  * 0060-fix-implicit-func-decl-cpu-arm.patch: Fix FTBFS on armel.

 -- Daniel T Chen <crimsun@ubuntu.com>  Wed, 16 Dec 2009 22:45:25 -0500

pulseaudio (1:0.9.21-0ubuntu3) lucid; urgency=low

  * 0070-dont-bail-on-sound-class-modem-devs.patch: Fix parameter
    in function call. Thanks to Whoopie for spotting.

 -- Daniel T Chen <crimsun@ubuntu.com>  Wed, 16 Dec 2009 20:13:43 -0500

pulseaudio (1:0.9.21-0ubuntu2) lucid; urgency=low

  * Fix LP: #394500, #450222:
    + 0070-dont-bail-on-sound-class-modem-devs.patch:
      + Add pa_udev_get_sysattr() helper function so that we can
        retrieve pcm_class.
      + Add short-circuit in is_card_busy(). Currently there is an
        incorrect break out of the loop when an HDA modem is driven by
        slmodemd/hsfmodem. An HDA modem resides in device 6 and will
        not contain "closed\n" for
        /proc/asound/card.../pcm.../sub.../status.
  * 0058-Backport-4c793.patch: Use pa_stream pointers to hashmaps
    instead of dynarrays.
  * 0059-Backport-978d3.patch: Mark shared variables as volatile
    to supress compiler optimizations.

 -- Daniel T Chen <crimsun@ubuntu.com>  Sun, 06 Dec 2009 19:40:04 -0500

pulseaudio (1:0.9.21-0ubuntu1) lucid; urgency=low

  [ Daniel T Chen ]
  * New upstream bugfix release
  * debian/control: pulseaudio-module-raop must Depends
    pulseaudio-module-zeroconf (LP: #484870). Thanks, Dominic Evans!
  * Bump for 0.9.21:
    + debian/libpulse0.shlibs
    + debian/pulseaudio.shlibs
    + debian/rules
  * debian/pulseaudio.install:
    debian/copyright: Amend for addition of:
    + module-device-manager.so
  * debian/README.Debian: Update for Ubuntu 9.04+.
  * 0002-Fix-makefiles-to-include-all-alsa-path-files-on-inst.patch:
    Drop, fixed upstream.
  * 0051-fix-sigfpe-mcalign.patch: Drop, needs fixing in alsa-kernel
    and alsa-lib.

  [ Chow Loong Jin ]
  * debian/01PulseAudio: Add/modify functions to (re)store sink/source
    state for (resume/)suspend (LP: #404986, #483900)

  [ Luke Yelavich ]
  * Remove wrapper scripts and accessibility special case, to help with the
    desktop startup time. The accessibility case should be solved in
    speech-dispatcher by the time lucid ships.
    - debian/patches/0006-a11y-special-case-disable.patch: Removed
    - debian/70pulseaudio: Removed
    - debian/pulse-session: Removed
    - debian/pulseaudio.install: Re-add the xdg autostart desktop file
    - debian/pulseaudio.preinst: Instead of removing the xdg autostart desktop
      file on upgrade, remove the 70pulseaudio X Session script on upgrade

 -- Daniel T Chen <crimsun@ubuntu.com>  Wed, 25 Nov 2009 16:34:54 -0500

pulseaudio (0.9.20-1) unstable; urgency=low

  * New upstream release
  * d/p/0002-Fix-makefiles-to-include-all-alsa-path-files-on-inst.patch
    + Added. Make sure all alsa path configuration files are installed

 -- Sjoerd Simons <sjoerd@debian.org>  Sat, 14 Nov 2009 22:50:52 +0000

pulseaudio (1:0.9.20-0ubuntu3) lucid; urgency=low

  * drop the enforced switch to ARMv6 in debian rules (we build for cortex-a8
    by default now).
  * Make sure the arm specific assembler code builds properly with thumb
    support by adding -Wa,-mimplicit-it=thumb instead until it is added to
    the default compiler flags (fixes FTBFS).

 -- Oliver Grawert <ogra@ubuntu.com>  Wed, 25 Nov 2009 14:16:59 +0100

pulseaudio (1:0.9.20-0ubuntu2) lucid; urgency=low

  * Add 0002-Fix-makefiles-to-include-all-alsa-path-files-on-inst.patch
    from Debian unstable (thanks, Sjoerd Simons!)
  * Fix 0055-handle-Master-Front.patch to handle only front elements
    based on comments from Lennart. The patch now does the right thing
    despite linux still doing the wrong thing, but at least we handle
    cases where linux will do the right thing.

 -- Daniel T Chen <crimsun@ubuntu.com>  Sun, 15 Nov 2009 13:45:49 -0500

pulseaudio (1:0.9.20-0ubuntu1) lucid; urgency=low

  * New upstream bugfix release
    + Fix BT validation (LP: #437293)
  * debian/control:
    + pulseaudio Provides pulseaudio-module-hal, pulseaudio-module-udev,
      and pulseaudio-module-rygel-media-server for upgrades (really
      fixes LP #477382)
  * debian/patches/:
    - 0002-work-around-suspend-on-idle-source-sink-race.patch:
    - 0052-revert-sse2-optimize.patch:
    - 0055-backport-alsa-bt-position-fixes-b3592a1.patch:
      Remove; applied upstream
    + 0054-mute-iec958-optical-raw-for-audigyX.patch: Refresh
    + 0055-handle-Master-Front.patch: For new VIA-based HDA, handle
      this mixer control until we've fixed it in linux (LP: #478868)
  * Bump for 0.9.20:
    + debian/libpulse0.shlibs
    + debian/pulseaudio.shlibs
    + debian/rules

 -- Daniel T Chen <crimsun@ubuntu.com>  Thu, 12 Nov 2009 19:19:21 -0500

pulseaudio (1:0.9.19-2ubuntu2) lucid; urgency=low

  * debian/control:
    + Promote pulseaudio-utils to Depends for pulseaudio so that the
      pm-utils script is present (LP: #478182)
    - Drop obsolete Depends on pulseaudio-module-udev for pulseaudio
      (LP: #477382)
  * debian/01PulseAudio: Don't fail suspend/resume when system-wide
    daemon is running (LP: #476505)

 -- Daniel T Chen <crimsun@ubuntu.com>  Fri, 06 Nov 2009 18:37:36 -0500

pulseaudio (1:0.9.19-2ubuntu1) lucid; urgency=low

  * Merge from Debian unstable, remaining changes:
    - epoch (my stupid fault :S)
    - Don't build against, and create jack package. Jack is not in main
    - use speex-float-1 resampler to work better with lack of PREEMPT in
      karmic's -generic kernel config, also change buffer size
    - Add alsa configuration files to route alsa applications via pulseaudio
    - Move libasound2-plugins from Recommends to Depends
    - Add pm-utils sleep hook to suspend (and resume) users' pulseaudio
      daemons
    - Make initscript more informative in the default case of per-user
      sessions
    - add status check for system wide pulseaudio instance
    - create /var/run/pulse, and make restart more robust
    - LSB {Required-*,Should-*} should specify hal instead of dbus,
      since hal is required (and already requires dbus)
    - indicate that the system pulseaudio instance is being started from the init
      script
    - Install more upstream man pages
    - Link to pacat for parec man page
    - check whether pulseaudio is running before preloading the padsp library
    - Add DEB_OPT_FLAG = -O3 as per recommendation from
      pulseaudio-discuss/2007-December/001017.html
    - cache /usr/share/sounds/ubuntu/stereo/ wav files on pulseaudio load
    - Generate a PO template on build
    - add special case to disable pulseaudio loading if accessibility/speech
      is being used
    - the esd wrapper script should not load pulseaudio if pulseaudio is being
      used as a system service
    - add a pulseaudio apport hook
    - fix some typos in README.Debian
    - drop padevchooser(Recommends) and pavucontrol (Suggests)
    - drop libasyncns-dev build dependency, its in universe
    - add libudev-dev as a build-dependency
    - Fix initialization of devices with modem subdevices
    - Backport ALSA BlueTOoth position fixes from git HEAD
    - Disable cork-music-on-phone
    - Revert sse2 optimizations
    - disable flat volume
    - Handle div by zero attempts
    - Mute IEC958 Optical Raw by default
    - use tdd instead of gdbm
  * debian/control:
    - Dro packages, due to debian including the files in these packages in the
      main pulseaudio package: pulseaudio-module-udev,
      pulseaudio-module-udev-dbg, pulseaudio-module-rygel-media-server,
      pulseaudio-module-rygel-media-server-dbg
    - Add conflicts/replaces for pulseaudio-module-udev and
      pulseaudio-module-rygel-media-server
    - Add replaces for pulseaudio-module-hal to the pulseaudio package to handle
      upgrades from hardy
    - Remove rtkit from conflicts, and add it to recommends, as 2.6.32 has the
      needed patches

  [ Daniel T Chen ]
  * 0057-load-module-x11-bell.patch: Load module-x11-bell in the
    start-pulseaudio-x11 script (LP: #301174)

 -- Luke Yelavich <themuso@ubuntu.com>  Fri, 06 Nov 2009 14:07:19 +1100

pulseaudio (0.9.19-2) unstable; urgency=low

  * Built with normal old-style hal support on kfreebsd and the hurd
  * debian/patches/0001-Work-around-some-platforms-not-having-O_CLOEXEC.patch:
    + Added. Don't use O_CLOEXEC on platforms that don't support it.
      (Closes: #550826)
  * debian/pulseaudio.install: Install pulse udev rules so device profiles can
    be matched with the few devices that need special tweaks
  * debian/pulseaudio.install: Add the rygel media server plugin, such that
    pulseaudio sources and sinks can be exposed over UPNP via rygel.

 -- Sjoerd Simons <sjoerd@debian.org>  Sun, 25 Oct 2009 13:43:06 +0000

pulseaudio (0.9.19-1) unstable; urgency=low

  * New upstream release
  * Remove patches that were merged upstream:
    d/p/0001-tunnel-fix-parsing-of-sink-info-from-newer-servers.patch
    d/p/0002-tunnel-fix-parsing-of-source-info-from-newer-servers.patch
    d/p/0003-svolume-tweak-constraints-for-32-bits.patch
  * Only compile the ARMv6 optimized code with -march=armv6  (Closes: #546322)
  * Depend on udev (>= 143) for device detection (Closes: #548821, #549001)
  * Update various shlibs files to use 0.9.19

 -- Sjoerd Simons <sjoerd@debian.org>  Sat, 03 Oct 2009 18:22:56 +0100

pulseaudio (1:0.9.19-0ubuntu4) karmic; urgency=low

  * Remove 0053-fix-sigsegv-module-bluetooth-device.patch, as it did
    more harm than good (reopens LP #437293).
  * debian/01PulseAudio: Fix bashisms, and make suspend/resume actually
    work with sudo -H -u (LP: #432096, #450461).

 -- Daniel T Chen <crimsun@ubuntu.com>  Tue, 20 Oct 2009 10:29:04 -0400

pulseaudio (1:0.9.19-0ubuntu3) karmic; urgency=low

  [ Tony Espy ]
  * debian/control: Add a Conflicts for rtkit so we force removal, and
    hence get more testing coverage between now and Karmic final (LP: #452458).

  [ Daniel T Chen ]
  * debian/patches/0056-ignore-sound-class-modem.patch:
    + Apply patch from Whoopie to fix initialization of devices with
      modem subdevices (LP: #394500, #450222)

 -- Tony Espy <espy@ubuntu.com>  Thu, 15 Oct 2009 15:33:02 -0400

pulseaudio (1:0.9.19-0ubuntu2) karmic; urgency=low

  * debian/control: Drop rtkit from recommends, as the kernel patches have
    not landed in karmic, so rtkit is currently useless.

 -- Luke Yelavich <themuso@ubuntu.com>  Wed, 14 Oct 2009 12:02:50 +1100

pulseaudio (1:0.9.19-0ubuntu1) karmic; urgency=low

  * New upstream bugfix release
  * debian/:
    . {libpulse0,pulseaudio}.shlibs:
    . shlibs{,_pulseaudio}.local:
    . rules: Update for new release
  * debian
    + pulseaudio.dirs:
    . patches/0006-a11y-special-case-disable.patch:
    . pulse-session: Use a system-wide flag to assist in fixing
      alsactl store race.
  * debian/patches/:
    - 0060-backport-c194d.patch: Drop, subsumed by new release
    + 0053-fix-sigsegv-module-bluetooth-device.patch: Don't strcmp
      uninitialized memory (LP: #437293)
    + 0055-backport-alsa-bt-position-fixes-b3592a1.patch: Apply the
      following changesets from origin/master HEAD for fixes:
      40c1ca76c48147c7648e1f1a72cc2c747f3d0c9b,
      7b682c969025845f75cbc74a9f830ad2dec8a415,
      c96d2d1117a7e59b351358c8cdd79ef465ddbd49,
      b3592a160f0d2a28605048a81c0261bf7c45acbb
    + 0091-dont-load-cork-music-on-phone.patch: Disable for Karmic;
      it's confusing users (LP: #437638)
  * Previous uploads resolved Launchpad bug reports:
    - LP: #434003 (crashed with SIGILL in pa_smoother_translate() )
    - LP: #437638 (cpulimit.c: Received request to terminate)

 -- Daniel T Chen <crimsun@ubuntu.com>  Tue, 06 Oct 2009 18:40:38 -0400

pulseaudio (0.9.18-1) unstable; urgency=low

  * New upstream release
  * d/p/0001-tunnel-fix-parsing-of-sink-info-from-newer-servers.patch
    + Added. Fix parsing of the sink info when using module-tunnel
      From the upstream 0.9.18-stable branch
  * d/p/0002-tunnel-fix-parsing-of-source-info-from-newer-servers.patch
    + Added. Fix parsing of the source info when using module-tunnel
      From the upstream 0.9.18-stable branch
  * d/p/0003-svolume-tweak-constraints-for-32-bits.patch
    + Added. Fixes gcc and the inline assembly using the same register.
      From the upstream 0.9.18-stable branch
  * debian/control: Build-Depend on libudev-dev instead of libhal-dev.
    Pulseaudio now uses udev for device detection (Closes: #546721)
  * debian/control: Enable hal->udev compat module
  * Update various shlibs files to use 0.9.18
  * debian/pulseaudio.install, debian/rules: Add udev and loopback modules
  * debian/pulseaudio-utils.install: Add pamon and parecord
  * debian/pulseaudio.install: Add dbus configuration file for system-wide
      pulse instance (Closes: #529989)
  * debian/control: Bump libsndfile1-dev build-depend to >= 1.0.20.
    (Closes: #546734)
  * debian/rules: Add -march=armv6 to the CFLAGS on arm and armel
    (Closes: #546322)

 -- Sjoerd Simons <sjoerd@debian.org>  Sun, 27 Sep 2009 23:46:37 +0200

pulseaudio (1:0.9.18-0ubuntu3) karmic; urgency=low

  * debian/patches/:
    + 0052-revert-sse2-optimize.patch: Revert 3d5a57 causing audio
      anomalies (LP: #428619)

 -- Daniel T Chen <crimsun@ubuntu.com>  Tue, 22 Sep 2009 22:19:42 -0400

pulseaudio (1:0.9.18-0ubuntu2) karmic; urgency=low

  * Remove epoch again, fixes FTBFs.

 -- Luke Yelavich <themuso@ubuntu.com>  Mon, 21 Sep 2009 11:12:00 +1000

pulseaudio (1:0.9.18-0ubuntu1) karmic; urgency=low

  [ Daniel T Chen ]
  * New upstream bugfix release
  * debian/patches/:
    - 0052-backport-56b6e18030.patch: Drop
    - 0053-fix-output-element.patch: Drop, applied upstream
    - 0090-use-volume-ignore-for-analog-output.patch: Stop applying
      this patch. Too many people are confused as to why PCM isn't
      being changed when they adjust PA's volume.
    + 0060-backport-c194d.patch: Backport fixes from 0.9.18-stable
      branch (to changeset c194db71b0ff853b4f46df26e135edf63b215451)
    + 0090-disable-flat-volumes.patch: Many people seem uncomfortable
      with PA's new default volume adjustment routine, so disable it
      in favour of the existing behaviour known in previous Ubuntu
      releases. The downside is that the user again has many knobs to
      fiddle; the upside is that applications can no longer drop the
      volume floor. This addresses LP: #403859, #433209.

  [ Luke Yelavich ]
  * debian/pulse-alsa.conf: Expose the pulse device to the ALSA name hint API.
    Thanks to David Henningsson <launchpad.web@epost.diwic.se> for the patch.
  * Add epoch to shlibs version definitions.

 -- Luke Yelavich <themuso@ubuntu.com>  Mon, 21 Sep 2009 10:28:25 +1000

pulseaudio (0.9.17-1) unstable; urgency=low

  * New upstream release
  * debian/copyright: updated
  * Update various shlibs files to use 0.9.17

 -- Sjoerd Simons <sjoerd@debian.org>  Sat, 12 Sep 2009 10:27:46 +0100

pulseaudio (1:0.9.17-0ubuntu2) karmic; urgency=low

  * debian/patches/:
    + 0051-fix-sigfpe-mcalign.patch: Handle div by zero attempts
      (LP: #412224)
    + 0052-backport-56b6e18030.patch: Backport fixes from git HEAD
      (56b6e18030b5a467946bd0a5803ec119efccdc8a)
    + 0053-fix-output-element.patch: Fix misspelling of Surround
    + 0054-mute-iec958-optical-raw-for-audigyX.patch: Mute
      IEC958 Optical Raw by default (LP: #400629, #408370)

 -- Daniel T Chen <crimsun@ubuntu.com>  Thu, 17 Sep 2009 19:57:15 -0400

pulseaudio (1:0.9.17-0ubuntu1) karmic; urgency=low

  [ Daniel T Chen ]
  * New upstream release

  [ Luke Yelavich ]
  * debian/rules: refer to the 0.9.17 directory
  * bump shlibs

 -- Luke Yelavich <themuso@ubuntu.com>  Mon, 14 Sep 2009 10:01:24 +1000

pulseaudio (0.9.16-1) unstable; urgency=low

  * New upstream release
  * debian/copyright: updated
  * debian/control: Remove the liboil build-dep
  * debian/libpulse0.shlibs: Bump to >= 0.9.16
  * debian/pulseaudio.postinst: No longer make pulseaudio suid and no longer
    create the pulse-rt group. Setting realtime priorities is now handled by
    rtkit.

 -- Sjoerd Simons <sjoerd@debian.org>  Thu, 10 Sep 2009 21:53:15 +0100

pulseaudio (1:0.9.16-0ubuntu1) karmic; urgency=low

  [ Daniel T Chen ]
  * debian/patches/0090-use-volume-ignore-for-analog-output.patch:
    + Realign volume control behaviour with existing Ubuntu releases,
      i.e., disable volume = merge and use volume = ignore for
      analog output

  [ Luke Yelavich ]
  * New upstream release
  * debian/patches/0057-introspect-version-fixes.patch (LP: #426210),
    debian/patches/0056-alsa-rework.patch,
    debian/patches/0055-llvm-clang-analyzer-fixes.patch,
    0054-volume-libpulse-backported-fixes.patch,
    0053-add-input-sources.patch,
    debian/patches/0052-disable-cpu-limit.patch: Dropped, all applied upstream
  * debian/patches/0051-reduce-lib-linking.patch: Drop, since we are not going
    to be doing bi-arch pulseaudio packages for karmic

 -- Luke Yelavich <themuso@ubuntu.com>  Fri, 11 Sep 2009 09:24:39 +1000

pulseaudio (1:0.9.16~test7-14-g7ca81-0ubuntu2) karmic; urgency=low

  * debian/control: Fix missing pulseaudio-module-rygel-media-server
    Depends thanks to lintian
  * debian/patches/0054-use-sse2-volume.patch:
    - Remove, resolved differently upstream (see below)
  * debian/patches/0054-volume-libpulse-backported-fixes.patch:
    + Add fixes from git HEAD:
      e6a666d8d5fffbc9847b51b35349b88d74970079 (PA_BYTES_SNPRINT_MAX)
      5cf0c1e544a5fce97d514c793256b2e301277136 (rearrange functions)
      508c462841fd087528649ed1ca3646363387bb5d:
         b5ac3839e18524524fa3e0da7ec68dbce16e8203 (remap/vol only SSE2)
         723499439f575f744f07c85a42b47d95cdc98de6 (init SSE2)
      3bbc5e6a4d0211d8cedd2fe6698c2e2c07d1c4b9 (add PA_VOLUME_INVALID)
      cc6c4fe91f916451bbea9073619c11a6b122b684 (check pa_volume_t args)
      9755bfa58af0c27b478d5d8cc56013527a6f660b (drop expensive checks)
      d000dd6f4b976894558613f69bdad2974cce7d1e (NULL chan map consist.)
      41a0dc1e9987ae00b605fd88bf887becbdf097d5 (log invalid fade/bal)
      08a4d57ce2f20173ea8a90e597a3ebcd28398242 (ok NULL proplist inv.)
  * debian/patches/0055-llvm-clang-analyzer-fixes.patch:
    + Add fixes from git HEAD:
      f5046759cdd72daf5ba3b31c9dfc7b8d5be6bc9b..
      7cc100d9e1d7093da44c8c83cbf61bb8c6000d9a

 -- Daniel T Chen <crimsun@ubuntu.com>  Tue, 08 Sep 2009 18:21:00 -0400

pulseaudio (1:0.9.16~test7-14-g7ca81-0ubuntu1) karmic; urgency=low

  * New git snapshot of origin/master (0.9.16~test7-14-g7ca81)
    fixes LP: #419658, #422451, #424127
  * debian/pulseaudio.install: add module-loopback
  * debian/control: remove liboil*-dev build-dependency thanks to
    included ASM optimisations
  * debian/copyright: update; we've added module-loopback
  * debian/patches/0052-disable-cpu-limit.patch: Disable cpu limit as
    per 812be327836c93492ad389333bcc037566141eb8
  * debian/patches/0053-add-input-sources.patch: Add internal mic and
    docking station as per 8cd635bc614834c13d0f1c586d472b4a52b98664
  * debian/patches/0054-use-sse2-volume.patch: Only use if SSE2 is
    available. This is a workaround for LP: #418448, thanks "knarf"!

 -- Daniel T Chen <crimsun@ubuntu.com>  Sun, 06 Sep 2009 14:23:15 -0400

pulseaudio (1:0.9.16~test6-3-g57e1-0ubuntu2) karmic; urgency=low

  * add -march=armv6 to compiler flags on armel, recent upstream changes
    make pulse fail building on anything below v6 (what a very bad idea !)

 -- Oliver Grawert <ogra@ubuntu.com>  Thu, 27 Aug 2009 16:25:15 +0200

pulseaudio (1:0.9.16~test6-3-g57e1-0ubuntu1) karmic; urgency=low

  [ Daniel T Chen ]
  * New git snapshot of origin/master (0.9.16~test6-3-g57e1)
  * debian/patches/:
    + 0050-revert-pacmd-poll-argv.patch: Retain, still seeing
      excessive cpu usage with resume
    - 0051-leave-hp-enabled.patch: Drop, applied upstream
    + 0051-reduce-lib-linking.patch: Refresh and rename previous
      0052-reduce.. so that minimal changes are made

  [ Luke Yelavich ]
  * debian/control: Promote rtkit from suggests to recommends

 -- Luke Yelavich <themuso@ubuntu.com>  Tue, 25 Aug 2009 09:44:32 +1000

pulseaudio (0.9.16~test5-1) experimental; urgency=low

  * New Upstream Version

 -- Sjoerd Simons <sjoerd@debian.org>  Sat, 22 Aug 2009 21:59:34 +0100

pulseaudio (1:0.9.16~test5-0ubuntu2) karmic; urgency=low

  [ Daniel T Chen ]
  * debian/patches/0051-leave-hp-enabled.patch: Leave
    headphones enabled in the default analog mixer profiles

  [ Luke Yelavich ]
  * debian/patches/0052-reduce-lib-linking.patch: Reduce the number of
    libraries that the libpulse libraries are linked against as much as
    possible, to lessen the work needed to make bi-arch libpulse packages
    in the future
  * Remove pulseaudio.desktop once again, as the a11y special case is
    not being honoured, and we have the Xsession.d script to start pulse
    for us, to avoid any races with other apps wanting to play sounds on
    session startup

 -- Luke Yelavich <themuso@ubuntu.com>  Fri, 21 Aug 2009 15:48:31 +1000

pulseaudio (1:0.9.16~test5-0ubuntu1) karmic; urgency=low

  * New upstream release
  * debian/patches/0050-backport-git-post-test4.patch: drop
  * debian/patches/0050-revert-pacmd-poll-argv.patch: revert pacmd
    changesets due to excessive cpu usage (poll()) with resume:
    - aae7054b1c442e62cc1154d15a4b7a569d60d8f4
    - 5fcb8a3c0838a4ecdb00a0af09b6e1a358b114d0
  * debian/01PulseAudio: Escape hash when passed to sudo -u
    (LP: #414385). Thanks, Christoph Kurrat and Dana Goyette!
  * debian/pulseaudio.init: Add NetworkManager to
    Should-St{art,op} to fix sink/source publishing with Avahi
    (LP: #413443). Thanks, Martin-Éric Racine!

 -- Daniel T Chen <crimsun@ubuntu.com>  Wed, 19 Aug 2009 17:43:48 -0400

pulseaudio (0.9.16~test4-1) experimental; urgency=low

  * New Upstream Version

 -- Sjoerd Simons <sjoerd@debian.org>  Sun, 09 Aug 2009 18:24:46 +0100

pulseaudio (1:0.9.16~test4-0ubuntu6) karmic; urgency=low

  * Correct changelog entry for 1:0.9.16~test4-0ubuntu5
    (5fcb8a3c0838a4ecdb00a0af09b6e1a358b114d0 was _not_
    applied)
  * Resync proper 0050-backport-git-post-test4.patch
    from the ~ubuntu-audio-dev PPA branch
  * debian/control: Drop libgdbm-dev; use tdb-dev instead
    since it's upstream's approach

 -- Daniel T Chen <crimsun@ubuntu.com>  Thu, 13 Aug 2009 22:49:07 -0400

pulseaudio (1:0.9.16~test4-0ubuntu5) karmic; urgency=low

  [ Daniel T Chen ]
  * 0050-backport-git-post-test4.patch: Add the following changesets
    from git (can be dropped with -test5):
    + 51b3899348bf29dd88b56691aeea9f57895dfd14
    + 7d4916379bbf05384ad199004949cc220822aa5f
    + 23a294c97e62e0bee9b17b1f8ad20a39e1ba15da
    + d27e26dca0b492b1906b42b2d0f7decd38ed8ae3
    + 462cdf44b7fe36768c836c90761f6b8153290517
    + e8340345f6a102cd03b6676576bcd3879ead7aad
    + 8998cba6839a46f11daec411c83a1b35723c5117
    + facae1f27504983d7eff7c7c3ffa864f7e002272
    + 9f53aa5546e7bf9246546c6dda5637d50679483c
    + ef176ecb62a8f04bd14ca37e7c2a40469f0bb8ba
    + 27b8cd783c2aedb23af8f88fc88632d5c4f387fd
    + 5921324fd3c16e2b3d38d07b200febd90835f169
    + 286ab2f19370c7a0041897435614b2c6aadc8e70
    + 17d57415f5abad5b7c30301227054b4c899bc705

  [ Luke Yelavich ]
  * debian/pulseaudio.install: Also add previously dropped 70pulseaudio file

 -- Luke Yelavich <themuso@ubuntu.com>  Fri, 14 Aug 2009 10:29:16 +1000

pulseaudio (1:0.9.16~test4-0ubuntu4) karmic; urgency=low

  * debian/pulseaudio.install: ...and also re-add droped apport hook, and
    alsa configuration files

 -- Luke Yelavich <themuso@ubuntu.com>  Fri, 07 Aug 2009 10:05:51 +0100

pulseaudio (1:0.9.16~test4-0ubuntu3) karmic; urgency=low

  * debian/pulseaudio.install: Also re-add pulse-session wrapper script

 -- Luke Yelavich <themuso@ubuntu.com>  Fri, 07 Aug 2009 09:41:15 +0100

pulseaudio (1:0.9.16~test4-0ubuntu2) karmic; urgency=low

  * debian/pulseaudio.install:
    - Re-add the pm-utils script that was inadvertantly left out with the
      previous Debian merge
    - Add udev rules from upstream, needed for particular sound hardware

 -- Luke Yelavich <themuso@ubuntu.com>  Thu, 06 Aug 2009 18:49:12 +0100

pulseaudio (1:0.9.16~test4-0ubuntu1) karmic; urgency=low

  * New upstream release
  * debian/patches/0008-clean-out-old-files.patch: Dropped, applied upstream
  * debian/control: Fix pulseaudio-module-rygel-media-server debug package name

 -- Luke Yelavich <themuso@ubuntu.com>  Wed, 05 Aug 2009 12:02:18 +0100

pulseaudio (1:0.9.16~test3-0ubuntu1) karmic; urgency=low

  * New upstream release
  * debian/pulseaudio.postinst:
    - Do not create the pulse-rt group any more
    - Do not make the pulseaudio binary suid root
  * debian/pulseaudio.postrm: Do not try to remove the pulse-rt group
  * debian/pulseaudio.preinst: Remove the pulse-rt group on upgrade
  * debian/control:
    - Suggest rtkit
    - Renamed pulseaudio-module-hal and pulseaudio-module-hal-dbg to
      pulseaudio-module-udev and pulseaudio-module-udev-dbg respectively
    - pulseaudio-module-udev replaces pulseaudio-module-hal
    - Bumped libudev-dev requirement to >= 143
    - Added build dependencies libICE-dev, libxi-dev, x11proto-core-dev
    - Add new package for the rygel-media-server module
    - Tighten libasound2-dev and libsndfile1-dev dependencies
  * debian/pulseaudio.init: Change all hal references to udev
  * debian/patches/0008-clean-out-old-files.patch: Remove non-existant files
    from POTFILES.in, patch sent upstream
  * Merge from Debian unstable, remaining changes:
    - epoch (my stupid fault :S)
    - Don't build against, and create jack package. Jack is not in main
    - use speex-float-1 resampler to work better with lack of PREEMPT in
      karmic's -generic kernel config, also change buffer size
    - Add alsa configuration files to route alsa applications via pulseaudio
    - Move libasound2-plugins from Recommends to Depends
    - Add pm-utils sleep hook to suspend (and resume) users' pulseaudio
      daemons
    - patch to fix source/sink and suspend-on-idle race
    - Make initscript more informative in the default case of per-user
      sessions
    - add status check for system wide pulseaudio instance
    - create /var/run/pulse, and make restart more robust
    - LSB {Required-*,Should-*} should specify hal instead of dbus,
      since hal is required (and already requires dbus)
    - indicate that the system pulseaudio instance is being started from the init
      script
    - Install more upstream man pages
    - Link to pacat for parec man page
    - check whether pulseaudio is running before preloading the padsp library
    - Add DEB_OPT_FLAG = -O3 as per recommendation from
      pulseaudio-discuss/2007-December/001017.html
    - cache /usr/share/sounds/ubuntu/stereo/ wav files on pulseaudio load
    - Generate a PO template on build
    - add special case to disable pulseaudio loading if accessibility/speech
      is being used
    - the esd wrapper script should not load pulseaudio if pulseaudio is being
      used as a system service
    - add a pulseaudio apport hook
    - fix some typos in README.Debian
    - drop padevchooser(Recommends) and pavucontrol (Suggests)
    - drop libasyncns-dev build dependency, its in universe
    - add libudev-dev as a build-dependency

 -- Luke Yelavich <themuso@ubuntu.com>  Tue, 04 Aug 2009 11:46:25 +0100

pulseaudio (0.9.16~test2~20090726git59659e1db-1) experimental; urgency=low

  * New Upstream Version
  * Ack NMU (Was fixed upstream in this version) (Closes: #537351)
  * Remove all patches, everything was merged upstream :)
  * debian/copyright: updated
  * debian/pulseaudio.install: Don't install the PolicyKit config file
  * debian/control: Removed build-dep on libpolkit-dbus-dev
  * Update various shlibs files to use 0.9.16
  * debian/pulseaudio.install: Install pulseaudio shared config files
  * debian/pulseaudio.instal: Add module-intended-roles
  * debian/control: Make pulseaudio-module-raop-dbg depend on
    pulseaudio-module-raop

 -- Sjoerd Simons <sjoerd@debian.org>  Tue, 28 Jul 2009 14:00:27 +0200

pulseaudio (0.9.15-4.1) unstable; urgency=high

  * Non-maintainer upload by the Security Team.
  * Fix race condition when reading /proc/self/exe and reloading the binary
    that leads to arbitrary code execution as pulseaudio is suid root
    + Use LDFLAGS to preload DSOs
    + regenerate autofoo
    (CVE-2009-1894; Closes: #537351).

 -- Nico Golde <nion@debian.org>  Fri, 24 Jul 2009 18:02:24 +0200

pulseaudio (1:0.9.15-4ubuntu3) karmic; urgency=low

  * debian/01PulseAudio: Mute sinks and sources prior to
    suspend; unmute sinks and sources after resume (LP: #404986)
  * debian/patches/series: Reenable glitch-free.

 -- Daniel T Chen <crimsun@ubuntu.com>  Mon, 27 Jul 2009 22:06:34 -0400

pulseaudio (1:0.9.15-4ubuntu2) karmic; urgency=low

  * SECURITY UPDATE: root escalation from BIND_NOW re-execution.
    - 0040-do-not-exec-for-bindnow.patch: use -Wl,-z,now instead of
      performing a racey re-exec.
    - CVE-2009-1894

 -- Kees Cook <kees@ubuntu.com>  Thu, 16 Jul 2009 10:03:46 -0700

pulseaudio (1:0.9.15-4ubuntu1) karmic; urgency=low

  [ Daniel T Chen ]
  * debian/patches/0001_change_resample_and_buffering.patch: Bump
    default resampler to speex-float-1 due to remaining audio
    anomalies when playing DVDs (LP: #376374)

  [ Luke Yelavich ]
  * Merge from Debian unstable, remaining changes:
    - epoch (my stupid fault :S)
    - Don't build against, and create jack package. Jack is not in main
    - use speex-float-1 resampler to work better with lack of PREEMPT in
      karmic's -generic kernel config, also change buffer size
    - Add alsa configuration files to route alsa applications via pulseaudio
    - Move libasound2-plugins from Recommends to Depends
    - Add pm-utils sleep hook to suspend (and resume) users' pulseaudio
      daemons
    - patch to fix source/sink and suspend-on-idle race
    - Make initscript more informative in the default case of per-user
      sessions
    - add status check for system wide pulseaudio instance
    - create /var/run/pulse, and make restart more robust
    - LSB {Required-*,Should-*} should specify hal instead of dbus,
      since hal is required (and already requires dbus)
    - indicate that the system pulseaudio instance is being started from the init
      script
    - Install more upstream man pages
    - Link to pacat for parec man page
    - check whether pulseaudio is running before preloading the padsp library
    - Add DEB_OPT_FLAG = -O3 as per recommendation from
      pulseaudio-discuss/2007-December/001017.html
    - cache /usr/share/sounds/ubuntu/stereo/ wav files on pulseaudio load
    - disable glitch free (use tsched=0)
    - Generate a PO template on build
    - add special case to disable pulseaud  * debian/patches/0090-fix-sw-mute-desync.patch: Dropped, as this is included
    in the recently added patches in Debian.io loading if accessibility/speech
      is being used
    - the esd wrapper script should not load pulseaudio if pulseaudio is being
      used as a system service
    - add a pulseaudio apport hook
    - fix some typos in README.Debian
    - drop padevchooser(Recommends) and pavucontrol (Suggests)
    - drop libasyncns-dev build dependency, its in universe
    - add libudev-dev as a build-dependency
  * debian/patches/0090-fix-sw-mute-desync.patch: Dropped, as this is included
    in the recently added patches in Debian.

 -- Luke Yelavich <themuso@ubuntu.com>  Mon, 22 Jun 2009 11:17:06 +1000

pulseaudio (0.9.15-4) unstable; urgency=low

  * Synchronize our patches with Mandriva and Fedora (thanks to Colin Guthrie
    and Lennart Poettering)
    - 0002-util-if-NULL-is-passed-to-pa_path_get_filename-just-.patch
    - 0003-alsa-don-t-hit-an-assert-when-invalid-module-argumen.patch
    - 0004-alsa-fix-wording-we-are-speaking-of-card-profiles-no.patch
    - 0005-alsa-initialize-buffer-size-before-number-of-periods.patch
    - 0006-conf-remove-obsolete-module-idle-time-directive-from.patch
    - 0007-core-make-sure-soft-mute-status-stays-in-sync-with-h.patch
      + Ensure hw and software mute states stay in sync
        (Closes: #525572, #522177)
    - 0008-endian-fix-LE-BE-order-for-24-bit-accessor-functions.patch
    - 0009-log-print-file-name-only-when-we-have-it.patch
    - 0010-man-document-24bit-sample-types-in-man-page.patch
    - 0011-man-document-log-related-daemon.conf-options.patch
    - 0012-man-document-that-tsched-doesn-t-use-fragment-settin.patch
    - 0013-mutex-when-we-fail-to-fill-in-mutex-into-static-mute.patch
    - 0014-oss-don-t-deadlock-when-we-try-to-resume-an-OSS-devi.patch
    - 0015-simple-protocol-don-t-hit-an-assert-when-we-call-con.patch
    - 0016-idxset-add-enumeration-macro-PA_IDXSET_FOREACH.patch
    - 0017-rescue-streams-when-one-stream-move-fails-try-to-con.patch
    - 0018-sample-correctly-pass-s24-32-formats.patch
    - 0019-sample-util-fix-iteration-loop-when-adjusting-volume.patch
    - 0020-sample-util-properly-allocate-silence-block-for-s24-.patch
    - 0021-sconv-fix-a-few-minor-conversion-issues.patch
    - 0022-alsa-be-a-bit-more-verbose-when-a-hwparam-call-fails.patch
    - 0023-rescue-make-we-don-t-end-up-in-an-endless-loop-when-.patch
    - 0024-core-introduce-pa_-sink-source-_set_fixed_latency.patch
    - 0025-core-cache-requested-latency-only-when-we-are-runnin.patch
    - 0026-sample-fix-build-on-BE-archs.patch
    - 0027-alsa-properly-convert-return-values-of-snd_strerror-.patch
    - 0028-alsa-remove-debug-code.patch

 -- Sjoerd Simons <sjoerd@debian.org>  Sun, 21 Jun 2009 15:40:33 +0100

pulseaudio (1:0.9.15-3ubuntu1) karmic; urgency=low

  [ Daniel T Chen ]
  * debian/patches/0001_change_resample_and_buffering.patch: Bump
    default resampler to ffmpeg. We cannot peg the cpu, and we cannot
    have audio anomalies, so this change _should_ be regression-free
    but needs extensive testing (LP: #376374).
  * debian/patches/0090_fix_sw_mute_desync.patch: Backport from
    git HEAD to resolve sw vol becoming muted on logout
    (LP: #315971, #352732)

  [ Luke Yelavich ]
  * Merge from Debian unstable, remaining changes:
    - epoch (my stupid fault :S)
    - Don't build against, and create jack package. Jack is not in main
    - use ffmpeg resampler to work better with lack of PREEMPT in jaunty's
      -generic kernel config, also change buffer size
    - Add alsa configuration files to route alsa applications via pulseaudio
    - Move libasound2-plugins from Recommends to Depends
    - Add pm-utils sleep hook to suspend (and resume) users' pulseaudio
      daemons
    - patch to fix source/sink and suspend-on-idle race
    - Make initscript more informative in the default case of per-user
      sessions
    - add status check for system wide pulseaudio instance
    - create /var/run/pulse, and make restart more robust
    - LSB {Required-*,Should-*} should specify hal instead of dbus,
      since hal is required (and already requires dbus)
    - indicate that the system pulseaudio instance is being started from the init
      script
    - Install more upstream man pages
    - Link to pacat for parec man page
    - check whether pulseaudio is running before preloading the padsp library
    - Add DEB_OPT_FLAG = -O3 as per recommendation from
      pulseaudio-discuss/2007-December/001017.html
    - cache /usr/share/sounds/ubuntu/stereo/ wav files on pulseaudio load
    - disable glitch free (use tsched=0)
    - Generate a PO template on build
    - add special case to disable pulseaudio loading if accessibility/speech
      is being used
    - the esd wrapper script should not load pulseaudio if pulseaudio is being
      used as a system service
    - add a pulseaudio apport hook
    - fix some typos in README.Debian
    - drop padevchooser(Recommends) and pavucontrol (Suggests)
    - drop libasyncns-dev build dependency, its in universe
    - add libudev-dev as a build-dependency

 -- Luke Yelavich <themuso@ubuntu.com>  Tue, 09 Jun 2009 10:47:05 +1000

pulseaudio (0.9.15-3) unstable; urgency=low

  * Re-enable bluetooth support (Closes: #530514)
  * No longer recommend padevchooser and let paprefs be a suggest
    (Closes: #530810)
  * 0001-alsa-allow-configuration-of-fallback-device-strings-.patch
    - Added. Support alsa devices which only have the raw hw device, but no
      front device even though they can do 2ch stereo (from upstream git)
  * Add support for the status action in the init script, patch by Peter
    Eisentraut (Closes: #527333)
  * Change the libjack0.100.0-dev build-depend to libjack-dev as per request of
    the debian multimedia maintainers (Closes: #527424)
  * Prevent the default.pa manpage from being installed as part of the pa
    locale (Closes: #508874)

 -- Sjoerd Simons <sjoerd@debian.org>  Sun, 07 Jun 2009 22:30:33 +0100

pulseaudio (1:0.9.15-2ubuntu1) karmic; urgency=low

  * Merge from Debian unstable, remaining changes:
    - epoch (my stupid fault :S)
    - Don't build against, and create jack package. Jack is not in main
    - use linear resampler to work better with lack of PREEMPT in jaunty's
      -generic kernel config, also change buffer size
    - Add alsa configuration files to route alsa applications via pulseaudio
    - Move libasound2-plugins from Recommends to Depends
    - Add pm-utils sleep hook to suspend (and resume) users' pulseaudio
      daemons
    - patch to fix source/sink and suspend-on-idle race
    - Make initscript more informative in the default case of per-user
      sessions
    - create /var/run/pulse, and make restart more robust
    - add status check for system wide pulseaudio instance
    - LSB {Required-*,Should-*} should specify hal instead of dbus,
      since hal is required (and already requires dbus)
    - indicate that the system pulseaudio instance is being started from the init
      script
    - Install more upstream man pages
    - Link to pacat for parec man page
    - check whether pulseaudio is running before preloading the padsp library
    - Add DEB_OPT_FLAG = -O3 as per recommendation from
      pulseaudio-discuss/2007-December/001017.html
    - cache /usr/share/sounds/ubuntu/stereo/ wav files on pulseaudio load
    - disable glitch free (use tsched=0)
    - Generate a PO template on build
    - add special case to disable pulseaudio loading if accessibility/speech
      is being used
    - the sd wrapper script should not load pulseaudio if pulseaudio is being
      used as a system service
    - add a pulseaudio apport hook
    - fix some typos in README.Debian
    - demote paprefs to suggests
    - drop padevchooser(Recommends) and pavucontrol (Suggests)
    - drop libasyncns-dev build dependency, its in universe
    - add libudev-dev as a build-dependency
    - Retain libbluetooth-dev build dependency
  * debian/01Pulseaudio: Harvist users by UID, and not username, to ensure
    that the script doesn't choak on characters not already considered as
    used in a username (LP: #374694)

 -- Luke Yelavich <themuso@ubuntu.com>  Tue, 26 May 2009 23:33:42 +0200

pulseaudio (0.9.15-2) unstable; urgency=low

  * debian/control: Add strict dependencies from libpulse-dev to the various
    libraries (Closes: #525759)
  * Add local shlib files to ensure the correct dependencies get generated
    (Closes: #528405)

 -- Sjoerd Simons <sjoerd@debian.org>  Thu, 21 May 2009 00:54:38 +0100

pulseaudio (1:0.9.15-1ubuntu3) karmic; urgency=low

  * debian/control: libltdl7-dev -> libltdl-dev

 -- Luke Yelavich <themuso@ubuntu.com>  Mon, 11 May 2009 12:33:08 +1000

pulseaudio (1:0.9.15-1ubuntu2) karmic; urgency=low

  * debian/01PulseAudio: harvest users more robustly. Thanks,
    Chow Loong Jin <hyperair@gmail.com>! (LP: #202089)
  * debian/control: pulseaudio depends on pulseaudio-module-hal
    to fix LP: #326532

 -- Daniel T Chen <crimsun@ubuntu.com>  Thu, 09 Apr 2009 17:03:00 -0400

pulseaudio (1:0.9.15-1ubuntu1) karmic; urgency=low

  * Merge from unreleased Debian pulseaudio git, remaining changes:
    - epoch (my stupid fault :S)
    - Don't build against, and create jack package. Jack is not in main
    - use linear resampler to work better with lack of PREEMPT in jaunty's
      -generic kernel config, also change buffer size
    - Add alsa configuration files to route alsa applications via pulseaudio
    - Move libasound2-plugins from Recommends to Depends
    - Add pm-utils sleep hook to suspend (and resume) users' pulseaudio
      daemons
    - patch to fix source/sink and suspend-on-idle race
    - Make initscript more informative in the default case of per-user
      sessions
    - create /var/run/pulse, and make restart more robust
    - add status check for system wide pulseaudio instance
    - LSB {Required-*,Should-*} should specify hal instead of dbus,
      since hal is required (and already requires dbus)
    - indicate that the system pulseaudio instance is being started from the init
      script
    - Install more upstream man pages
    - Link to pacat for parec man page
    - check whether pulseaudio is running before preloading the padsp library
    - Add DEB_OPT_FLAG = -O3 as per recommendation from
      pulseaudio-discuss/2007-December/001017.html
    - cache /usr/share/sounds/ubuntu/stereo/ wav files on pulseaudio load
    - disable glitch free (use tsched=0)
    - Generate a PO template on build
    - add special case to disable pulseaudio loading if accessibility/speech
      is being used
    - the sd wrapper script should not load pulseaudio if pulseaudio is being
      used as a system service
    - add a pulseaudio apport hook
    - fix some typos in README.Debian
    - demote paprefs to suggests
    - drop padevchooser(Recommends) and pavucontrol (Suggests)
    - drop libasyncns-dev build dependency, its in universe
  * add libudev-dev as a build-dependency

 -- Luke Yelavich <themuso@ubuntu.com>  Tue, 05 May 2009 14:18:20 +1000

pulseaudio (0.9.15-1) unstable; urgency=low

  * debian/control: Build-Depend on libcap-dev instead of libcap2-dev
  * New Upstream Version
  * Fixes building on HPPA (Closes: #520378)
  * Fixes building with recent libtool (Closes: #522716)
  * Update copyright file
  * Updated pulseaudio-module-hal.install, dbus-util became part of pulsecore
  * Move debug package to the debug Section
  * Done make shlibs files for modules in /usr/lib/pulse-0.9.15
  * Update standards-version to 3.8.1, no further changes
  * Set priority of pulseaudio-module-raop-dbg to extra
  * Change build-depend on libltdl7-dev to recent versions libltdl-dev
  * Add Breaks to libpulse0 for old version of pavucontrol
  * Temporarily disable bluetooth support as the needed bluez version is stuck
    in the NEW queue

 -- Sjoerd Simons <sjoerd@debian.org>  Sun, 19 Apr 2009 14:43:41 +0100

pulseaudio (0.9.15~test5-1) experimental; urgency=low

  * New Upstream Version
  * debian/copyright: Updated
  * debian/control: Build-Depends on libltdl7-dev
  * debian/control: Build-Depends on libasound2-dev (>= 1.0.19)
  * debian/rules: Use git format-patch instead of git-format-patch
  * debian/patches/0001-load-module-gconf-earlier.patch:
    - Removed. Merged upstream
  * debian/pulseaudio.install: Update for new modules
  * debian/pulseaudio-module-x11.install: Update for new modules
  * Move libpulscore into the pulseaudio package
  * debian/pulseaudio-module-bluetooth.install: Add the bluetooth-util module
    library
  * debian/pulseaudio.install: Add new modules
  * debian/control: Add bulid-depends on libgtk2.0-dev and libxtst-dev
  * debian/pulseaudio.shlibs, debian/libpulse0.shlibs: Update shlib files
  * debian/pulseaudio.install: Add liboss-util.so oss module helper library
  * debian/control, debian/pulseaudio-module-raop.install: Add RAOP module

 -- Sjoerd Simons <sjoerd@debian.org>  Sun, 22 Mar 2009 23:06:50 +0000

pulseaudio (0.9.14-2) unstable; urgency=low

  [ Sjoerd Simons ]
  * Build against libcap2-dev (Closes: #489060)
  * Bump shlibs of libpulse0 (Closes: #514645)
  * Bump soname of libpulsecore to 9
  * Wait up to 5 seconds for pulseaudio to stop. Fix suggested by Aron Griffis
    (Closes: #488754, #498457)
  * Don't put stop links in rc0 and rc6. Pulse doens't really need it. Patch
    supplied by James Westby (Closes: #494959)
  * Make the start option of the init script report the right status. Fix
    suggested by Aron Griffis (Closes: #488752)
  * Use per user esound sockets instead of a single one for all users

  [ Baptiste Mille-Mathias ]
  * debian/control:
    - create a separate package for bluetooth module (Closes: #513832)
  * debian/pulseaudio-module-bluetooth.install
    - put files for the separate bluetooth module package
  * debian/pulseaudio.install
    - remove files of the separate bluetooth module package

  [ Sjoerd Simons ]
  * debian/control: Don't build the bluetooth module on non-linux systems
    (Closes: #502837)
  * debian/control: Make the bluetooth module conflict with older pulseaudio
    versions
  * Update standards version, no changes needed
  * debian/copyright: Big update

 -- Sjoerd Simons <sjoerd@debian.org>  Sun, 01 Mar 2009 15:53:27 +0000

pulseaudio (0.9.14-1) experimental; urgency=low

  * New Upstream Version
  * 0002-load-module-gconf-earlier.patch renamed to
    0001-load-module-gconf-earlier.patch and updated
  * 0001-Fix-library-search-path-to-include-lib-and-usr-lib.patch
    - Removed, no longer applicable
  * 0003-make-sure-to-use-64bit-rounding-even-on-32bit-machin.patch
    - Removed, fixed upstream
  * 0004-properly-remove-dbus-matches-an-filters-when-unloadi.patch
    - Removed, fixed upstream
  * debian/patches/series
    - Updated

 -- Sjoerd Simons <sjoerd@debian.org>  Sun, 01 Feb 2009 12:47:55 +0000

pulseaudio (1:0.9.14-0ubuntu20) jaunty; urgency=low

  * debian/01PulseAudio: use pactl instead of pacmd (LP: #202089)

 -- Daniel T Chen <crimsun@ubuntu.com>  Wed, 08 Apr 2009 18:54:30 -0400

pulseaudio (1:0.9.14-0ubuntu19) jaunty; urgency=low

  [ Daniel T Chen ]
  * debian/pulseaudio.init:
    - Fix inane stop() syntax (LP: #357201)
  * Update backported (from git HEAD) fixes:
    - 0091_workaround_alsa_horkage.patch
  * Add new fixes:
    - 0049_fix_sampling_rate_not_beyond_pa-rate-max.patch

 -- Luke Yelavich <themuso@ubuntu.com>  Thu, 09 Apr 2009 07:29:24 +1000

pulseaudio (1:0.9.14-0ubuntu18) jaunty; urgency=low

  * debian/apport-hook.py: Add apport hook
  * debian/rules, debian/pulseaudio.install: Install apport hook
  * LP: #357913

 -- Matt Zimmerman <mdz@ubuntu.com>  Wed, 08 Apr 2009 20:14:17 +0100

pulseaudio (1:0.9.14-0ubuntu17) jaunty; urgency=low

  [ Daniel T Chen ]
  * debian/pulseaudio.init:
    - Actually create /var/run/pulse, and make handling of /restart
      more robust (LP #317921)
    - Add /status check for system-wide daemon instance
      (LP: #298299)
  * Backport from upstream git HEAD:
    - 0046_ignore_hal_no_such_cap.patch,
    - 0047_pick_up_all_cards.patch (LP: #353807),
    - 0048_fix_stuck_prebuf.patch (LP: #355825)

  [ Luke Yelavich ]
  * debian/control: Drop recommends from the pulseaudio-module-x11 package. if
    they were dropped previously, they were re-added somehow, so lets get rid
    of them once and for all.

 -- Luke Yelavich <themuso@ubuntu.com>  Tue, 07 Apr 2009 16:51:59 +1000

pulseaudio (1:0.9.14-0ubuntu16) jaunty; urgency=low

  * Introduce epoch to fix my stupidity in uploading a test release of
    pulseaudio.

 -- Luke Yelavich <themuso@ubuntu.com>  Wed, 01 Apr 2009 14:04:33 +1100

pulseaudio (0.9.14-0ubuntu15) jaunty; urgency=low

  [ Daniel T Chen ]
  * README.Debian:
    pulse-session:
    pulseaudio.default: Clarify function of system-wide check, and
    make /usr/bin/pulse-session do the right thing if system-wide
    is enabled (LP: #286966)

  [ Luke Yelavich ]
  * Make the a11y no start special case per user, not system wide.
  * Also make the esd wrapper script honour system wide pulseaudio.

 -- Luke Yelavich <themuso@ubuntu.com>  Mon, 30 Mar 2009 11:33:33 +1100

pulseaudio (0.9.14-0ubuntu14) jaunty; urgency=low

  * No-change rebuild to fix lpia shared library dependencies.

 -- Colin Watson <cjwatson@ubuntu.com>  Thu, 19 Mar 2009 13:57:35 +0000

pulseaudio (0.9.14-0ubuntu13) jaunty; urgency=low

  * debian/rules: Generate a PO template on build. Thanks to Timo Jyrinki for
    the patch! (LP: #342159)

 -- Martin Pitt <martin.pitt@ubuntu.com>  Mon, 16 Mar 2009 10:14:19 +0100

pulseaudio (0.9.14-0ubuntu12) jaunty; urgency=low

  * 0091_workaround_alsa_horkage.patch:
    - Lower severity of logging level to prevent DoS on syslog
      LP: #320875, #343254
      LP #330814

 -- Daniel T Chen <crimsun@ubuntu.com>  Sat, 14 Mar 2009 22:39:03 -0400

pulseaudio (0.9.14-0ubuntu11) jaunty; urgency=low

  [ Daniel T Chen ]
  * Reenable 0030_set_tsched0.patch, which re-disables glitch-free;
    too many users are reporting regressions and audio aberrations.
  * Adjust 0003_change_resample_and_buffering.patch to use linear
    resampler to work better with lack of PREEMPT in jaunty's
    -generic kernel config (LP: #207135, #322250, #332761, #335955,
    LP: #336965).
  * Last upload, specifically 0091_workaround_alsa_horkage, fixes:
    LP: #235990, #237443, #279847, #317997, #323185, #330814,
    LP: #334874.
  * sudo -H change in ubuntu6 fixed LP: #312505.
  * Closing old bugs fixed in 0.9.11+: LP: #187963, #193520, #211052.
  * Refresh 0006_regen-autotools.patch.
  * Add 0043_load_sample_dir_lazy.patch to cache
    /usr/share/sounds/ubuntu/stereo/* in default.pa.
  * debian/:
    - control: Build against libcap2-dev (LP: #339448);
    - copyright: Update copyright from Debian's 0.9.14-2;
    - rules: Add DEB_OPT_FLAG = -O3 as per recommendation from
      pulseaudio-discuss/2007-December/001017.html.
  * Refresh fixes from git HEAD:
    - 0038_handle_errno_properly.patch,
    - 0091_workaround_alsa_horkage.patch,
    - 0092_fix_null_pointer_access.patch.

  [ Luke Yelavich ]
  * Add a special case to prevent Pulseaudio from being started when the
    blindness accessibility profile has been enabled from the Ubuntu live CD,
    and for an accessibility install. Unfortunately Pulseaudio and speech do
    not currently work very well with each other, and its too late in
    the cycle to solve this problem any other way.

 -- Luke Yelavich <themuso@ubuntu.com>  Tue, 10 Mar 2009 09:00:40 +1100

pulseaudio (0.9.14-0ubuntu10) jaunty; urgency=low

  [ Daniel T Chen ]
  * 0030_set_tsched0.patch: Disable this patch, which has the effect of
    reenabling glitch-free. Depends on 0091_workaround_alsa_horkage.
  * 0091_workaround_alsa_horkage.patch: Rework ALSA delay handling.

  [ Luke Yelavich ]
  * debian/control: re-add the vcs bzr URL for Ubuntu's pulseaudio packaging
    as it got lost somewhere along the way

 -- Luke Yelavich <themuso@ubuntu.com>  Mon, 02 Mar 2009 10:40:11 +1100

pulseaudio (0.9.14-0ubuntu9) jaunty; urgency=low

  * PulseAudio does not need to be started before gdm, especially since we use
    user sessions by default.

 -- Scott James Remnant <scott@ubuntu.com>  Fri, 27 Feb 2009 01:27:20 +0000

pulseaudio (0.9.14-0ubuntu8) jaunty; urgency=low

  [ Daniel T Chen ]
  * Backport fixes from git HEAD:
    - 0041_clarify_cmdline_opts.patch,
    - 0042_fix_selem_init.patch

  [ Luke Yelavich ]
  * 0001_more_translatable_strings.patch: Make the .desktop file and PolicyKit
    files translatable, thanks to Gabor Kelemen <kelemeng@gnome.hu for this
    work (LP: #331831)
  * 0006_regen-autotools.patch: re-create to take into account changes needed
    for the above mentioned translation additions

 -- Luke Yelavich <themuso@ubuntu.com>  Tue, 24 Feb 2009 13:46:25 +1100

pulseaudio (0.9.14-0ubuntu7) jaunty; urgency=low

  [ Luke Yelavich ]
  * 0001-Fix-library-search-path-to-include-lib-and-usr-lib.patch: Dropped,
    no longer applicable, as evident in Debian's pulseaudio git branch.

  [ Daniel T Chen ]
  * 0004_enable_autospawn.patch: Renamed from .."disable".. for clarity,
    and actually apply it.
  * 0012_clarify_driver_error_redirect_to_alsa_devs.patch: Clarify
    logging message for 'linux' source package and ALSA developers
    instead of PulseAudio developers in alsa-util.c, too.
    - This patch can be tweaked, since upstream has now applied it to
      git HEAD
  * Backport fixes from git HEAD:
    - 0035_fix_module-detect_access.patch,
    - 0036_increase_memblock_imports.patch,
    - 0037_fill_silence_fail_import_memblock.patch,
    - 0038_handle_errno_properly.patch,
    - 0039_add_validity_checks.patch,
    - 0040_legacy_fixes.patch

 -- Daniel T Chen <crimsun@ubuntu.com>  Thu, 19 Feb 2009 19:34:03 -0500

pulseaudio (0.9.14-0ubuntu6) jaunty; urgency=low

  * 0004_disable_autospawn.patch: Disable this patch. Doing so
    allows the daemon to spawn if not already running, which
    works around LP: #191027, #204272
  * 0012_clarify_driver_error_redirect_to_alsa_devs.patch:
    - Only log POLL* being set if tsched is used so that syslog
      isn't filled with innocuous messages when we set tsched=0
      (see 0030 below) (LP: #323712),
    - Hint 'linux' source package instead of 'alsa-driver' for
      Launchpad bug reports,
    - The debug-specific portion is only applicable to 0.9.14;
      0.9.15 enables a rate limiting module by default to work
      around this (and other) issues
  * 0029_fix_suspend_on_idle_null_race.patch: Handle sink case,
    too
  * 0030_set_tsched0.patch: Work around a shedload of (driver)
    bugs by falling back to interrupt-based buffer semantics
    (LP: #190754, #292880, #295519, #298494, #301755, #302964,
     LP: #319118, #323976, #324103, #326205, #326864)
  * Backport fixes from git HEAD:
    - 0031_fix_6chan_map.patch,
    - 0032_reinit_proplist.patch,
    - 0033_fix_pa-gcc-packedmalloc.patch,
    - 0034_bt_fixes.patch
  * Make invoking the stop target in the initscript not fail an
    upgrade (LP: #317921)
  * Previous upload (0.9.14-0ubuntu3) fixed LP: #321357
  * 01PulseAudio: use sudo -H to ensure that $HOME is, in fact,
    the user's when invoking pacmd for suspend/resume

 -- Daniel T Chen <crimsun@ubuntu.com>  Sun, 15 Feb 2009 02:35:26 -0500

pulseaudio (0.9.14-0ubuntu5) jaunty; urgency=low

  * Add fixes from git HEAD:
    - 0028_fix_uninit_rtp_resamp.patch,
    - 0029_fix_suspend_on_idle_null_race.patch

 -- Daniel T Chen <crimsun@ubuntu.com>  Thu, 12 Feb 2009 18:28:42 -0500

pulseaudio (0.9.14-0ubuntu4) jaunty; urgency=low

  * Add fixes from git HEAD:
    - 0023_work_around_dlsym_retval_mistyping.patch,
    - 0024_fix_sink_source_calls_in_suspended.patch,
    - 0025_shortcut_pa-sink-process-rewind.patch,
    - 0026_reset_rewind-requested_when_suspend.patch,
    - 0027_fix_piped_pacmd.patch

 -- Daniel T Chen <crimsun@ubuntu.com>  Wed, 04 Feb 2009 19:36:09 -0500

pulseaudio (0.9.14-0ubuntu3) jaunty; urgency=low

  [ Daniel T Chen ]
  * Add fixes from git HEAD:
    - 0014_fix_avail-min_calc.patch,
    - 0015_no_pa-asyncq-push_fail.patch,
    - 0016_dont_rely_pa-sink-running-idle_for_optim.patch,
    - 0017_fix_hsp_rate_chan.patch,
    - 0018_dont_restore_mute_vol_when_already_set.patch,
    - 0019_fix_mem_leak_in_pa-alsa-open-by-device-string.patch,
    - 0020_ask_for_same_frag_set_when_resuming_oss_dev.patch,
    - 0021_add_missing_const.patch,
    - 0022_dont_hit_assert_in_esound-sink_when_latency_queried.patch

  [ Luke Yelavich ]
  * Re-instate /etc/X11/Xsession.d/70pulseaudio, to again load pulseaudio
    earlier in the X session, to aleviate a pulse/login-sound race condition
    (LP: #322374)

 -- Luke Yelavich <themuso@ubuntu.com>  Mon, 02 Feb 2009 15:27:55 +0100

pulseaudio (0.9.14-0ubuntu2) jaunty; urgency=low

  * Add fixes from trunk:
    - 0012_clarify_driver_error_redirect_to_alsa_devs.patch
  * Add 0013_add_padsp_wrapper_check.patch (LP: #269939)
  * debian/pulseaudio.manpages:
    debian/pulseaudio-esound-compat.manpages:
    debian/pulseaudio-utils.links:
    - Install upstream man pages (LP: #219669, #318660),
    - Link to pacat for parec man page (LP: #294628)

 -- Daniel T Chen <crimsun@ubuntu.com>  Thu, 22 Jan 2009 02:57:54 -0500

pulseaudio (0.9.14-0ubuntu1) jaunty; urgency=low

  * New upstream release. (LP: #317502, #317613)
  * Dropped patches, all in upstream release.
    - 0003-make-sure-to-use-64bit-rounding-even-on-32bit-machin.patch
    - 0004-properly-remove-dbus-matches-an-filters-when-unloadi.patch
    - 0005-Fix-two-typos-that-broke-tunnels.patch
    - 0008_regen_autotools.patch
    - 0009_shm-arch-indep.patch
    - 0010_check_before_using_environment.patch
    - 0011_load_restore_before_other_modules.patch
    - 0013_dont_hit_assert_issuing_two_rewinds_in_single_iter.patch
    - 0014_retry_without_snd-pcm-no-auto-format.patch
    - 0015_use_fionread.patch
    - 0016_add_pa-source-message-get-latency.patch
    - 0017_allow_dev_dsp_w-ok.patch
    - 0019_fix_macro_pa-unlikely.patch
    - 0020_catch_driver_errors.patch
    - 0022_fix_return_val_dump-resample-methods.patch
    - 0023_use_gdbm-nolock.patch
    - 0024_dont_mix_front-center_into_rear.patch
    - 0025_drop_cap-nice_properly.patch
    - 0027_handle_multicast_sdp_with_same_ip_ttl_as_rtp.patch
    - 0029_add_minor_fixes.patch
    - 0030_dont_drop_client_data.patch
    - 0031_use_fragsize_for_record_stream_latency.patch
  * Bumped shlibs for libpulse0.
  * Package libpulsecore8 -> libpulsecore9.
  * Add libdbus-glib-1-dev to build-depends.
  * Regression fix:
    - pulse.conf: Always honour ~/.asoundrc and /etc/asound.conf with highest
      priority, thanks to Daniel T Chen. (LP: #295832)

 -- Luke Yelavich <themuso@ubuntu.com>  Mon, 19 Jan 2009 14:45:36 +1100

pulseaudio (0.9.13-2ubuntu7) UNRELEASED; urgency=low

  * Add fixes from 0.9.14:
    - 0030_dont_drop_client_data.patch,
    - 0031_use_fragsize_for_record_stream_latency.patch,
    - 0032_fix_suspend_sinks_sources.patch (LP: #317613)

 -- Daniel T Chen <crimsun@ubuntu.com>  Thu, 15 Jan 2009 17:26:14 -0500

pulseaudio (0.9.13-2ubuntu6) jaunty; urgency=low

  * debian/control: Package pulseaudio-module-x11,
    Recommends: gnome-audio | ubuntu-sounds.

 -- Luke Yelavich <themuso@ubuntu.com>  Tue, 13 Jan 2009 16:15:48 +1100

pulseaudio (0.9.13-2ubuntu5) jaunty; urgency=low

  [ Daniel T Chen ]
  * Add fixes from git:
    - 0015_use_fionread.patch,
    - 0016_add_pa-source-message-get-latency.patch,
    - 0017_allow_dev_dsp_w-ok.patch,
    - 0018_fix_return_val_pa-frame-aligned.patch,
    - 0019_fix_macro_pa-unlikely.patch,
    - 0020_catch_driver_errors.patch (LP: #312373),
    - 0021_convert_to_pa-bool-t.patch,
    - 0022_fix_return_val_dump-resample-methods.patch,
    - 0023_use_gdbm-nolock.patch,
    - 0024_dont_mix_front-center_into_rear.patch,
    - 0025_drop_cap-nice_properly.patch,
    - 0027_handle_multicast_sdp_with_same_ip_ttl_as_rtp.patch,
    - 0028_prefer_mixer_controls_with_vols.patch (LP: #281605),
    - 0029_add_minor_fixes.patch
  * Forward-port workaround from hardy branch for source/sink and
    suspend-on-idle race (LP: #203654):
    - 0026_work_around_suspend-on-idle_source_sink_race.patch
  * debian/control: Drop padevchooser(Recommends) and pavucontrol
    (Suggests) completely - functionality has been subsumed by
    jaunty's gnome-volume-control.
  * debian/pulseaudio.init:
    - Make initscript more informative in the default case of per-user
      sessions (LP: #259522),
    - Make initscript retry (until three-second timeout) if stopping
      fails when restarting (LP: #244414),
    - LSB {Required-*,Should-*} should specify hal instead of dbus,
      since hal is required (and already requires dbus) (LP: #244679)
  * Previous upload contains patches to close:
    LP: #193491, #268891, #295164, #298301

  [ Luke Yelavich ]
  * 0008_regen_autotools.patch: Pull some libtool 2.2 updates from git,
    and regenerate autotools glue.
  * debian/rules: Add --enable-static to force creation of libpulse.a,
    a side-effect of messing with the autotools files. This shouldn't
    be needed for the 0.9.14 release.

 -- Luke Yelavich <themuso@ubuntu.com>  Fri, 09 Jan 2009 17:05:38 +1100

pulseaudio (0.9.13-2ubuntu4) jaunty; urgency=low

  * Demote paprefs to suggests (LP: #309422)
  * Add fixes from git:
    - 0010_check_before_using_environment.patch,
    - 0011_load_restore_before_other_modules.patch,
    - 0012_dont_hit_assert_checking_for_idleness.patch,
    - 0013_dont_hit_assert_issuing_two_rewinds_in_single_iter.patch,
    - 0014_retry_without_snd-pcm-no-auto-format.patch.

 -- Daniel T Chen <crimsun@ubuntu.com>  Sun, 28 Dec 2008 23:43:01 -0500

pulseaudio (0.9.13-2ubuntu3) jaunty; urgency=low

  * Add pm-utils sleep hook to suspend (and resume) users' pulseaudio
    daemons (LP: #202089). Based on a patch by
    Chow Loong Jin <hyperair@gmail.com>.

 -- Daniel T Chen <crimsun@ubuntu.com>  Mon, 08 Dec 2008 22:11:32 -0800

pulseaudio (0.9.13-2ubuntu2) jaunty; urgency=low

  * debian/patches/0009_shm-arch-indep.patch:
    - Make shm marker architecture independant, taken from git.

 -- Luke Yelavich <themuso@ubuntu.com>  Mon, 01 Dec 2008 12:06:00 +1100

pulseaudio (0.9.13-2ubuntu1) jaunty; urgency=low

  * Merge from Debian experimental, remaining changes:
    - Don't build against, and create jack package. Jack is not in main.
    - Remove --disable-per-user-esound-socket from configure flags, as we still
      want per user esound sockets.
    - Remove stop links from rc0 and rc6.
    - Change default resample algorithm and bubffer size.
    - Add alsa configuration files to route alsa applications via pulseaudio.
    - Move libasound2-plugins from Recommends to Depends.
    - debian/pulseaudio.preinst: When upgrading from intrepid, remove
      /etc/X11/Xsession.d/70pulseaudio, as this was used to minimize a race
      condition when starting GNOME in intrepid. This race should not exist in
      jaunty once libcanberra is built to use pulseaudio as a backend.
    - Do not spawn a pulseaudio server if clients fail to find a running server.
    - Regenerate autotools files for ubuntu.

 -- Luke Yelavich <themuso@ubuntu.com>  Wed, 19 Nov 2008 10:44:03 +1100

pulseaudio (0.9.13-2) experimental; urgency=low

  * Rename libpulsecore5 to libpulsecore8 to correctly reflect the soname
    (Closes: #503612)
  * 0003-make-sure-to-use-64bit-rounding-even-on-32bit-machin.patch
    - Fix rounding errors on 32 bit machines. From upstream git
  * 0004-properly-remove-dbus-matches-an-filters-when-unloadi.patch
    - Properly remove dbus filters when unloading the bluetooth module
  * 0005-Fix-two-typos-that-broke-tunnels.patch
    - Fix tunnels. From upstream git

 -- Sjoerd Simons <sjoerd@debian.org>  Sun, 16 Nov 2008 18:13:05 +0000

pulseaudio (0.9.13-1ubuntu3) jaunty; urgency=low

  * Build-depend on libltdl7-dev to make the armel buildd happy.

 -- Matthias Klose <doko@ubuntu.com>  Wed, 19 Nov 2008 16:26:45 +0000

pulseaudio (0.9.13-1ubuntu2) jaunty; urgency=low

  * Drop libasyncns-dev again. Its in universe, and we will worry about
    whether we really need it again later.

 -- Luke Yelavich <themuso@ubuntu.com>  Tue, 18 Nov 2008 15:47:20 +1100

pulseaudio (0.9.13-1ubuntu1) jaunty; urgency=low

  * Merge from Debian unstable, remaining changes:
    - Don't build against, and create jack package. Jack is not in main.
    - Remove --disable-per-user-esound-socket from configure flags, as we still
      want per user esound sockets.
    - Remove stop links from rc0 and rc6.
    - Change default resample algorithm and bubffer size.
    - Add alsa configuration files to route alsa applications via pulseaudio.
    - Move libasound2-plugins from Recommends to Depends.
  * debian/pulseaudio.preinst: When upgrading from intrepid, remove
    /etc/X11/Xsession.d/70pulseaudio, as this was used to minimize a race
    condition when starting GNOME in intrepid. This race should not exist in
    jaunty once libcanberra is built to use pulseaudio as a backend.
  * Do not spawn a pulseaudio server if clients fail to find a running server.
  * Remove explicit version dependency for libspeex-dev to allow the package
    to be built for now.
  * Regenerate autotools files to work with Ubuntu's newer libtool/libltdl.
  * debian/control: libpulsecore5 -> libpulsecore8 to match the library
    soname.

 -- Luke Yelavich <themuso@ubuntu.com>  Tue, 04 Nov 2008 15:46:00 +1100

pulseaudio (0.9.13-1) experimental; urgency=low

  [ Bas Zoetekouw ]
  * debian/control: Build-Depend on libasound2-dev (>= 1.0.17)
  * debian/pulseaudio-module-x11.install: No longer install an xdg autostart
    file
  * debian/pulseaudio.install: Install system.pa config file and various new
    pulseaudio modules
  * debian/rules: Add --disable-per-user-esound-socket to configure flags

  [ Sjoerd Simons ]
  * New Upstream Version
  * Fixes FTBTS on GNU/kFreeBSD (Closes: #497624)
  * Dropped patches for things that have been fixed upstream:
    - 0003-Define-PULSE_INTERNAL.patch
    - 0005-Reduce-RT-prio-logging-severity.patch
    - 0006-fix-iteration-over-random-devices.patch
  * rename 0003-load-module-gconf-earlier.patch to
    0002-load-module-gconf-earlier.patch
  * rename 0002-Fix-library-search-path-to-include-lib-and-usr-lib.patch
    to 0001-Fix-library-search-path-to-include-lib-and-usr-lib.patch
  * rename 0004-load-module-gconf-earlier.patch to
    0003-load-module-gconf-earlier.patch
  * 0001-Set-ESD-socket-to-tmp-.esd-socket-to-match-up-with.patch
    - Dropped, not necessary anymore, the --disable-per-user-esound-socket
      configure flag now has the same result
  * debian/control: Add libspeexdsp-dev (>= 1.2~rc1) to Build-Depends
  * debian/control: Add Build-Depends on libpolkit-dbus-dev and
    libbluetooth-dev
  * debian/pulseaudio.install: Install various new modules. Including bluetooth
    and polkit, which will move into a separate package later.
  * debian/pulseaudio.install: Install the new pulseaudio xdg autostart file
  * debian/control: add a depend on consolekit. Might be downgrade to a
    recommend later
  * debian/control: Set the maintainer to the pkg-pulseaudio mailinglist
  * debian/control: Add libgdbm-dev to build-depends
  * debian/control: Add intltool to build-depends

 -- Sjoerd Simons <sjoerd@debian.org>  Sun, 19 Oct 2008 21:05:13 +0100

pulseaudio (0.9.10-3) unstable; urgency=low

  * debian/patches/0006-fix-iteration-over-random-devices.patch
    - Added. Iterate over the various random devices if opening fails
      (Closes: #491270)

 -- Sjoerd Simons <sjoerd@debian.org>  Sat, 30 Aug 2008 14:24:51 +0100

pulseaudio (0.9.10-2ubuntu9) intrepid; urgency=low

  * debian/70pulseaudio && debian/pulse-session: Use a wrapper script
    to start pulseaudio at the Xsession.d phase of the login process.
    The wrapper script is necessary to execute processes that need to
    be loaded after pulseaudio, such as the X session manager. This
    works around a race condition involving pulseaudio and canberra-gtk-play
    and the GNOME login sound. (LP: #274124)
  * debian/pulseaudio.preinst: Remove /etc/xdg/autostart/pulseaudio.desktop
    if it exists. We don't want pulseaudio started more than once.

 -- Luke Yelavich <themuso@ubuntu.com>  Mon, 20 Oct 2008 13:26:28 +1100

pulseaudio (0.9.10-2ubuntu8) intrepid; urgency=low

  * debian/pulseaudio.desktop: Use a slightly modified version of the
    pulseaudio desktop file from more recent versions, and place it in
    /etc/xdg/autostart, to start pulseaudio earlier in the GNOME desktop
    initialization. This should avoid a race condition between the login
    sound being played, and pulseaudio being loaded. (LP: #274124)

 -- Luke Yelavich <themuso@ubuntu.com>  Fri, 10 Oct 2008 15:22:51 +1100

pulseaudio (0.9.10-2ubuntu7) intrepid; urgency=low

  * Fix some errors in the pid file handling patch, thanks to Mandriva.
  * debian/pulse.conf: Do not use an absolute path when referring to the
    pulse alsa plugin, as this breaks bi-arch configurations. libasound2
    and lib32/64asound2 now include ldconfig files to include the alsa-plugins
    path for the architecture in use.

 -- Luke Yelavich <themuso@ubuntu.com>  Wed, 08 Oct 2008 11:20:17 +1100

pulseaudio (0.9.10-2ubuntu6) intrepid; urgency=low

  * debian/pulse-alsa.conf: extend configuration to include "pulse"
    definitions for buggy ALSA applications (e.g., Skype). (LP: #258581)

 -- Conn O Griofa <connogriofa@gmail.com>  Tue, 23 Sep 2008 16:12:19 +0100

pulseaudio (0.9.10-2ubuntu5) intrepid; urgency=low

  * debian/control: Bump libasound2-plugins from recommends to depends to be
    sure that nobody's audio set up for alsa applications is broken.

 -- Luke Yelavich <themuso@ubuntu.com>  Tue, 23 Sep 2008 23:07:23 +1000

pulseaudio (0.9.10-2ubuntu4) intrepid; urgency=low

  * debian/pulse.conf, debian/pulse-alsa.conf. Asoundrc configuration files
    to allow the use of pulseaudio as the default output for applications
    using alsa, when pulseaudio is running.
  * debian/patches/0015-Change-resampler-and-buffering.patch: Change the
    resample method used as well as the buffer size.
  * Some patches taken from Mandriva's pulseaudio package. See comments in
    patch headers for more details:
    - 0007-Perfer-client.conf-over-X11-property-variables.patch
    - 0008-Also-link-libpulsecore.la-to-some-libraries-needed.patch
    - 0009-Rejig-r2495-slightly-and-directly-compile-the-necess.patch
    - 0010-Do-not-invalidate-the-cookie-if-no-file-was-specifie.patch
    - 0011-fix-error-path-spotted-by-Coling-Guthrie.patch
    - 0012-Change-policykit-policy-to-allow-high-priority-and-d.patch
    - 0013-More-robust-pid-file-handling.patch
    - 0014-Disable-hotplug-sound-as-it-interferes-with-too-many.patch

 -- Luke Yelavich <themuso@ubuntu.com>  Tue, 23 Sep 2008 16:02:48 +1000

pulseaudio (0.9.10-2ubuntu3) intrepid; urgency=low

  * Remove stop links from rc0 and rc6 (LP: #254254):
    - debian/rules: change DEB_UPDATE_RCD_PARAMS to
      start 25 2 3 4 5 . stop 15 1 .

 -- Cesare Tirabassi <norsetto@ubuntu.com>  Mon, 04 Aug 2008 19:22:43 +0200

pulseaudio (0.9.10-2ubuntu2) intrepid; urgency=low

  * debian/patches/0006-pcspkr-last.patch: Load the PC speaker as a sink
    after all other sound card sinks have been loaded. (LP: #242966)
  * debian/patches/0007-relibtoolize.patch: Regenerate relevant libtool
    bits, because even though libltdl7 is supposed to be API-compatible
    with libltdl3, the package FTBFs without regeneration.

 -- Luke Yelavich <themuso@ubuntu.com>  Tue, 29 Jul 2008 16:07:18 +1000

pulseaudio (0.9.10-2ubuntu1) intrepid; urgency=low

  * Merge from Debian unstable.
  * Patches
    + 0001-Set-ESD-socket-to-tmp-.esd-socket-to-match-up-with.patch:
      continue to disable this patch, as we want user sockets to be
      the default in the conffile;
    - 0050-Reduce-RT-highprio-log-to-info: absorbed into Debian unstable;
    - 0051-Reduce-pa_pid_file_create-Daemon-already-running-log-spam:
      removed as per discussion with Sjoerd, as it can confuse human
      debugging;
  * Packaging
    + MaintainerField and Vcs munging;
    + Don't generate or install the jackd module;
    + Use multiuser semantics.

 -- Daniel T Chen <crimsun@ubuntu.com>  Wed, 14 May 2008 15:47:31 -0400

pulseaudio (0.9.10-2) unstable; urgency=low

  * debian/patches/0003-Define-PULSE_INTERNAL.patch
    - Added. Let the daemon put PULSE_INTERNAL in its environment so things
    can detect when called from within pulseaudio
  * debian/patches/0004-load-module-gconf-earlier.patch
    - Added. Load module-gconf before module-volume-restore and
    module-device-restore. Otherwise setting virtual sinks/sources as default
    won't be persistent
  * debian/patches/0005-Reduce-RT-prio-logging-severity.patch
    - Added. Reduce the priority of the RT warnings. Not running with RT
    priorities is the default.

 -- Sjoerd Simons <sjoerd@debian.org>  Sat, 10 May 2008 22:16:12 +0200

pulseaudio (0.9.10-1ubuntu1) hardy; urgency=low

  [ Daniel T Chen ]
  * Merge from Debian unstable:
  * Patches
    + 0050-Reduce-RT-highprio-log-to-info:
    + 0051-Reduce-pa_pid_file_create-Daemon-already-running-log-spam:
      Retain to prevent innocuous messages from spamming user log;
    - 0052-Add-extra-checks-to-padsp-debug-calls:
    - 0053-Handle-channel-map-failure:
    - 0054-Invoke-pa_ltdl_done-conditionally:
    - 0055-fix_record_stream_moved:  Merged in new upstream version.
  * Packaging
    + control:  Adhere to DebianMaintainerField spec, and add a
      Vcs-Bzr entry;
    + control:
    + pulseaudio-module-jack.install:  Don't generate or install the
      jackd module;
    + pulseaudio.init:
    + rules:  Use multiuser semantics.

  [ Luke Yelavich ]
  * FFe granted. (LP: #211592)

 -- Luke Yelavich <luke.yelavich@canonical.com>  Mon, 07 Apr 2008 10:40:01 +1000

pulseaudio (0.9.10-1) unstable; urgency=low

  [ CJ van den Berg ]
  * New Upstream Version
  * debian/patches: Drop patches merged upstream
    - 0002-Double-esound-maximum-sample-size.patch
    - 0003-fix-uploading-of-samples-into-PA.-Problem-discovered.patch
    - 0004-make-sure-to-create-.pulse-before-using-any-config.patch
    - 0005-Don-t-add-protocol-fields-introduced-in-version-12-w.patch
    - 0006-Implement-opcodes-added-in-version-12-in-the-tunnel.patch
    - 0007-Change-config-to-not-fail-if-loading-of-esd-gconf-o.patch
    - 0008-Fix-compilation-on-non-linux-platforms.patch
  * debian/patches: Add patch to fix RPATHs.
    + 0002-Fix-library-search-path-to-include-lib-and-usr-lib.patch
  * debian/control:
    + Make libpulsecore5-dbg depend on libpulsecore5, instead of pulseaudio.
    + Make libpulse-browse0-dbg depend on libpulse-browse0.
  * Update Standards-Version to 3.7.3 (no changes required).

  [ Petter Reinholdtsen ]
  * debian/pulseaudio.init: Fix problems with LSB header in init.d script.
      (Closes: #470934)

 -- CJ van den Berg <cj@vdbonline.com>  Sun, 30 Mar 2008 20:11:02 +0200

pulseaudio (0.9.9-1ubuntu4) hardy; urgency=low

  * Patch from Thorvald Natvig to fix protocol error when moving source outputs.
    (LP: #194756)

 -- Luke Yelavich <luke.yelavich@canonical.com>  Fri, 28 Mar 2008 15:58:55 +1100

pulseaudio (0.9.9-1ubuntu3) hardy; urgency=low

  * Patches:
    - Apply (new) patch to handle channel mapping failure.  From
      upstream SVN changeset 2105.  (LP: #178442)
    - Apply (new) patch to invoke pa_ltdl_done() conditionally.
      From upstream SVN changeset 2111.

 -- Daniel T Chen <crimsun@ubuntu.com>  Mon, 18 Feb 2008 18:40:28 -0500

pulseaudio (0.9.9-1ubuntu2) hardy; urgency=low

  * Packaging:
    - Add versioned dependency on sysv-rc to pulseaudio for LTS->LTS.
      Thanks, Steve Langasek (LP: #187469)!
  * Patches:
    - Apply (new) patch from Mandriva adding checks to debug calls,
      preventing crashes, with padsp.

 -- Daniel T Chen <crimsun@ubuntu.com>  Wed, 30 Jan 2008 20:43:29 -0500

pulseaudio (0.9.9-1ubuntu1) hardy; urgency=low

  * Merge from Debian unstable, remaining changes:
    - Packaging:
      + pulseaudio-module-x11 does not recommend an audio theme,
      + no jack packages,
      + pulseaudio-utils long description clarification,
      + multiuser initscript semantics (Teardown spec),
      + Vcs-Bzr entry and DebianMaintainerField mangling;
    - Patches:
      + omit 0001-Set-ESD-socket-to-tmp-..,
      + omit socket parameter in 0007-Change-config-.. to apply
        cleanly given above 0001-Set-ESD-socket omission,
      + lower verboseness of some log messages,
      + drop backported CVE-2008-008 fix (already in 0.9.9).

 -- Daniel T Chen <crimsun@ubuntu.com>  Fri, 25 Jan 2008 16:04:34 -0500

pulseaudio (0.9.9-1) unstable; urgency=high

  * New Upstream Version.
  * Fixes CVE-2008-008: Assert that dropping permissions succeeds.
  * Priority high because it fixes a security issue.

 -- Sjoerd Simons <sjoerd@debian.org>  Thu, 24 Jan 2008 12:44:55 +0100

pulseaudio (0.9.8-2ubuntu3) hardy; urgency=low

  * [SECURITY] Apply (new) patch fixing unchecked setuid() return
    values.  Patch backported from upstream 0.9.9.
  * References:
    CVE-2008-0008
    https://bugzilla.novell.com/show_bug.cgi?id=347822
    https://bugzilla.redhat.com/show_bug.cgi?id=425481

 -- Daniel T Chen <crimsun@ubuntu.com>  Wed, 23 Jan 2008 20:11:25 -0500

pulseaudio (0.9.8-2ubuntu2) hardy; urgency=low

  * Apply (new) 0051-Reduce-pa_pid_file_create.. patch that lowers the
    "Daemon already running", "pa_pid_file_create() failed", and
    "setrlimit(..Operation not permitted" levels to prevent spamming
    /var/log/syslog.  Normal users not in the pulse-rt group don't need
    this level of verbosity, and the "errors" are innocuous given per-
    user session invocation.  (These changes really close LP #83137 and
    duplicates.)
  * Thanks to Sjoerd Simons for the insight.

 -- Daniel T Chen <crimsun@ubuntu.com>  Tue, 08 Jan 2008 06:36:42 -0500

pulseaudio (0.9.8-2ubuntu1) hardy; urgency=low

  * Merge from Debian unstable, remaining changes:
    - Packaging:
      + pulseaudio-module-x11 does not recommend an audio theme,
      + no jack packages,
      + pulseaudio-utils long description clarification,
      + multiuser initscript semantics (Teardown spec),
      + Vcs-Bzr entry and DebianMaintainerField mangling;
    - Patches:
      + omit 0001-Set-ESD-socket-to-tmp-..,
      + omit socket parameter in 0007-Change-config-.. to apply
        cleanly given above 0001-Set-ESD-socket omission,
      + apply (new) 0050-Reduce-RT-highprio-log-to-info.patch
        (LP: #83137 and duplicates).

 -- Daniel T Chen <crimsun@ubuntu.com>  Fri, 04 Jan 2008 21:46:57 +0000

pulseaudio (0.9.8-2) unstable; urgency=low

  * Bump shlibs of libpulse and libpulse-browse. Upstream has started
    versioning symbols.
  * debian/p.../0005-Don-t-add-protocol-fields-introduced-in-version-12-w.patch
    - Added. Don't send fields/opcodes adding in protocol version 12 to
      clients using version 11. (Closes: #458556)
  * debian/p.../0006-Implement-opcodes-added-in-version-12-in-the-tunnel.patch
    - Added. Add dummy implementations of the opcodes added in protocol
    version 12.
  * debian/patches/0004-Force-module-tunnel-to-use-protocol-version-11.patch
    - Removed. Obsoleted by the two previous patches
  * debian/p.../0005-make-sure-to-create-.pulse-before-using-any-config.patch
    - Renamed to 0004-make-sure-to-create-.pulse-before-using-any-config.patch
  * debian/p.../0007-Change-config-to-not-fail-if-loading-of-esd-gconf-o.patch
    - Added. Don't fail to load if esd, gconf or x11-publish fail.
      (Closes: 456590, #456505)
  * debian/patches/0008-Fix-compilation-on-non-linux-platforms.patch
    - Added. Fixes compliation on non-linux platforms such as GNU/kFreeBSD.
    Thanks to Aurelien Jarno for the patch (Closes: #454197)

 -- Sjoerd Simons <sjoerd@debian.org>  Fri, 04 Jan 2008 16:12:27 +0100

pulseaudio (0.9.8-1ubuntu3) hardy; urgency=low

  * debian/control: Drop Recommendation of ubuntu-sounds entirely; it's wrong
    for derivatives, and theming should be done with seeds and derivative
    specific meta packages.

 -- Martin Pitt <martin.pitt@ubuntu.com>  Mon, 10 Dec 2007 14:37:37 +0100

pulseaudio (0.9.8-1ubuntu2) hardy; urgency=low

  * debian/control: Make pulseaudio-module-x11 recommend ubuntu-sounds,
    not gnome-audio.

 -- Daniel T Chen <crimsun@ubuntu.com>  Thu, 06 Dec 2007 07:12:07 -0500

pulseaudio (0.9.8-1ubuntu1) hardy; urgency=low

  "Hail our new PulseAudio overlords (part two)."

  * Merge from Debian unstable.
  * Ubuntu-specific changes:
    - debian/control:
      + Don't build-depend on libjack0.100.0-dev or build jack module
        packages,
      + Update pulseaudio's Recommends and Suggests to accomodate
        existing promoted main packages,
      + Explicitly mention pasuspender in pulseaudio-utils's long
        description,
      + Add Vcs-Bzr URI,
      + Adhere to DebianMaintainerField;
    - debian/rules: Use multiuser for update-rc.d;
    - debian/patches/series: Retain the exclusion of
      0001-Set-ESD-socket-to-tmp-.esd-socket-to-match-up-with.patch.
  * Dropped Ubuntu-specific change (absorbed into Debian source):
    debian/patches/0002-Double-esound-maximum-sample-size.patch.

 -- Daniel T Chen <crimsun@ubuntu.com>  Tue, 04 Dec 2007 00:56:08 +0000

pulseaudio (0.9.8-1) unstable; urgency=low

  [ CJ van den Berg ]
  * New upstream version.
  * debian/overrides/pulseaudio: Remove override for setuid-binary.
  * debian/control:
    + Change the priority of all -dbg packages to extra.
    + Stop recommending libao-pulse. libao2 has built-in pulseaudio support.
    + Make pulseaudio conflict libltdl3 < 1.5.24-1 (Closes: #451638)
    + Change XS-Vcs-* tags to Vcs-*.
    + Add libpulsecore5-dbg package.
    + Rename gstreamer plugin package in recommends.
    + Add Homepage field.
    + Bump libpulsecore so version number to 5.
    + Conflict with all pre libpulsecore split packages.
  * debian/patches/0002-Fix-pa_readlink-to-put-a-0-in-the-right-location.patch:
    - Dropped, merged upstream.
  * debian/p..s/0003-Define-__NR_eventfd-on-arm-if-it-wasn-t-defined-yet.patch:
    - Dropped, merged upstream.
  * debian/patches/0002-Double-esound-maximum-sample-size.patch:
    + Added, from Ubuntu.
  * debian/p..s/0003-fix-uploading-of-samples-into-PA.-Problem-discovered.patch:
    + Added, svn commit r2074 from upstream.
  * debian/patches/0004-Force-module-tunnel-to-use-protocol-version-11.patch:
    + Added, fixes protocol errors in module-tunnel.
  * debian/pa..es/0005-make-sure-to-create-.pulse-before-using-any-config.patch:
    + Added, fixes module-volume-restore so that volumes are restored across
      daemon restarts.
  * debian/pulseaudio.manpages: Add manpages default.pa.5, pulse-client.conf.5
      and pulse-daemon.conf.5
  * debian/pulseaudio-utils.manpages: Add manpages pabrowse.1, pacat.1,
      pacmd.1, pactl.1, padsp.1, paplay.1, pasuspender.1 and pax11publish.1
  * debian/pulseaudio.default: Add a description of the preferred method of
      running the daemon.

  [Daniel T Chen]
  * debian/control: Add lsb-base (>= 3) to pulseaudio's dependencies.
  * debian/pulseaudio.init: LSB-ify.

 -- CJ van den Berg <cj@vdbonline.com>  Thu, 22 Nov 2007 02:33:51 +0100

pulseaudio (0.9.7-3ubuntu2) hardy; urgency=low

  * Disable 0001-Set-ESD-socket-to-tmp-.esd-socket-to-match-up-with.patch. We
    do want per-user esd sockets in Ubuntu. This unbreaks multiuser support
    and matches the patch that we did to esound for the very same reason:
    every user needs its own esd socket path to have them not conflict to each
    other.

 -- Martin Pitt <martin.pitt@ubuntu.com>  Tue, 20 Nov 2007 22:30:35 +0100

pulseaudio (0.9.7-3ubuntu1) hardy; urgency=low

  "Hail our new PulseAudio overlords (part one)."

  * Merge from Debian unstable.
  * Apply Ubuntu-specific changes:
    - debian/control:
      + drop libasyncns-dev and libjack0.100.0-dev build-dependencies
        since we don't build the jack plugin [yet];
      + add versioned lsb-base dependency to pulseaudio;
      + keep pulseaudio installable by demoting some recommended
        packages to suggested [retain libasound2-plugins,
        libgstreamer-plugins-pulse0.10-0, and
        pulseaudio-esound-compat.  pulseaudio-module-hal,
        pulseaudio-module-x11, libao-pulse, paprefs, and
        padevchooser are currently in universe];
      + adhere to DebianMaintainerField spec;
    - debian/rules:
      + use multiuser instead of defaults in DEB_UPDATE_RCD_PARAMS.
  * Drop obsolete Ubuntu-specific change:
    - src/pulsecore/protocol-esound.c: applied upstream.

 -- Daniel T Chen <crimsun@ubuntu.com>  Sat, 17 Nov 2007 00:10:48 +0000

pulseaudio (0.9.7-3) unstable; urgency=low

  [ CJ van den Berg ]
  * debian/control: Add depends on -utils to -module-x11. (Closes: #450840)

  [ Sjoerd Simons ]
  * Set pulseaudio setuid in postinst if the permissions aren't overriden by
    dpkg-statoverride, instead of having the binary with suid perms in the deb

 -- Sjoerd Simons <sjoerd@debian.org>  Fri, 16 Nov 2007 18:41:28 +0100

pulseaudio (0.9.7-2) unstable; urgency=low

  * Use pulseaudio (<< 0.9.7) instead of pulseaudio (< 0.9.7) in
    -esound-compat
  * debian/patches/0002-Fix-pa_readlink-to-put-a-0-in-the-right-location.patch:
    + Added. Fix pa_readlink to put a \0 directly after the link string. Fixes
    issues with clients using the alsa compatibility layer
  * deb/patches/0003-Define-__NR_eventfd-on-arm-if-it-wasn-t-defined-yet.patch:
    + Added. Define __NR_eventfd. Fixes FTBS on arm, because libc6-dev does
    define SYS_eventfd but older versions of linux-libc-dev don't define
    __NR_eventfd yet.

 -- Sjoerd Simons <sjoerd@debian.org>  Sun, 04 Nov 2007 13:53:09 +0100

pulseaudio (0.9.7-1) unstable; urgency=low

  * New Upstream Version. (Closes: #446026, #436409)
  * Drop all patches. All patches are merged upstream.
  * debian/control:
    + Replace ${Source-Version} with ${binary:Version}.
    + Add XS-Vcs-* tags.
    + Conflict pulseaudio < 0.9.7 in -esound-compat due to moved manpage.
  * debian/rules:
    + Add list-missing to catch new modules
    + Remove all .la files.
  * debian/overrides/pulseaudio: Update libpulsecore so version.
  * debian/pulseaudio.install:
    + Add new module-default-device-restore.so.
    + Add new module-suspend-on-idle.so.
    + Add new module-remap-sink.so.
    + Add new module-ladspa-sink.so.
    - Remove module-oss-mmap.so, removed upstream.
  * debian/pulseaudio-module-x11.install: Add new module-x11-xsmp.so.
  * debian/pulseaudio-module-zeroconf.install: Add new module-zeroconf-
      discover.so.
  * debian/pulseaudio-utils.install: Add pasuspender utility.
  * debian/pulseaudio-esound-compat.links: Move esd link to pulseaudio-
      esound-compat.
  * debian/pulseaudio-esound-compat.manpages: Move esdcompat manpage to
      pulseaudio-esound-compat.
  * debian/libpulse0.shlibs: Add minimum version of 0.9.7 to libpulse0 shlibs.
  * debian/patches:
    + Added 0001-Set-ESD-socket-to-tmp-.esd-socket-to- match-up-with.patch

 -- CJ van den Berg <cj@vdbonline.com>  Wed, 31 Oct 2007 15:31:44 +0100

pulseaudio (0.9.6-2) unstable; urgency=low

  * debian/control:
    - Add -dbg packages.
    - Make libcap-dev and libasound-dev arch specific build deps.
    - Add recommends gnome-audio to pulseaudio-module-x11. (Closes: #437393)
    - Make pulseaudio-module-zeroconf recommend avahi-daemon.
    - Make pulseaudio-utils suggest avahi-daemon. (for pabrowse)
  * debian/rules:
    - Generate arch specific install files. (Closes: #430366)
    - Install init script to start at 25 and stop at 15. (Closes: #428046)
  * debian/overrides/pulseaudio: Update libpulsecore override to new
      soversion.
  * debian/copyright: Update e-mail address for Lennart Poettering.
  * debian/patches: Reformat patch series. Add two new patches.
    + 0003-Backported-padsp-improvements-from-upstream-trunk.patch
    + 0004-New-realtime-safe-and-transport-free-JACK-module.patch

 -- CJ van den Berg <cj@vdbonline.com>  Sun, 02 Sep 2007 20:22:19 +0200

pulseaudio (0.9.6-1ubuntu2) gutsy; urgency=low

  * fix esound max samplesize again to make sure teh login sound is playable
    on networked connections. 

 -- Oliver Grawert <ogra@ubuntu.com>  Thu, 28 Jun 2007 15:31:28 +0200

pulseaudio (0.9.6-1ubuntu1) gutsy; urgency=low

  * Merge from Debian unstable, remaining changes:
    - debian/control:
      + Add lsb-base (>= 3) to pulseaudio's dependencies,
      + Adhere to DebianMaintainerField policy,
      + Don't build-depend on libjack0.100.0-dev or libasyncns-dev,
    - debian/patches/: Remove all Ubuntu-created patches (merged
      upstream).

 -- Daniel T Chen <crimsun@ubuntu.com>  Mon, 28 May 2007 22:30:44 +0100

pulseaudio (0.9.6-1) unstable; urgency=low

  * New Upstream Version.
    + Fix remote DOS vulnerabilities. (CVE-2007-1804)
    + Add support for suspended alsa sinks and sources.
    + Correct parameter handling in esdcompat. (Closes: #414355)
    + Handle ALSA frame size changes. (Closes: #423887)
    + Don't unload module-hal-detect if HAL doesn't report any devices.
             (Closes: #395893)
  * debian/patches: Remove all patches merged upstream.
    - 02_ifexists_else_endif.dpatch
    - 03_r1352_firefox_workaround.dpatch
    - 04_r1373_JavaSound_support.dpatch
    - 05_t28_wrong-endian-convert.dpatch
    - 06_pulseaudio-0.9.5-suspend.dpatch
  * debian/rules: Port to CDBS.
  * debian/patches: Rework patch series for quilt.
  * debian/control: Add libatomic-ops-dev to Build-Depends.

 -- CJ van den Berg <cj@vdbonline.com>  Mon, 28 May 2007 00:53:28 +0200

pulseaudio (0.9.5-7ubuntu1) gutsy; urgency=low

  * Merge from Debian unstable, remaining changes:
    - debian/control:
      + Add lsb-base (>= 3) to pulseaudio's dependencies,
      + Adhere to DebianMaintainerField policy,
    - debian/patches/:
      + Add 10_fix_DoS_vulns.dpatch (pA ticket 67) and
        11_disallow_excessively_high_sampling_rates.dpatch,
      + Drop 06_fix_suspend.dpatch in favour of
        06_pulseaudio-0.9.5-suspend.dpatch,
      + Retain 07_fix_esdcompat_bashism.dpatch and
        09_fix_esd_max_samplesize.dpatch.

 -- Daniel T Chen <crimsun@ubuntu.com>  Fri, 25 May 2007 01:32:39 -0400

pulseaudio (0.9.5-7) unstable; urgency=low

  * debian/control: Make pulseaudio-module-hal depend on hal, not just
    libhal. (Closes: #411501)

 -- CJ van den Berg <cj@vdbonline.com>  Mon, 19 Feb 2007 22:11:48 +0100

pulseaudio (0.9.5-6) unstable; urgency=low

  * debian/patches/06_pulseaudio-0.9.5-suspend.dpatch:
    + Added. Handle -ESTRPIPE correctly.  Allows pulseaudio to survive suspend
      operations on ALSA devices (e.g. s2disk). Thanks to Tobias Diedrich.
      (Closes: #406768)

 -- CJ van den Berg <cj@vdbonline.com>  Mon, 12 Feb 2007 11:24:50 +0100

pulseaudio (0.9.5-5ubuntu4) feisty; urgency=low

  * add 09_fix_esd_max_samplesize.dpatch to make sure the login and logout
    gnome sounds can be processed on remote connections. 

 -- Oliver Grawert <ogra@ubuntu.com>  Tue,  6 Mar 2007 14:14:08 +0100

pulseaudio (0.9.5-5ubuntu3) feisty; urgency=low

  * debian/control:
    - Add lsb-base (>= 3) to pulseaudio's dependencies,
    - Adhere to DebianMaintainerField policy,
    - Pull in fix from Debian's 0.9.5-7 adding hal to
      pulseaudio-module-hal's dependencies,
  * debian/pulseaudio.init: LSB-ify.

 -- Daniel T Chen <crimsun@ubuntu.com>  Sun, 25 Feb 2007 02:30:31 -0500

pulseaudio (0.9.5-5ubuntu2) feisty; urgency=low

  * added 06_fix_suspend.dpatch from http://pulseaudio.org/ticket/26
  * added 07_fix_esdcompat_bashism.dpatch to avoid esdcompat trying to 
    shift an empty $1 on POSIX shells

 -- Oliver Grawert <ogra@ubuntu.com>  Tue, 30 Jan 2007 23:50:57 +0100

pulseaudio (0.9.5-5ubuntu1) feisty; urgency=low

  * Merge from Debian unstable, remaining change:
    - debian/{control,rules}: Don't use jack or asyncns.

 -- Daniel T Chen <crimsun@ubuntu.com>  Mon, 29 Jan 2007 10:36:35 -0500

pulseaudio (0.9.5-5) unstable; urgency=low

  * debian/control: Make Build-deps more specific. (Closes: #401111)
  * debian/pulseaudio.init: Make sure files in /var/run/pulse exist before
      calling chown and chmod. (Closes: #405869)

 -- CJ van den Berg <cj@vdbonline.com>  Mon,  8 Jan 2007 23:02:53 +0100

pulseaudio (0.9.5-4ubuntu2) feisty; urgency=low

  * disable libasyncns to fix ftbfs 

 -- Oliver Grawert <ogra@ubuntu.com>  Sat, 20 Jan 2007 11:10:59 +0100

pulseaudio (0.9.5-4ubuntu1) feisty; urgency=low

  * merge from debian unstable
    * keep jack removal

 -- Oliver Grawert <ogra@ubuntu.com>  Tue, 28 Nov 2006 19:51:21 +0100

pulseaudio (0.9.5-4) unstable; urgency=low

  * Add comment about resampling methods and CPU consumption to
    README.Debian (Closes: #391455)
  * debian/patches/03_r1352_firefox_workaround.dpatch:
    + Added. Fix padsp to work with firefox. Patch created from
      SVN revision 1352.
  * debian/patches/04_r1373_JavaSound_support.dpatch:
    + Added. Fix padsp to work with JavaSound. Patch created from
      SVN revision 1373.
  * debian/patches/05_t28_wrong-endian-convert.dpatch:
    + Added. Add additional sample conversions to sconv.c to support
      BE <-> LE network audio.
      Patch from http://www.pulseaudio.org/ticket/28

 -- CJ van den Berg <cj@vdbonline.com>  Wed, 18 Oct 2006 23:10:47 +0200

pulseaudio (0.9.5-3ubuntu1) feisty; urgency=low

  * indeed remove the jack plugin from debian/control as well 

 -- Oliver Grawert <ogra@ubuntu.com>  Tue, 14 Nov 2006 21:05:29 +0100

pulseaudio (0.9.5-3ubuntu0) feisty; urgency=low

  * initial package
  * disable jack
  * disable asyncns

 -- Oliver Grawert <ogra@ubuntu.com>  Sun, 12 Nov 2006 20:00:18 +0100

pulseaudio (0.9.5-3) unstable; urgency=low

  * Add support for .ifexists configuration directive.
  * Make default.pa use ifexists when loading optional modules.
  * Recommend instead of Depend on pulseaudio-module-hal. (Closes: #391232)
  * Recommend libasound2-plugins instead of -plugins-pulse. (Closes: #391254)

 -- CJ van den Berg <cj@vdbonline.com>  Fri,  6 Oct 2006 01:12:05 +0200

pulseaudio (0.9.5-2) unstable; urgency=low

  * Add myself to uploaders
  * Put libpulse-dev and libpulse0 in the right sections.

 -- Sjoerd Simons <sjoerd@debian.org>  Tue,  3 Oct 2006 15:49:12 +0200

pulseaudio (0.9.5-1) unstable; urgency=low

  * Initial release (Closes: #378626)

 -- CJ van den Berg <cj@vdbonline.com>  Mon, 28 Aug 2006 00:31:10 +0200
<|MERGE_RESOLUTION|>--- conflicted
+++ resolved
@@ -1,14 +1,5 @@
-<<<<<<< HEAD
-pulseaudio (1:7.0-0ubuntu1~wily1) wily; urgency=medium
-=======
-pulseaudio (7.0-1) unstable; urgency=medium
->>>>>>> c00df970
-
-  [ Luke Yelavich ]
-  * New upstream release
-  * Dropped patch, applied upstream
-  * Update shlibs file for 7.0
-<<<<<<< HEAD
+pulseaudio (7.0-1ubuntu1~wily1) UNRELEASED; urgency=medium
+
   * Merge from Debian experimental, remaining changes:
     - epoch (my stupid fault :S)
     - Don't ship the consolekit module, and explicitly depend on the PAM
@@ -37,15 +28,20 @@
     - Add a build/run autopkgtest for libpulse-dev
   * Refreshed patches, and dropped those that were applied upstream.
 
- -- Luke Yelavich <themuso@ubuntu.com>  Mon, 21 Sep 2015 11:01:11 +1000
-=======
+ -- Luke Yelavich <themuso@ubuntu.com>  Tue, 06 Oct 2015 15:30:57 +1100
+
+pulseaudio (7.0-1) unstable; urgency=medium
+
+  [ Luke Yelavich ]
+  * New upstream release
+  * Dropped patch, applied upstream
+  * Update shlibs file for 7.0
 
   [ Felipe Sateler ]
   * Update bash completion lintian override
   * Upload to unstable
 
  -- Felipe Sateler <fsateler@debian.org>  Fri, 25 Sep 2015 09:53:54 -0300
->>>>>>> c00df970
 
 pulseaudio (6.99.1-2) experimental; urgency=medium
 
