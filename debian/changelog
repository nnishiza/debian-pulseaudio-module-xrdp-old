--- conflicted
+++ resolved
@@ -1,4 +1,3 @@
-<<<<<<< HEAD
 pulseaudio (1:5.0-13ubuntu1) UNRELEASED; urgency=medium
 
   * Merge from Debian unstable, remaining changes:
@@ -28,11 +27,6 @@
       bindings
     - Add example upstart job to run pulseaudio in system mode
     - Add a build/run autopkgtest for libpulse-dev
-
- -- Luke Yelavich <themuso@ubuntu.com>  Wed, 19 Nov 2014 11:21:32 +1100
-=======
-pulseaudio (5.99.1-1) UNRELEASED; urgency=medium
-
   * New upstream release candidate
   * Dropped patches, either applied upstream or are now obsolete:
     - 0001-raop-Don-t-use-incompatible-default-sample-spec-para.patch
@@ -58,8 +52,7 @@
   * Update shlibs
   * Update symbols
 
- -- Luke Yelavich <themuso@ubuntu.com>  Tue, 25 Nov 2014 09:39:16 +1100
->>>>>>> 72002db9
+ -- Luke Yelavich <themuso@ubuntu.com>  Wed, 19 Nov 2014 11:21:32 +1100
 
 pulseaudio (5.0-13) unstable; urgency=medium
 
