--- conflicted
+++ resolved
@@ -1,8 +1,4 @@
-<<<<<<< HEAD
-pulseaudio (1:5.99.3-0ubuntu1~vivid1) UNRELEASED; urgency=medium
-=======
-pulseaudio (6.0-1) UNRELEASED; urgency=medium
->>>>>>> 223b57dc
+pulseaudio (1:6.0-0ubuntu1~vivid1) UNRELEASED; urgency=medium
 
   * New upstream release
   * Remove pulseaudio-kde autostart file on upgrade (Closes: #776331)
