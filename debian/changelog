<<<<<<< HEAD
pulseaudio-module-xrdp (7.1-2~bpo8+1wm1) jessie-backports; urgency=medium

  * New package

 -- Nobuyuki Nishizawa <nobuyuki@westmarsh.jp>  Fri, 05 May 2017 20:56:47 +0900

pulseaudio (7.1-2~bpo8+1) jessie-backports; urgency=medium

  * Rebuild for jessie-backports.

 -- Felipe Sateler <fsateler@debian.org>  Fri, 13 Nov 2015 10:16:11 -0300
=======
pulseaudio (10.0-1) unstable; urgency=medium

  * New upstream release
    - Memfd is enabled by default. This unbreaks using pa within firejail or
      similar. (Closes: #804120)
  * Document qpaeq AGPL license

 -- Felipe Sateler <fsateler@debian.org>  Thu, 19 Jan 2017 20:49:55 -0300

pulseaudio (9.99.1-1) experimental; urgency=medium

  * New upstream release candidate
    - Drop all patches, applied upstream
    - Install new allow-passthrough module
  * shlibs.local: only the major and minor version
    elements are used for the internal library SONAMEs

 -- Felipe Sateler <fsateler@debian.org>  Wed, 04 Jan 2017 15:43:30 -0300

pulseaudio (9.0-5) unstable; urgency=medium

  [ Felipe Sateler ]
  * Remove unnecessary compression=xz dpkg source option
  * Reformat patches for use with gbp-pq
  * Backport upstream patch for building with openssl 1.1 (Closes: #828515)

  [ Adam Conrad ]
  * Bumping packages off the system requires Conflicts/Replaces, not Breaks.

 -- Felipe Sateler <fsateler@debian.org>  Fri, 04 Nov 2016 19:18:11 -0300

pulseaudio (9.0-4) unstable; urgency=medium

  * Generate shlibs.local file on build, to avoid hardcoding
    on each new upstream version
  * Enable hardening flags
  * Fix build on nonlinux archs

 -- Felipe Sateler <fsateler@debian.org>  Sun, 09 Oct 2016 13:23:58 -0300

pulseaudio (9.0-3) unstable; urgency=medium

  [ Willem Mulder ]
  * Split equalizer sink module into its own package (Closes: #794650)

  [ Felipe Sateler ]
  * Switch from CDBS to short-form dh
  * Use upstream-provided pamon,parec,parecord links instead of creating our own
  * Now that we ship everything upstream ships, enable --fail-missing

 -- Felipe Sateler <fsateler@debian.org>  Sun, 28 Aug 2016 13:15:28 -0300

pulseaudio (9.0-2) unstable; urgency=medium

  * Merge module-udev-detect back into main package.
    Closes: #831518, #831355
  * Demote udev Depends to Suggests.
    Turns out libudev does not error out when udev is not available,
    instead it just does nothing.
  * Merge pulseaudio-module-x11 back into main package.
    Split is not very useful, as main pulseaudio package
    already depends on X libs. Therefore, only 56Kb are added
    to the main package.
    Closes: #833011
  * Drop versioned breaks against ancient libltdl version
  * Drop versioned breaks against avahi-daemon version older than jessie
  * libpulsedsp: drop versioned breaks against ancient pulseaudio-utils
    version

 -- Felipe Sateler <fsateler@debian.org>  Fri, 12 Aug 2016 22:40:38 -0400

pulseaudio (9.0-1.1) unstable; urgency=medium

  * Non-maintainer upload.
  * Add 0001-Fix_detection_of_online_CPUs.patch to fix pa_ncpus()
    on systems with dynamic CPU configurations. Closes: #829618

 -- John Paul Adrian Glaubitz <glaubitz@physik.fu-berlin.de>  Mon, 04 Jul 2016 23:11:29 +0200

pulseaudio (9.0-1) unstable; urgency=medium

  [ Luke Yelavich ]
  * New upstream release
  * Update shlibs file

 -- Felipe Sateler <fsateler@debian.org>  Sun, 03 Jul 2016 12:00:25 -0400

pulseaudio (8.99.1-1) experimental; urgency=medium

  * New upstream release candidate
    - Closes: #813423
    - Drop patches, applied upstream
  * Bump dependency on libwebrtc-audio-processing to >= 0.2

 -- Felipe Sateler <fsateler@debian.org>  Sat, 14 May 2016 15:16:09 -0300

pulseaudio (8.0-3) experimental; urgency=medium

  * Split module-udev-detect into a separate package

 -- Felipe Sateler <fsateler@debian.org>  Thu, 21 Apr 2016 23:59:41 -0300

pulseaudio (8.0-2) unstable; urgency=medium

  * Add patch from upstream to switch back to HDMI when port is back.
    (Closes: #816963)
  * Bump standards-version (no changes needed)
  * Use canonical Vcs-* urls
    - Use cgit url for browser
    - Use https url for git
  * Drop XS-Testsuite header.
    - Newer dpkg-dev adds the field automatically
    - Add versioned Build-Depends for such a version (1.17.14)
  * Fix Build-Profile stage1 support
    - Mark libbluetooth-dev dependency as <!stage1>
    - Mark pulseaudio-module-bluetooth as <!stage1>
    - Build-depend on new enough debhelper (9.20141010)
    - Use correct flag --disable-bluez5
    - Drop manual ignoring of bluetooth packages, debhelper knows to do so

 -- Felipe Sateler <fsateler@debian.org>  Sat, 02 Apr 2016 20:42:36 -0300

pulseaudio (8.0-1) unstable; urgency=medium

  [ Luke Yelavich ]
  * New upstream release
  * Update shlibs file

  [ Felipe Sateler ]
  * Release to unstable

 -- Felipe Sateler <fsateler@debian.org>  Wed, 27 Jan 2016 20:44:59 -0300

pulseaudio (7.99.2-1) experimental; urgency=medium

  * New upstream release candidate
  * Drop build-sys-Fix-install-order-of-libpulsecore.patch, applied
    upstream

 -- Felipe Sateler <fsateler@debian.org>  Fri, 15 Jan 2016 18:21:14 -0300

pulseaudio (7.99.1-1) experimental; urgency=medium

  * New upstream release candidate
    - Update local shlibs file for 7.99
    - libpulsecore is now installed in the package-private directory
    - Update symbols file to add new balance functions
  * Drop pulsecore related lintian overrides
  * Drop stale pulseaudio-dev.install file
  * Drop stale lintian overrides
  * Add patch to fix install order of libpulsecore

 -- Felipe Sateler <fsateler@debian.org>  Mon, 28 Dec 2015 17:34:22 -0300
>>>>>>> 0a03f4e9

pulseaudio (7.1-2) unstable; urgency=medium

  * Add build-depends on libsoxr-dev to enable soxr resamplers.
     Closes: #804212

 -- Felipe Sateler <fsateler@debian.org>  Fri, 06 Nov 2015 17:15:54 -0300

pulseaudio (7.1-1) unstable; urgency=medium

  * New upstream version
  * Update shlibs file for 7.1
  * Silence lintian warning about pulsecore: it is internal library

 -- Felipe Sateler <fsateler@debian.org>  Sun, 01 Nov 2015 16:27:53 -0300

pulseaudio (7.0-1~bpo8+1) jessie-backports; urgency=medium

  * Rebuild for jessie-backports.

 -- Felipe Sateler <fsateler@debian.org>  Thu, 08 Oct 2015 22:46:32 -0300

pulseaudio (7.0-1) unstable; urgency=medium

  [ Luke Yelavich ]
  * New upstream release
  * Dropped patch, applied upstream
  * Update shlibs file for 7.0

  [ Felipe Sateler ]
  * Update bash completion lintian override
  * Upload to unstable

 -- Felipe Sateler <fsateler@debian.org>  Fri, 25 Sep 2015 09:53:54 -0300

pulseaudio (6.99.1-2) experimental; urgency=medium

  * Fix test suite failure on alpha. Patch from Michael Cree. 
    Closes: #798248

 -- Felipe Sateler <fsateler@debian.org>  Thu, 10 Sep 2015 20:44:53 -0300

pulseaudio (6.99.1-1) experimental; urgency=medium

  * New upstream release candidate
     - Drop 0001-core-util-pactl-Make-one-localised-and-one-non-
       local.patch, was picked from upstream
  * Change the bash completion install dir to /usr/share

 -- Felipe Sateler <fsateler@debian.org>  Thu, 03 Sep 2015 23:29:12 -0300

pulseaudio (6.0-5) unstable; urgency=medium

  * Module udev detect is linux-only, so don't install on !linux.

 -- Felipe Sateler <fsateler@debian.org>  Mon, 03 Aug 2015 14:29:09 -0300

pulseaudio (6.0-4) unstable; urgency=medium

  * Specify systemd user unit dir explicitly.
    The pkgconfig file lives in package systemd, which we don't want to
    build-depend on.

 -- Felipe Sateler <fsateler@debian.org>  Mon, 03 Aug 2015 10:17:23 -0300

pulseaudio (6.0-3) unstable; urgency=medium

  * Do not build bluez4 module, it is no longer available.
    Closes: #788293
  * Pass --disable-hal-compat to configure instead of building a module we do
    not install
  * Use dh-exec instead of manual .install mangling
  * Do not use dh_installman to install manpages, upstream already installs
    them correctly.
  * libpulse-dev: drop Depends on libavahi-client-dev
  * debian/rules: use DEB_DH_INSTALL_SOURCEDIR instead of deprecated DEB_DH_INSTALL_ARGS
  * Install (but not enable) systemd user units on linux archs.
    Closes: #794226

 -- Felipe Sateler <fsateler@debian.org>  Fri, 31 Jul 2015 19:53:59 -0300

pulseaudio (6.0-2) unstable; urgency=medium

  * Pick upstream patch that creates a localised version of pa_yes_no
    - This fixes a problem when that function was used to create module
      loading arguments.
  * Upload to unstable

 -- Felipe Sateler <fsateler@debian.org>  Mon, 27 Apr 2015 11:17:20 -0300

pulseaudio (6.0-1) experimental; urgency=medium

  [ Luke Yelavich ]
  * New upstream release
  * Remove pulseaudio-kde autostart file on upgrade (Closes: #776331)

  [ Felipe Sateler ]
  * Upload to experimental

 -- Felipe Sateler <fsateler@debian.org>  Fri, 13 Mar 2015 22:45:13 -0300

pulseaudio (5.99.2-2) experimental; urgency=medium

  * Let configure guess if systemd is available. Closes: #773879

 -- Felipe Sateler <fsateler@debian.org>  Wed, 24 Dec 2014 18:42:30 -0300

pulseaudio (5.99.2-1) experimental; urgency=medium

  * New upstream release candidate
  * Remove all patches: applied upstream
  * Build-Depend on newer libsystemd-dev instead of the older -login and
    -journal variants
  * Reenable socket activation, as it no longer disables autospawn

 -- Felipe Sateler <fsateler@debian.org>  Tue, 23 Dec 2014 21:28:08 -0300

pulseaudio (5.99.1-3) experimental; urgency=medium

  * Do not fail if udevadm commands fail in postinst. They are provided for
    convenience only, and will fail when udev is not running
    (eg, in a chroot or container). Closes: #772212
  * Simplify bug script: use a single pactl list call

 -- Felipe Sateler <fsateler@debian.org>  Wed, 10 Dec 2014 23:34:41 -0300

pulseaudio (5.99.1-2) experimental; urgency=medium

  * Add patch to disable srbchannel tests when eventfd is not available
  * Bump standards version (no changes)
  * Exclude libpulsecommon from dh_makeshlibs
  * Bash completion script has moved, add mv_conffile snippet

 -- Felipe Sateler <fsateler@debian.org>  Thu, 04 Dec 2014 00:54:12 -0300

pulseaudio (5.99.1-1) experimental; urgency=medium

  [ Luke Yelavich ]
  * New upstream release candidate
    + Closes: #653320, #758272, #657983
  * Dropped patches, either applied upstream or are now obsolete:
    - 0001-raop-Don-t-use-incompatible-default-sample-spec-para.patch
    - 0002-Use-the-fixed-point-speex-resampler-on-ARM.patch
    - 0003-exit-with-X-session.patch
    - 0004-dont-start-when-already-running.patch
    - broken-PA_FLOAT32_SWAP.patch
    - endianmacros-Fix-PA_MAYBE_INT16_SWAP-macro.patch
    - kfreebsd_no_lock_and_threads_synchro.patch
    - misc-cleanups-and-bug-fixes.patch
    - mix-Fix-mixing-of-S24-samples-stored-as-S32RE.patch
    - only-autostart-kde-version.patch
    - rtp-recv-fix-crash-on-empty-UDP-packets-CVE-2014-397.patch
    - tests-Cleanup-mix-test.patch
    - tests-Fix-mix-test-on-big-endian-systems.patch
    - util-Fix-pa_get_binary_name-on-Debian-kFreeBSD.patch
    - util-Try-finding-out-application-name-using-dladdr.patch
    - zsh-completion-Fix-completion-for-default-sink-sourc.patch
  * Refreshed debian/patches/gnu-kfreebsd.patch
  * Remove all references to start-pulseaudio-kde, it was dropped upstream
  * Pulse now ships zsh completions, so drop install code, and adjust
    pulseaudio.install to match
  * Update shlibs
  * Update symbols
  * Disable systemd socket activation for now

  [ Felipe Sateler ]
  * Install zsh to vendor-completions, site-functions is for the admin
  * Remove libpulsecommon from symbols file
  * Trigger a udev reload after install

 -- Felipe Sateler <fsateler@debian.org>  Wed, 03 Dec 2014 10:14:17 -0300

pulseaudio (5.0-13) unstable; urgency=medium

  * Replace raop channels patch with proper fix from upstream.
  * Release to unstable.

 -- Felipe Sateler <fsateler@debian.org>  Sat, 11 Oct 2014 01:24:59 -0300

pulseaudio (5.0-12) experimental; urgency=medium

  * Import patch from upstream fixing float endianness swap.

 -- Felipe Sateler <fsateler@debian.org>  Wed, 03 Sep 2014 15:38:47 -0400

pulseaudio (5.0-11) experimental; urgency=medium

  * Fix crash when main cannot be found in patch
    util-Try-finding-out-application-name-using-dladdr
    Closes: #758556, 758531

 -- Felipe Sateler <fsateler@debian.org>  Tue, 26 Aug 2014 00:27:39 -0400

pulseaudio (5.0-10) experimental; urgency=medium

  * patch: try finding out binary name using dladdr

 -- Felipe Sateler <fsateler@debian.org>  Sun, 17 Aug 2014 13:40:57 -0400

pulseaudio (5.0-9) experimental; urgency=medium

  * More patches from upstream for kFreeBSD

 -- Felipe Sateler <fsateler@debian.org>  Sat, 16 Aug 2014 13:01:43 -0400

pulseaudio (5.0-8) experimental; urgency=medium

  * Pick some patches from upstream fixing tests

 -- Felipe Sateler <fsateler@debian.org>  Wed, 13 Aug 2014 23:59:16 -0400

pulseaudio (5.0-7) experimental; urgency=medium

  * Re-enable testsuite
    - Disable test suite timeouts
    - Apply patches from upstream to fix failures

 -- Felipe Sateler <fsateler@debian.org>  Tue, 05 Aug 2014 10:31:51 -0400

pulseaudio (5.0-6) unstable; urgency=medium

  * Fix gnu-kfreebsd.patch typo (missing !)

 -- Felipe Sateler <fsateler@debian.org>  Mon, 04 Aug 2014 20:02:15 -0400

pulseaudio (5.0-5) unstable; urgency=medium

  * Fix #defines for Debian GNU/kFreeBSD. Closes: #756914
  * debian/patches/kfreebsd_no_lock_and_threads_synchro.patch: mark as applied
    upstream

 -- Felipe Sateler <fsateler@debian.org>  Sun, 03 Aug 2014 17:50:59 -0400

pulseaudio (5.0-4) unstable; urgency=medium

  * Revert enabling of testsuite.
    - Fails on multiple architectures, so disable while we work things out

 -- Felipe Sateler <fsateler@debian.org>  Wed, 30 Jul 2014 10:08:18 -0400

pulseaudio (5.0-3) unstable; urgency=medium

  [ Felipe Sateler ]
  * Drop workaround for ARM < v6, upstream now conditionally compiles it.
  * Drop special patches rule, not used anymore
  * debian/patches/0003-exit-with-X-session.patch
    - Kill pulseaudio on session exit with kde too
    - Add DEP-3 header, forwarded
  * Enable testsuite
  * Bump debhelper compat level to 9
    - debug symbols are now stored by build-id instead of by path
    - Exclude private libpulsecommon-5.0.so from dh_makeshlibs
  * Change init script dependency from avahi to avahi-daemon. Closes: #731609
    - Requires adding a Breaks on avahi-daemon << 0.6.31-3
  * Bump standards-version (No changes needed)
  * Add lintian override for pulseaudio package
    - bash completion is not meant to be executable
    - neither are the pulseaudio configuration files
  * Do not start pulseaudio in X session if it was already started.
     Closes: #743813 
  * Remove pulseaudio init script, place it under examples.
     Closes: #696842
  * debian/patches/only-autostart-kde-version.patch:
     - Do not autostart pulseaudio twice under KDE, it sometimes leads
       to slow system startup. Closes: #705426
  * debian/patches/rtp-recv-fix-crash-on-empty-UDP-packets-CVE-2014-397.patch
     - New patch from upstream, fixes crash on empty UDP packets.
       Fixes CVE-2014-3970
  * zsh-completion: Fix completion for default sink/source
  * Add bugscript to the pulseaudio package. Closes: #739294
  * Make pulseaudio Depend on pulseaudio-utils
    - start-pulseaudio{kde,x11} needs it. Closes: #648973
    - The bugscript needs it too.
  * Use dh_lintian instead of manually installing overrides

  [ Jelmer Vernooij ]
  * Disable building against tdb on the hurd, where it is not available.
     Closes: #749333

 -- Felipe Sateler <fsateler@debian.org>  Sat, 26 Jul 2014 01:02:03 -0400

pulseaudio (5.0-2) unstable; urgency=low

  [ Balint Reczey ]
  * Fix FTBFS on ARM architectures

  [ Felipe Sateler ]
  * Add myself to uploaders
  * Install pulseaudio shell completions
  * Add Breaks: on versions of jack with no latency API.
     Closes: #685258
  * Make pulseaudio-dbg Recommend libpulse0-dbg
  * Drop xz flag to dh_builddeb, it is now default
  * Try to ensure on non-arm platforms that the arm workaround will work
  * Use canonical vcs addresses
  * Don't pass start and stop arguments to update-rc.d, they are ignored

  [ Sjoerd Simons ]
  * debian/control: remove Martin-Éric Racine from Uploaders at his request

 -- Sjoerd Simons <sjoerd@debian.org>  Fri, 11 Apr 2014 21:30:05 +0200

pulseaudio (5.0-1) unstable; urgency=medium

  [ Balint Reczey ]
  * Add myself to uploaders

  [ Wookey ]
  * Add stage1 DEB_BUILD_PROFILES initial bootstrap support (Closes: #735485)

  [ Jonas Eriksson ]
  * Use channel 2 for raop sink (Closes: #658733)

  [ Alexander Kurtz ]
  * Exit PA with X session closing when PA is started by the session
    (Closes: #594001)

  [ Balint Reczey ]
  * Don't pass --disable-hal to ./configure (Closes: #729494)

  [ Justin B Rye ]
  * Make pulseaudio-utils suggest pulseaudio

  [ Luca Capello ]
  * Explain how to set up PulseAudio in a chroot (Closes: #649884)

  [ Balint Reczey ]
  * Imported Upstream version 5.0
  * Make PA init script start PA unconditionally upon restart (Closes: #738143)
  * Recommend consolekit instead of depending on it (Closes: #611491)
  * Fix typo in debian/control

  [ Sjoerd Simons ]
  * Refresh patches:
    + d/p/0002-Use-the-fixed-point-speex-resampler-on-ARM.patch
    + d/p/kfreebsd_no_lock_and_threads_synchro.patch
  * d/p/build-make-ARM-NEON-check-in-configure.ac-more-stric.patch:
    + Dropped, fixed upstream
  * Drop versioned dependency on libjack-dev (new enough version was available
    in squeeze) to allow libjack-jackd2-dev to furfill the dependency.
  * debian/rules: Use intltoolize when running autoreconf
  * debian/pulseaudio-module-bluetooth.install:
    + Update for new bluetooth module naming
    + No longer install the proximity module as it has been removed upstream
  * debian/libpulse0.symbols: Updated
  * debian/shlibs.local, debian/rules: Update to private library version to 5
  * debian/pulseaudio.install: Install new modules:
    + module-role-ducking
    + module-tunnel-{sink,source}-new
    + module-remap-source
  * debian/control: Add build-dependency on libsystemd-journal-dev to enable
    systemd journal support
  * debian/control: Drop even the recommends on consolekit as every desktop
    session where it's useful will either have a dependency on consolekit or
    systemd already.
  * debian/control: Drop recommends on gstreamer0.10-pulseaudio as
    gstreamer0.10 has been obsolete for some time

 -- Sjoerd Simons <sjoerd@debian.org>  Sat, 29 Mar 2014 00:20:59 +0100

pulseaudio (4.0-6) unstable; urgency=low

  * debian/patches/build-make-ARM-NEON-check-in-configure.ac-more-stric.patch
    + Added. Be more strict about the neon compiler flag ordering, fixes FBTS
      on ARM (Closes: #717444) (From upstream git)

 -- Sjoerd Simons <sjoerd@debian.org>  Fri, 28 Mar 2014 21:09:12 +0100

pulseaudio (4.0-5) unstable; urgency=low

  * Add lintian overrides for rpaths in the modules to private pulseaudio
    library directories

 -- Sjoerd Simons <sjoerd@debian.org>  Fri, 19 Jul 2013 22:10:10 +0200

pulseaudio (4.0-4) unstable; urgency=low

  * debian/shlibs.local: Update to new soname versions
    (Closes: #714381, #712919)
  * debian/rules: svolume moved to libpulse-common, adjust accordingly to fix
    build on armel

 -- Sjoerd Simons <sjoerd@debian.org>  Sun, 14 Jul 2013 15:09:04 +0200

pulseaudio (4.0-3) unstable; urgency=low

  * Fix build on arm

 -- Sjoerd Simons <sjoerd@debian.org>  Sun, 16 Jun 2013 22:36:43 +0200

pulseaudio (4.0-2) unstable; urgency=low

  * Only b-d on libsbc-dev on linux, it's only used when bluetooth support is
    enabled which is linux only (Closes: #710029)

 -- Sjoerd Simons <sjoerd@debian.org>  Sun, 16 Jun 2013 19:29:28 +0200

pulseaudio (4.0-1) unstable; urgency=low

  [ Luke Yelavich ]
  * Pulseaudio should depend on the binary version of libpulse0
    (Closes: #700693)

  [ Sjoerd Simons ]
  * Acknowledge 2.0-6.1 NMU (Closes: #705435)
    - debian/patches/kfreebsd_no_lock_and_threads_synchro.patch
      Import patch from FreeBSD to disable threads locking and
      synchronisation on kFreeBSD. This fixes the opening of Gnome 3
      sessions on these architectures.
  * New upstream release (4.0)
    - No longer uses deprecated udev symbols (Closes: #705520)
    - Various bugfixes breaking audio playbacks since 3.0 (Closes: #701591)
    - Drop patches applied upstream:
      + d/p/0001-Switch-the-default-resample-quality-to-1.patch
      + d/p/0003-alsa-mixer-Fix-the-analog-output-speaker-always-path.patch
      + d/p/0004-man-Update-log-target-documentation.patch
      + d/p/0005-build-Don-t-enable-BlueZ-if-libbluetooth-is-not-foun.patch
      + d/p/0006-Call-change_cb-only-when-there-s-an-actual-change.patch
      + d/p/0007-Initialize-monitor-s-busy-status-to-false-if-we-own-.patch
    - Refresh remaining patches
  * debian/control: Update build-depends
  * debian/libpulse0.symbols: Update

 -- Sjoerd Simons <sjoerd@debian.org>  Sun, 16 Jun 2013 17:20:36 +0200

pulseaudio (3.0-1) experimental; urgency=low

  [ Sjoerd Simons ]
  * debian/rules: use xz compression for binary packages. (Patch by Ansgar
    Burchardt) (Closes: #683905)
  * debian/pulseaudio.install: Install libwebrtc-util helper library
  * Clarify init script message indicating the use of system
    sessions (Closes: #644809)
  * Don't claim to support reload from the init script (Closes: #690736)
  * Set back to unreleased
  * New upstream RC release (2.99.1)

  [ Martin-Éric Racine ]
  * LSB headers: Should-Start: Avahi (Closes: #687890)

  [ Sjoerd Simons ]
  * debian/README.Debian: Updated & cleaned up
  * Sync with Ubuntu:
    * debian/copyright: Updated
    * debian/pulse-alsa.conf: set "show on" such that the default devices is
      displayed as an option
    * debian/libpulse-dev.install: Install cmake files
    * debian/pulseaudio-module-bluetooth.install: Updated
    * debian/pulseaudio.install: Install module-switch-on-port-available
    * debian/{pulseaudio.install,apport-hook.py}: Install apport hook
    * Split out the libpulsedsp into its own package
    * debian/control: Bump cdbs build-depends
    * debian/pulse.conf: No longer need to load asound.conf and .asoundrc
      directly
  * debian/control: Update-builddepends
  * debian/patches/0001_man_page_typos.patch:
    debian/patches/remove-analog-mono.patch
    debian/patches/webrtc-utils-needs-to-be-installed-before-module-ech.patch:
    * Removed. All fixed upstream
  * debian/shlibs.local: Add libpulsecore to shlibs & update versions
  * debian/patches/0001-Switch-the-default-resample-quality-to-1.patch:
    * Added, Switch to a lower speex resampler quality level
  * debian/patches/0002-Use-the-fixed-point-speex-resampler-on-ARM.patch
    * Added, Use fix point resampler on ARM
  * New upstream release (3.0)
  * debian/control: Add conflicts & replaces for old pulseaudio-utils
  * Added Patches from the 3.0-stable branch:
    * d/patches/0003-alsa-mixer-Fix-the-analog-output-speaker-always-path.patch
    * d/patches/0004-man-Update-log-target-documentation.patch
    * d/patches/0005-build-Don-t-enable-BlueZ-if-libbluetooth-is-not-foun.patch
    * d/patches/0006-Call-change_cb-only-when-there-s-an-actual-change.patch
    * d/patches/0007-Initialize-monitor-s-busy-status-to-false-if-we-own-.patch

 -- Sjoerd Simons <sjoerd@debian.org>  Mon, 11 Feb 2013 19:33:15 +0100

pulseaudio (2.1-2) experimental; urgency=low

  * debian/control: Use linux-any where applicable instead of specifying
    architectures by hand. (Closes: #682738)

 -- Sjoerd Simons <sjoerd@debian.org>  Thu, 09 Aug 2012 10:37:07 +0200

pulseaudio (2.1-1) experimental; urgency=low

  * New upstream stable release
  * debian/patches/webrtc-utils-needs-to-be-installed-before-module-ech.patch:
    - Added. Fix build
  * debian/patches/remove-analog-mono.patch:
    - Added. Remove analog-output-lfe-on-mono mixer path, although in principle
      Ac '97 hardware has a seperate mono LFE pin nothing seems to use it. To
      make matters worse it does confused pulseaudios port selection slightly
      which causes audio in virtualbox not to work out of the box
      (Closes: #673847)

 -- Sjoerd Simons <sjoerd@debian.org>  Sat, 21 Jul 2012 17:38:52 +0200

pulseaudio (2.0-3) unstable; urgency=low

  [ Martin-Éric Racine ]
  * ChangeLog cleanup.
  * rules: fix the update-rc.d arguments to match our LSB header.

  [ Sjoerd Simons ]
  * Add webrtc echo cancellation support

 -- Sjoerd Simons <sjoerd@debian.org>  Sat, 19 May 2012 22:05:13 +0200

pulseaudio (2.0-2) unstable; urgency=low

  [ Martin-Éric Racine ]
  * Added myself to Uploaders.
  * Added patch 0001_man_page_typos.patch
  * control:
    - pulseaudio: don't Recommends pulseaudio-esound-compat (Closes: #671304).
    - Lintian: fixed duplicate short descriptions for -dbg.
    - Lintian: change versioned Conflicts to Breaks.
  * rules: correctly generate versioned library paths.
  * pulseaudio.init:
    - LSB: NetworkManager to network-manager.
    - LSB: added missing Stop levels 0 and 6.
    - Added --disallow-exit option (Closes: #671470).
  * pulseaudio-esound-compat.links: added man page link for esd.1.gz 
  * watch: updated to point to FreeDesktop.org XZ tarball archive.

 -- Sjoerd Simons <sjoerd@debian.org>  Fri, 18 May 2012 20:54:08 +0200

pulseaudio (2.0-1) unstable; urgency=low

  * New upstream release (2.0)
  * debian/patches: Drop all patches, all merged upstream
  * pulseaudio: Add new modules: module-switch-on-port-available,
    module-virtual-surround-sink
  * pulseaudio: Add new manpage: man 5 pulse-cli-syntax
  * pulseaudio: Build module-systemd-login on linux
  * debian/pulse-alsa.conf: Fix name hint definition  (Closes: 671471).

 -- Sjoerd Simons <sjoerd@debian.org>  Sun, 13 May 2012 17:07:15 +0200

pulseaudio (1.1-3.2) unstable; urgency=low

  * Non-maintainer upload.
  * Apply upstream patches to fix build on hurd-i386 (Closes: 573339).

 -- Samuel Thibault <sthibault@debian.org>  Wed, 25 Apr 2012 12:33:21 +0200

pulseaudio (1.1-3) unstable; urgency=low

  * Tighten dependencies for packages that uses the internal helper library
    (Closes: 651716)
  * Move libpulsecommon and libpulsedsp to a pkglib (Closes: 651717)
  * Fix svolume compilation on arm (Closes: 657117)
  * Move the alsa pulse.conf file to /usr/share/alsa/alsa.conf.d to follow the
    alsa-lib 1.0.25 changes

 -- Sjoerd Simons <sjoerd@debian.org>  Sun, 19 Feb 2012 13:54:55 +0100

pulseaudio (1.1-2) unstable; urgency=low

  * debian/libpulse0.symbols: Tighten depends for packages using the private
    libpulsecommon library (Closes: 647236)

 -- Sjoerd Simons <sjoerd@debian.org>  Fri, 25 Nov 2011 22:04:51 +0100

pulseaudio (1.1-1) unstable; urgency=low

  * New upstream bugfix release
  * debian/libpulse0.symbols: Soname of internal libpulsecommon library bumped
  * debian/control: Update standards version

 -- Sjoerd Simons <sjoerd@debian.org>  Sun, 23 Oct 2011 11:08:01 +0200

pulseaudio (1.0-4) unstable; urgency=low

  * debian/control: Don't depend on libasound2-plugins on kfreebsd
    and the hurd (Closes: #643966)

 -- Sjoerd Simons <sjoerd@debian.org>  Sat, 01 Oct 2011 13:15:54 +0100

pulseaudio (1.0-3) unstable; urgency=low

  * debian/libpulse-mainloop-glib0.symbols: Actually fix the naming...

 -- Sjoerd Simons <sjoerd@debian.org>  Thu, 29 Sep 2011 11:21:32 +0100

pulseaudio (1.0-2) unstable; urgency=low

  * debian/libpulse-mainloop-glib0.symbols:
    + Fix the naming of the package providing this library (Closes: #639892)
  * debian/rules: Install modules in /usr/lib/pulse-1.0

 -- Sjoerd Simons <sjoerd@debian.org>  Wed, 28 Sep 2011 07:25:08 +0100

pulseaudio (1.0-1) unstable; urgency=low

  * New upstream release
  * debian/source/options: Switch to xz compression
  * debian/gbp.conf: Switch to xz compression

 -- Sjoerd Simons <sjoerd@debian.org>  Wed, 28 Sep 2011 00:52:27 +0100

pulseaudio (0.99.4-1) experimental; urgency=low

  * New upstream release
  * debian/libpulse0.symbols: Updated

 -- Sjoerd Simons <sjoerd@debian.org>  Fri, 16 Sep 2011 21:23:47 +0100

pulseaudio (0.99.2-2) experimental; urgency=low

  * Fix build on kfreebsd architectures (Closes: 637785)
    - Don't install /usr/share/pulseaudio
    - Ignore symbols that don't exist on kfreebsd
  * debian/rules: Adopt the arm{,el} build hack to the new version. Fixes build
    on arm{el,}
  * debian/control: Remove CJ from Uploaders (Closes: 636428)

 -- Sjoerd Simons <sjoerd@debian.org>  Sun, 28 Aug 2011 18:25:10 +0100

pulseaudio (0.99.2-1) experimental; urgency=low

  * New upstream release
  * debian/control: Bump libjack-dev b-d to 0.117.0
  * debian/libpulse0.symbols: Updated

 -- Sjoerd Simons <sjoerd@debian.org>  Tue, 23 Aug 2011 20:51:25 +0200

pulseaudio (0.99.1-1) experimental; urgency=low

  * New upstream test release
  * d/p/0001-Work-around-some-platforms-not-having-O_CLOEXEC.patch:
    + Removed, fixed upstream
  * d/p/0003-Explicitely-link-pax11publish-to-libdbus.patch
    + Removed, fixed upstream
  * renamed s/p/0002-In-KDE-only-start-pulseaudio-from-the-KDE-specific-d.patch
    to 0001-Work-around-some-platforms-not-having-O_CLOEXEC.patch
  * Remove pabrowse packages
  * d/p/0001-In-KDE-only-start-pulseaudio-from-the-KDE-specific-d.patch
    + Dropped, shouldn't be needed, the start-pulseaudio-kde just needs to load
      an extra module
  * Synchronize with Ubuntu (0.99.1 packaging):
    + Add manpages for start-pulseaudio-{kde,x11}
    + Update copyright file
    + Update pulseaudio.shlibs
    + Install jackdbus-detect
    + Add symbols file for libpulse0
    + Add symbols file for libpulse-mainloop-glib0.symbols
    + Use upstream esdcompat manpage
    + Update pulseaudio.install for 0.99.1
    + Install vapi files
    + Add LDFLAGS += -Wl,--no-as-needed
    + Update pulseaudio.default documentation.
    + Small tweaks to the init script
    + Automatically enable the pulse alsa modules if pulse is running
    + Tweak dependencies a bit
    + build for multi-arch
  * debian/README.Debian, remove redudant comments
  * debian/control: switch to tdb as the backend database
  * debian/control: Enable orc support
  * debian/control: Add libfftw3-dev to b-d for the equalizer module
  * debian/pulseaudio.install: Install module-equalizer-sink
  * debian/{control,rules}: No longer build pulseaudio-module-hal

 -- Sjoerd Simons <sjoerd@debian.org>  Sat, 13 Aug 2011 14:21:02 +0200

pulseaudio (0.9.23-1) unstable; urgency=low

  [ Daniel T Chen ]
  * debian/control:
    + Fix typo in long description of pulseaudio-module-x11, thanks to
      Sam Morris (Closes: #500038)
    + Clarify long description of pulseaudio-esound-compat. Many apps
      still in use require functionality from this package
      (Closes: #601725)
  * debian/libpulse-dev.examples: Apply patch from Mario Lang to include
    simple examples in the dev package. Thanks! (Closes: #561258)
  * debian/patches/
    0003-Mention-speex-and-libsamplerate-in-pulse-daemon.conf.patch:
    + Mention speex in the resampling section. Currently the Resampler
      section of "Programming with Speex (the libspeex API)" contains
      the relevant information (Closes: #541206)
  * debian/patches/0004-Fix-FTBFS-with-xcb-util-0.3.8.patch:
    + Apply patch from Arnaud Fontaine <arnau@debian.org> and the
      suggestion from Alessandro Ghedini <al3xbio@gmail.com> to fix
      FTBFS with xcb-util 0.3.8. Thanks, Arnaud and Alessandro!
      (Closes: #624847)
  * debian/pulseaudio-utils.links: Also add pamon(1), parec(1), and
    parecord(1) (Closes: #599696)
  * debian/README.Debian: Clarify historical pulse-rt use and document
    current recommendation of RealtimeKit (Closes: #548363)

  [ Sjoerd Simons ]
  * New upstream release
  * d/p/0003-Mention-speex-and-libsamplerate-in-pulse-daemon.conf.patch
    + Removed, fixed upstream
  * d/p/0004-Fix-FTBFS-with-xcb-util-0.3.8.patch
    + Removed, fixed upstream
  * Update to 0.9.23 versioning:
    debian/libpulse0.shlibs
    debian/pulseaudio.shlibs
    debian/rules
  * Switch to 3.0 (quilt) format
  * debian/control: Use dh-autoreconf
  * debian/patches/+0003-Explicitely-link-pax11publish-to-libdbus.patch:
    + Added. Fix build with binutils-gold (Closes: #556124)

 -- Sjoerd Simons <sjoerd@debian.org>  Mon, 25 Jul 2011 23:05:29 +0100

pulseaudio (0.9.22-1) experimental; urgency=low

  * New upstream release
  * debian/patches/0002-CVE-2009-1299.patch:
    + Dropped, fixed upstream
  * debian/patches/0003-Re-bootstrap.patch
    + Dropped, not needed anymore
  * debian/rules: Stop using -g0 on mips{,el} the toolchain has been fixed
  * debian/rules, debian/control: Update build-depends and force building
    with X11
  * debian/control: Suggest rtkit
  * debian/control: Prune unneeded depends of libpulse-dev

 -- Sjoerd Simons <sjoerd@debian.org>  Sun, 05 Dec 2010 12:01:37 +0000

pulseaudio (0.9.21-3) unstable; urgency=low

  * debian/rules: Compile with -g0 on mips{,el} to work around #519006 in
    gcc-4.4

 -- Sjoerd Simons <sjoerd@debian.org>  Sat, 03 Jul 2010 15:12:54 +0100

pulseaudio (0.9.21-2) unstable; urgency=low

  * Import NMU patches into pkg-pulse git, thanks to the security team for
    their work!
  * debian/patches/0003-Re-bootstrap.patch
    + Added. Update configure so we don't have to re-run autotools when
    building the package (Closes: #576457, #576546, #576769)
  * Install a KDE specific startup file and module-device-manager.
    Thanks to Daniel Schaal and Zsolt Rizsanyi for patches and tips.
    (Closes: #570487)
  * d/p/0004-In-KDE-only-start-pulseaudio-from-the-KDE-specific-d.patch
    + Added. When running KDE use the KDE specific autostart desktop file
    instead of the generic pulseaudio-x11 file
  *  Fix two typos in debian/pulseaudio.default, patch by Paul Menzel
    (Closes: #566332)
  *  Prepare the debian package for building on HURD again (needs some upstream
     fixes as well). Patch by Pino Toscano (Closes: #573339)
  * Use the pulseaudio.1 manpage from the source tree instead of the older (and
    outdated) debian specific one.

 -- Sjoerd Simons <sjoerd@debian.org>  Sun, 27 Jun 2010 20:27:23 +0100

pulseaudio (0.9.21-1.2) unstable; urgency=high

  * Non-maintainer upload by the Security Team.
  * Added autoconf, automake, and libtool in Build-Depends to regenerate
    configure and auto* files at build time, and fixed a regression introduced
    in previous NMU (Closes: #576457)

 -- Giuseppe Iuculano <iuculano@debian.org>  Mon, 05 Apr 2010 23:02:56 +0200

pulseaudio (0.9.21-1.1) unstable; urgency=high

  * Non-maintainer upload.
  * Fix insecure temporary file creation security issue (closes: #573615).

 -- Michael Gilbert <michael.s.gilbert@gmail.com>  Sat, 27 Mar 2010 14:32:13 -0400

pulseaudio (0.9.21-1) unstable; urgency=low

  * New upstream release
  * d/p/0002-Fix-makefiles-to-include-all-alsa-path-files-on-inst.patch
    + Removed, merged upstream
  * debian/copyright: Updated
  * debian/rules: Fix build on arm (slightly changes target name)

 -- Sjoerd Simons <sjoerd@debian.org>  Mon, 23 Nov 2009 23:51:16 +0000

pulseaudio (0.9.20-1) unstable; urgency=low

  * New upstream release
  * d/p/0002-Fix-makefiles-to-include-all-alsa-path-files-on-inst.patch
    + Added. Make sure all alsa path configuration files are installed

 -- Sjoerd Simons <sjoerd@debian.org>  Sat, 14 Nov 2009 22:50:52 +0000

pulseaudio (0.9.19-2) unstable; urgency=low

  * Built with normal old-style hal support on kfreebsd and the hurd
  * debian/patches/0001-Work-around-some-platforms-not-having-O_CLOEXEC.patch:
    + Added. Don't use O_CLOEXEC on platforms that don't support it.
      (Closes: #550826)
  * debian/pulseaudio.install: Install pulse udev rules so device profiles can
    be matched with the few devices that need special tweaks
  * debian/pulseaudio.install: Add the rygel media server plugin, such that
    pulseaudio sources and sinks can be exposed over UPNP via rygel.

 -- Sjoerd Simons <sjoerd@debian.org>  Sun, 25 Oct 2009 13:43:06 +0000

pulseaudio (0.9.19-1) unstable; urgency=low

  * New upstream release
  * Remove patches that were merged upstream:
    d/p/0001-tunnel-fix-parsing-of-sink-info-from-newer-servers.patch
    d/p/0002-tunnel-fix-parsing-of-source-info-from-newer-servers.patch
    d/p/0003-svolume-tweak-constraints-for-32-bits.patch
  * Only compile the ARMv6 optimized code with -march=armv6  (Closes: #546322)
  * Depend on udev (>= 143) for device detection (Closes: #548821, #549001)
  * Update various shlibs files to use 0.9.19

 -- Sjoerd Simons <sjoerd@debian.org>  Sat, 03 Oct 2009 18:22:56 +0100

pulseaudio (0.9.18-1) unstable; urgency=low

  * New upstream release
  * d/p/0001-tunnel-fix-parsing-of-sink-info-from-newer-servers.patch
    + Added. Fix parsing of the sink info when using module-tunnel
      From the upstream 0.9.18-stable branch
  * d/p/0002-tunnel-fix-parsing-of-source-info-from-newer-servers.patch
    + Added. Fix parsing of the source info when using module-tunnel
      From the upstream 0.9.18-stable branch
  * d/p/0003-svolume-tweak-constraints-for-32-bits.patch
    + Added. Fixes gcc and the inline assembly using the same register.
      From the upstream 0.9.18-stable branch
  * debian/control: Build-Depend on libudev-dev instead of libhal-dev.
    Pulseaudio now uses udev for device detection (Closes: #546721)
  * debian/control: Enable hal->udev compat module
  * Update various shlibs files to use 0.9.18
  * debian/pulseaudio.install, debian/rules: Add udev and loopback modules
  * debian/pulseaudio-utils.install: Add pamon and parecord
  * debian/pulseaudio.install: Add dbus configuration file for system-wide
      pulse instance (Closes: #529989)
  * debian/control: Bump libsndfile1-dev build-depend to >= 1.0.20.
    (Closes: #546734)
  * debian/rules: Add -march=armv6 to the CFLAGS on arm and armel
    (Closes: #546322)

 -- Sjoerd Simons <sjoerd@debian.org>  Sun, 27 Sep 2009 23:46:37 +0200

pulseaudio (0.9.17-1) unstable; urgency=low

  * New upstream release
  * debian/copyright: updated
  * Update various shlibs files to use 0.9.17

 -- Sjoerd Simons <sjoerd@debian.org>  Sat, 12 Sep 2009 10:27:46 +0100

pulseaudio (0.9.16-1) unstable; urgency=low

  * New upstream release
  * debian/copyright: updated
  * debian/control: Remove the liboil build-dep
  * debian/libpulse0.shlibs: Bump to >= 0.9.16
  * debian/pulseaudio.postinst: No longer make pulseaudio suid and no longer
    create the pulse-rt group. Setting realtime priorities is now handled by
    rtkit.

 -- Sjoerd Simons <sjoerd@debian.org>  Thu, 10 Sep 2009 21:53:15 +0100

pulseaudio (0.9.16~test5-1) experimental; urgency=low

  * New Upstream Version

 -- Sjoerd Simons <sjoerd@debian.org>  Sat, 22 Aug 2009 21:59:34 +0100

pulseaudio (0.9.16~test4-1) experimental; urgency=low

  * New Upstream Version

 -- Sjoerd Simons <sjoerd@debian.org>  Sun, 09 Aug 2009 18:24:46 +0100

pulseaudio (0.9.16~test2~20090726git59659e1db-1) experimental; urgency=low

  * New Upstream Version
  * Ack NMU (Was fixed upstream in this version) (Closes: #537351)
  * Remove all patches, everything was merged upstream :)
  * debian/copyright: updated
  * debian/pulseaudio.install: Don't install the PolicyKit config file
  * debian/control: Removed build-dep on libpolkit-dbus-dev
  * Update various shlibs files to use 0.9.16
  * debian/pulseaudio.install: Install pulseaudio shared config files
  * debian/pulseaudio.instal: Add module-intended-roles
  * debian/control: Make pulseaudio-module-raop-dbg depend on
    pulseaudio-module-raop

 -- Sjoerd Simons <sjoerd@debian.org>  Tue, 28 Jul 2009 14:00:27 +0200

pulseaudio (0.9.15-4.1) unstable; urgency=high

  * Non-maintainer upload by the Security Team.
  * Fix race condition when reading /proc/self/exe and reloading the binary
    that leads to arbitrary code execution as pulseaudio is suid root
    + Use LDFLAGS to preload DSOs
    + regenerate autofoo
    (CVE-2009-1894; Closes: #537351).

 -- Nico Golde <nion@debian.org>  Fri, 24 Jul 2009 18:02:24 +0200

pulseaudio (0.9.15-4) unstable; urgency=low

  * Synchronize our patches with Mandriva and Fedora (thanks to Colin Guthrie
    and Lennart Poettering)
    - 0002-util-if-NULL-is-passed-to-pa_path_get_filename-just-.patch
    - 0003-alsa-don-t-hit-an-assert-when-invalid-module-argumen.patch
    - 0004-alsa-fix-wording-we-are-speaking-of-card-profiles-no.patch
    - 0005-alsa-initialize-buffer-size-before-number-of-periods.patch
    - 0006-conf-remove-obsolete-module-idle-time-directive-from.patch
    - 0007-core-make-sure-soft-mute-status-stays-in-sync-with-h.patch
      + Ensure hw and software mute states stay in sync
        (Closes: #525572, #522177)
    - 0008-endian-fix-LE-BE-order-for-24-bit-accessor-functions.patch
    - 0009-log-print-file-name-only-when-we-have-it.patch
    - 0010-man-document-24bit-sample-types-in-man-page.patch
    - 0011-man-document-log-related-daemon.conf-options.patch
    - 0012-man-document-that-tsched-doesn-t-use-fragment-settin.patch
    - 0013-mutex-when-we-fail-to-fill-in-mutex-into-static-mute.patch
    - 0014-oss-don-t-deadlock-when-we-try-to-resume-an-OSS-devi.patch
    - 0015-simple-protocol-don-t-hit-an-assert-when-we-call-con.patch
    - 0016-idxset-add-enumeration-macro-PA_IDXSET_FOREACH.patch
    - 0017-rescue-streams-when-one-stream-move-fails-try-to-con.patch
    - 0018-sample-correctly-pass-s24-32-formats.patch
    - 0019-sample-util-fix-iteration-loop-when-adjusting-volume.patch
    - 0020-sample-util-properly-allocate-silence-block-for-s24-.patch
    - 0021-sconv-fix-a-few-minor-conversion-issues.patch
    - 0022-alsa-be-a-bit-more-verbose-when-a-hwparam-call-fails.patch
    - 0023-rescue-make-we-don-t-end-up-in-an-endless-loop-when-.patch
    - 0024-core-introduce-pa_-sink-source-_set_fixed_latency.patch
    - 0025-core-cache-requested-latency-only-when-we-are-runnin.patch
    - 0026-sample-fix-build-on-BE-archs.patch
    - 0027-alsa-properly-convert-return-values-of-snd_strerror-.patch
    - 0028-alsa-remove-debug-code.patch

 -- Sjoerd Simons <sjoerd@debian.org>  Sun, 21 Jun 2009 15:40:33 +0100

pulseaudio (0.9.15-3) unstable; urgency=low

  * Re-enable bluetooth support (Closes: #530514)
  * No longer recommend padevchooser and let paprefs be a suggest
    (Closes: #530810)
  * 0001-alsa-allow-configuration-of-fallback-device-strings-.patch
    - Added. Support alsa devices which only have the raw hw device, but no
      front device even though they can do 2ch stereo (from upstream git)
  * Add support for the status action in the init script, patch by Peter
    Eisentraut (Closes: #527333)
  * Change the libjack0.100.0-dev build-depend to libjack-dev as per request of
    the debian multimedia maintainers (Closes: #527424)
  * Prevent the default.pa manpage from being installed as part of the pa
    locale (Closes: #508874)

 -- Sjoerd Simons <sjoerd@debian.org>  Sun, 07 Jun 2009 22:30:33 +0100

pulseaudio (0.9.15-2) unstable; urgency=low

  * debian/control: Add strict dependencies from libpulse-dev to the various
    libraries (Closes: #525759)
  * Add local shlib files to ensure the correct dependencies get generated
    (Closes: #528405)

 -- Sjoerd Simons <sjoerd@debian.org>  Thu, 21 May 2009 00:54:38 +0100

pulseaudio (0.9.15-1) unstable; urgency=low

  * debian/control: Build-Depend on libcap-dev instead of libcap2-dev
  * New Upstream Version
  * Fixes building on HPPA (Closes: #520378)
  * Fixes building with recent libtool (Closes: #522716)
  * Update copyright file
  * Updated pulseaudio-module-hal.install, dbus-util became part of pulsecore
  * Move debug package to the debug Section
  * Done make shlibs files for modules in /usr/lib/pulse-0.9.15
  * Update standards-version to 3.8.1, no further changes
  * Set priority of pulseaudio-module-raop-dbg to extra
  * Change build-depend on libltdl7-dev to recent versions libltdl-dev
  * Add Breaks to libpulse0 for old version of pavucontrol
  * Temporarily disable bluetooth support as the needed bluez version is stuck
    in the NEW queue

 -- Sjoerd Simons <sjoerd@debian.org>  Sun, 19 Apr 2009 14:43:41 +0100

pulseaudio (0.9.15~test5-1) experimental; urgency=low

  * New Upstream Version
  * debian/copyright: Updated
  * debian/control: Build-Depends on libltdl7-dev
  * debian/control: Build-Depends on libasound2-dev (>= 1.0.19)
  * debian/rules: Use git format-patch instead of git-format-patch
  * debian/patches/0001-load-module-gconf-earlier.patch:
    - Removed. Merged upstream
  * debian/pulseaudio.install: Update for new modules
  * debian/pulseaudio-module-x11.install: Update for new modules
  * Move libpulscore into the pulseaudio package
  * debian/pulseaudio-module-bluetooth.install: Add the bluetooth-util module
    library
  * debian/pulseaudio.install: Add new modules
  * debian/control: Add bulid-depends on libgtk2.0-dev and libxtst-dev
  * debian/pulseaudio.shlibs, debian/libpulse0.shlibs: Update shlib files
  * debian/pulseaudio.install: Add liboss-util.so oss module helper library
  * debian/control, debian/pulseaudio-module-raop.install: Add RAOP module

 -- Sjoerd Simons <sjoerd@debian.org>  Sun, 22 Mar 2009 23:06:50 +0000

pulseaudio (0.9.14-2) unstable; urgency=low

  [ Sjoerd Simons ]
  * Build against libcap2-dev (Closes: #489060)
  * Bump shlibs of libpulse0 (Closes: #514645)
  * Bump soname of libpulsecore to 9
  * Wait up to 5 seconds for pulseaudio to stop. Fix suggested by Aron Griffis
    (Closes: #488754, #498457)
  * Don't put stop links in rc0 and rc6. Pulse doens't really need it. Patch
    supplied by James Westby (Closes: #494959)
  * Make the start option of the init script report the right status. Fix
    suggested by Aron Griffis (Closes: #488752)
  * Use per user esound sockets instead of a single one for all users

  [ Baptiste Mille-Mathias ]
  * debian/control:
    - create a separate package for bluetooth module (Closes: #513832)
  * debian/pulseaudio-module-bluetooth.install
    - put files for the separate bluetooth module package
  * debian/pulseaudio.install
    - remove files of the separate bluetooth module package

  [ Sjoerd Simons ]
  * debian/control: Don't build the bluetooth module on non-linux systems
    (Closes: #502837)
  * debian/control: Make the bluetooth module conflict with older pulseaudio
    versions
  * Update standards version, no changes needed
  * debian/copyright: Big update

 -- Sjoerd Simons <sjoerd@debian.org>  Sun, 01 Mar 2009 15:53:27 +0000

pulseaudio (0.9.14-1) experimental; urgency=low

  * New Upstream Version
  * 0002-load-module-gconf-earlier.patch renamed to
    0001-load-module-gconf-earlier.patch and updated
  * 0001-Fix-library-search-path-to-include-lib-and-usr-lib.patch
    - Removed, no longer applicable
  * 0003-make-sure-to-use-64bit-rounding-even-on-32bit-machin.patch
    - Removed, fixed upstream
  * 0004-properly-remove-dbus-matches-an-filters-when-unloadi.patch
    - Removed, fixed upstream
  * debian/patches/series
    - Updated

 -- Sjoerd Simons <sjoerd@debian.org>  Sun, 01 Feb 2009 12:47:55 +0000

pulseaudio (0.9.13-2) experimental; urgency=low

  * Rename libpulsecore5 to libpulsecore8 to correctly reflect the soname
    (Closes: #503612)
  * 0003-make-sure-to-use-64bit-rounding-even-on-32bit-machin.patch
    - Fix rounding errors on 32 bit machines. From upstream git
  * 0004-properly-remove-dbus-matches-an-filters-when-unloadi.patch
    - Properly remove dbus filters when unloading the bluetooth module
  * 0005-Fix-two-typos-that-broke-tunnels.patch
    - Fix tunnels. From upstream git

 -- Sjoerd Simons <sjoerd@debian.org>  Sun, 16 Nov 2008 18:13:05 +0000

pulseaudio (0.9.13-1) experimental; urgency=low

  [ Bas Zoetekouw ]
  * debian/control: Build-Depend on libasound2-dev (>= 1.0.17)
  * debian/pulseaudio-module-x11.install: No longer install an xdg autostart
    file
  * debian/pulseaudio.install: Install system.pa config file and various new
    pulseaudio modules
  * debian/rules: Add --disable-per-user-esound-socket to configure flags

  [ Sjoerd Simons ]
  * New Upstream Version
  * Fixes FTBTS on GNU/kFreeBSD (Closes: #497624)
  * Dropped patches for things that have been fixed upstream:
    - 0003-Define-PULSE_INTERNAL.patch
    - 0005-Reduce-RT-prio-logging-severity.patch
    - 0006-fix-iteration-over-random-devices.patch
  * rename 0003-load-module-gconf-earlier.patch to
    0002-load-module-gconf-earlier.patch
  * rename 0002-Fix-library-search-path-to-include-lib-and-usr-lib.patch
    to 0001-Fix-library-search-path-to-include-lib-and-usr-lib.patch
  * rename 0004-load-module-gconf-earlier.patch to
    0003-load-module-gconf-earlier.patch
  * 0001-Set-ESD-socket-to-tmp-.esd-socket-to-match-up-with.patch
    - Dropped, not necessary anymore, the --disable-per-user-esound-socket
      configure flag now has the same result
  * debian/control: Add libspeexdsp-dev (>= 1.2~rc1) to Build-Depends
  * debian/control: Add Build-Depends on libpolkit-dbus-dev and
    libbluetooth-dev
  * debian/pulseaudio.install: Install various new modules. Including bluetooth
    and polkit, which will move into a separate package later.
  * debian/pulseaudio.install: Install the new pulseaudio xdg autostart file
  * debian/control: add a depend on consolekit. Might be downgrade to a
    recommend later
  * debian/control: Set the maintainer to the pkg-pulseaudio mailinglist
  * debian/control: Add libgdbm-dev to build-depends
  * debian/control: Add intltool to build-depends

 -- Sjoerd Simons <sjoerd@debian.org>  Sun, 19 Oct 2008 21:05:13 +0100

pulseaudio (0.9.10-3) unstable; urgency=low

  * debian/patches/0006-fix-iteration-over-random-devices.patch
    - Added. Iterate over the various random devices if opening fails
      (Closes: #491270)

 -- Sjoerd Simons <sjoerd@debian.org>  Sat, 30 Aug 2008 14:24:51 +0100

pulseaudio (0.9.10-2) unstable; urgency=low

  * debian/patches/0003-Define-PULSE_INTERNAL.patch
    - Added. Let the daemon put PULSE_INTERNAL in its environment so things
    can detect when called from within pulseaudio
  * debian/patches/0004-load-module-gconf-earlier.patch
    - Added. Load module-gconf before module-volume-restore and
    module-device-restore. Otherwise setting virtual sinks/sources as default
    won't be persistent
  * debian/patches/0005-Reduce-RT-prio-logging-severity.patch
    - Added. Reduce the priority of the RT warnings. Not running with RT
    priorities is the default.

 -- Sjoerd Simons <sjoerd@debian.org>  Sat, 10 May 2008 22:16:12 +0200

pulseaudio (0.9.10-1) unstable; urgency=low

  [ CJ van den Berg ]
  * New Upstream Version
  * debian/patches: Drop patches merged upstream
    - 0002-Double-esound-maximum-sample-size.patch
    - 0003-fix-uploading-of-samples-into-PA.-Problem-discovered.patch
    - 0004-make-sure-to-create-.pulse-before-using-any-config.patch
    - 0005-Don-t-add-protocol-fields-introduced-in-version-12-w.patch
    - 0006-Implement-opcodes-added-in-version-12-in-the-tunnel.patch
    - 0007-Change-config-to-not-fail-if-loading-of-esd-gconf-o.patch
    - 0008-Fix-compilation-on-non-linux-platforms.patch
  * debian/patches: Add patch to fix RPATHs.
    + 0002-Fix-library-search-path-to-include-lib-and-usr-lib.patch
  * debian/control:
    + Make libpulsecore5-dbg depend on libpulsecore5, instead of pulseaudio.
    + Make libpulse-browse0-dbg depend on libpulse-browse0.
  * Update Standards-Version to 3.7.3 (no changes required).

  [ Petter Reinholdtsen ]
  * debian/pulseaudio.init: Fix problems with LSB header in init.d script.
      (Closes: #470934)

 -- CJ van den Berg <cj@vdbonline.com>  Sun, 30 Mar 2008 20:11:02 +0200

pulseaudio (0.9.9-1) unstable; urgency=high

  * New Upstream Version.
  * Fixes CVE-2008-008: Assert that dropping permissions succeeds.
  * Priority high because it fixes a security issue.

 -- Sjoerd Simons <sjoerd@debian.org>  Thu, 24 Jan 2008 12:44:55 +0100

pulseaudio (0.9.8-2) unstable; urgency=low

  * Bump shlibs of libpulse and libpulse-browse. Upstream has started
    versioning symbols.
  * debian/p.../0005-Don-t-add-protocol-fields-introduced-in-version-12-w.patch
    - Added. Don't send fields/opcodes adding in protocol version 12 to
      clients using version 11. (Closes: #458556)
  * debian/p.../0006-Implement-opcodes-added-in-version-12-in-the-tunnel.patch
    - Added. Add dummy implementations of the opcodes added in protocol
    version 12.
  * debian/patches/0004-Force-module-tunnel-to-use-protocol-version-11.patch
    - Removed. Obsoleted by the two previous patches
  * debian/p.../0005-make-sure-to-create-.pulse-before-using-any-config.patch
    - Renamed to 0004-make-sure-to-create-.pulse-before-using-any-config.patch
  * debian/p.../0007-Change-config-to-not-fail-if-loading-of-esd-gconf-o.patch
    - Added. Don't fail to load if esd, gconf or x11-publish fail.
      (Closes: 456590, #456505)
  * debian/patches/0008-Fix-compilation-on-non-linux-platforms.patch
    - Added. Fixes compliation on non-linux platforms such as GNU/kFreeBSD.
    Thanks to Aurelien Jarno for the patch (Closes: #454197)

 -- Sjoerd Simons <sjoerd@debian.org>  Fri, 04 Jan 2008 16:12:27 +0100

pulseaudio (0.9.8-1) unstable; urgency=low

  [ CJ van den Berg ]
  * New upstream version.
  * debian/overrides/pulseaudio: Remove override for setuid-binary.
  * debian/control:
    + Change the priority of all -dbg packages to extra.
    + Stop recommending libao-pulse. libao2 has built-in pulseaudio support.
    + Make pulseaudio conflict libltdl3 < 1.5.24-1 (Closes: #451638)
    + Change XS-Vcs-* tags to Vcs-*.
    + Add libpulsecore5-dbg package.
    + Rename gstreamer plugin package in recommends.
    + Add Homepage field.
    + Bump libpulsecore so version number to 5.
    + Conflict with all pre libpulsecore split packages.
  * debian/patches/0002-Fix-pa_readlink-to-put-a-0-in-the-right-location.patch:
    - Dropped, merged upstream.
  * debian/p..s/0003-Define-__NR_eventfd-on-arm-if-it-wasn-t-defined-yet.patch:
    - Dropped, merged upstream.
  * debian/patches/0002-Double-esound-maximum-sample-size.patch:
    + Added, from Ubuntu.
  * debian/p..s/0003-fix-uploading-of-samples-into-PA.-Problem-discovered.patch:
    + Added, svn commit r2074 from upstream.
  * debian/patches/0004-Force-module-tunnel-to-use-protocol-version-11.patch:
    + Added, fixes protocol errors in module-tunnel.
  * debian/pa..es/0005-make-sure-to-create-.pulse-before-using-any-config.patch:
    + Added, fixes module-volume-restore so that volumes are restored across
      daemon restarts.
  * debian/pulseaudio.manpages: Add manpages default.pa.5, pulse-client.conf.5
      and pulse-daemon.conf.5
  * debian/pulseaudio-utils.manpages: Add manpages pabrowse.1, pacat.1,
      pacmd.1, pactl.1, padsp.1, paplay.1, pasuspender.1 and pax11publish.1
  * debian/pulseaudio.default: Add a description of the preferred method of
      running the daemon.

  [Daniel T Chen]
  * debian/control: Add lsb-base (>= 3) to pulseaudio's dependencies.
  * debian/pulseaudio.init: LSB-ify.

 -- CJ van den Berg <cj@vdbonline.com>  Thu, 22 Nov 2007 02:33:51 +0100

pulseaudio (0.9.7-3) unstable; urgency=low

  [ CJ van den Berg ]
  * debian/control: Add depends on -utils to -module-x11. (Closes: #450840)

  [ Sjoerd Simons ]
  * Set pulseaudio setuid in postinst if the permissions aren't overriden by
    dpkg-statoverride, instead of having the binary with suid perms in the deb

 -- Sjoerd Simons <sjoerd@debian.org>  Fri, 16 Nov 2007 18:41:28 +0100

pulseaudio (0.9.7-2) unstable; urgency=low

  * Use pulseaudio (<< 0.9.7) instead of pulseaudio (< 0.9.7) in
    -esound-compat
  * debian/patches/0002-Fix-pa_readlink-to-put-a-0-in-the-right-location.patch:
    + Added. Fix pa_readlink to put a \0 directly after the link string. Fixes
    issues with clients using the alsa compatibility layer
  * deb/patches/0003-Define-__NR_eventfd-on-arm-if-it-wasn-t-defined-yet.patch:
    + Added. Define __NR_eventfd. Fixes FTBS on arm, because libc6-dev does
    define SYS_eventfd but older versions of linux-libc-dev don't define
    __NR_eventfd yet.

 -- Sjoerd Simons <sjoerd@debian.org>  Sun, 04 Nov 2007 13:53:09 +0100

pulseaudio (0.9.7-1) unstable; urgency=low

  * New Upstream Version. (Closes: #446026, #436409)
  * Drop all patches. All patches are merged upstream.
  * debian/control:
    + Replace ${Source-Version} with ${binary:Version}.
    + Add XS-Vcs-* tags.
    + Conflict pulseaudio < 0.9.7 in -esound-compat due to moved manpage.
  * debian/rules:
    + Add list-missing to catch new modules
    + Remove all .la files.
  * debian/overrides/pulseaudio: Update libpulsecore so version.
  * debian/pulseaudio.install:
    + Add new module-default-device-restore.so.
    + Add new module-suspend-on-idle.so.
    + Add new module-remap-sink.so.
    + Add new module-ladspa-sink.so.
    - Remove module-oss-mmap.so, removed upstream.
  * debian/pulseaudio-module-x11.install: Add new module-x11-xsmp.so.
  * debian/pulseaudio-module-zeroconf.install: Add new module-zeroconf-
      discover.so.
  * debian/pulseaudio-utils.install: Add pasuspender utility.
  * debian/pulseaudio-esound-compat.links: Move esd link to pulseaudio-
      esound-compat.
  * debian/pulseaudio-esound-compat.manpages: Move esdcompat manpage to
      pulseaudio-esound-compat.
  * debian/libpulse0.shlibs: Add minimum version of 0.9.7 to libpulse0 shlibs.
  * debian/patches:
    + Added 0001-Set-ESD-socket-to-tmp-.esd-socket-to- match-up-with.patch

 -- CJ van den Berg <cj@vdbonline.com>  Wed, 31 Oct 2007 15:31:44 +0100

pulseaudio (0.9.6-2) unstable; urgency=low

  * debian/control:
    - Add -dbg packages.
    - Make libcap-dev and libasound-dev arch specific build deps.
    - Add recommends gnome-audio to pulseaudio-module-x11. (Closes: #437393)
    - Make pulseaudio-module-zeroconf recommend avahi-daemon.
    - Make pulseaudio-utils suggest avahi-daemon. (for pabrowse)
  * debian/rules:
    - Generate arch specific install files. (Closes: #430366)
    - Install init script to start at 25 and stop at 15. (Closes: #428046)
  * debian/overrides/pulseaudio: Update libpulsecore override to new
      soversion.
  * debian/copyright: Update e-mail address for Lennart Poettering.
  * debian/patches: Reformat patch series. Add two new patches.
    + 0003-Backported-padsp-improvements-from-upstream-trunk.patch
    + 0004-New-realtime-safe-and-transport-free-JACK-module.patch

 -- CJ van den Berg <cj@vdbonline.com>  Sun, 02 Sep 2007 20:22:19 +0200

pulseaudio (0.9.6-1) unstable; urgency=low

  * New Upstream Version.
    + Fix remote DOS vulnerabilities. (CVE-2007-1804)
    + Add support for suspended alsa sinks and sources.
    + Correct parameter handling in esdcompat. (Closes: #414355)
    + Handle ALSA frame size changes. (Closes: #423887)
    + Don't unload module-hal-detect if HAL doesn't report any devices.
             (Closes: #395893)
  * debian/patches: Remove all patches merged upstream.
    - 02_ifexists_else_endif.dpatch
    - 03_r1352_firefox_workaround.dpatch
    - 04_r1373_JavaSound_support.dpatch
    - 05_t28_wrong-endian-convert.dpatch
    - 06_pulseaudio-0.9.5-suspend.dpatch
  * debian/rules: Port to CDBS.
  * debian/patches: Rework patch series for quilt.
  * debian/control: Add libatomic-ops-dev to Build-Depends.

 -- CJ van den Berg <cj@vdbonline.com>  Mon, 28 May 2007 00:53:28 +0200

pulseaudio (0.9.5-7) unstable; urgency=low

  * debian/control: Make pulseaudio-module-hal depend on hal, not just
    libhal. (Closes: #411501)

 -- CJ van den Berg <cj@vdbonline.com>  Mon, 19 Feb 2007 22:11:48 +0100

pulseaudio (0.9.5-6) unstable; urgency=low

  * debian/patches/06_pulseaudio-0.9.5-suspend.dpatch:
    + Added. Handle -ESTRPIPE correctly.  Allows pulseaudio to survive suspend
      operations on ALSA devices (e.g. s2disk). Thanks to Tobias Diedrich.
      (Closes: #406768)

 -- CJ van den Berg <cj@vdbonline.com>  Mon, 12 Feb 2007 11:24:50 +0100

pulseaudio (0.9.5-5) unstable; urgency=low

  * debian/control: Make Build-deps more specific. (Closes: #401111)
  * debian/pulseaudio.init: Make sure files in /var/run/pulse exist before
      calling chown and chmod. (Closes: #405869)

 -- CJ van den Berg <cj@vdbonline.com>  Mon,  8 Jan 2007 23:02:53 +0100

pulseaudio (0.9.5-4) unstable; urgency=low

  * Add comment about resampling methods and CPU consumption to
    README.Debian (Closes: #391455)
  * debian/patches/03_r1352_firefox_workaround.dpatch:
    + Added. Fix padsp to work with firefox. Patch created from
      SVN revision 1352.
  * debian/patches/04_r1373_JavaSound_support.dpatch:
    + Added. Fix padsp to work with JavaSound. Patch created from
      SVN revision 1373.
  * debian/patches/05_t28_wrong-endian-convert.dpatch:
    + Added. Add additional sample conversions to sconv.c to support
      BE <-> LE network audio.
      Patch from http://www.pulseaudio.org/ticket/28

 -- CJ van den Berg <cj@vdbonline.com>  Wed, 18 Oct 2006 23:10:47 +0200

pulseaudio (0.9.5-3) unstable; urgency=low

  * Add support for .ifexists configuration directive.
  * Make default.pa use ifexists when loading optional modules.
  * Recommend instead of Depend on pulseaudio-module-hal. (Closes: #391232)
  * Recommend libasound2-plugins instead of -plugins-pulse. (Closes: #391254)

 -- CJ van den Berg <cj@vdbonline.com>  Fri,  6 Oct 2006 01:12:05 +0200

pulseaudio (0.9.5-2) unstable; urgency=low

  * Add myself to uploaders
  * Put libpulse-dev and libpulse0 in the right sections.

 -- Sjoerd Simons <sjoerd@debian.org>  Tue,  3 Oct 2006 15:49:12 +0200

pulseaudio (0.9.5-1) unstable; urgency=low

  * Initial release (Closes: #378626)

 -- CJ van den Berg <cj@vdbonline.com>  Mon, 28 Aug 2006 00:31:10 +0200
<|MERGE_RESOLUTION|>--- conflicted
+++ resolved
@@ -1,16 +1,9 @@
-<<<<<<< HEAD
-pulseaudio-module-xrdp (7.1-2~bpo8+1wm1) jessie-backports; urgency=medium
-
-  * New package
-
- -- Nobuyuki Nishizawa <nobuyuki@westmarsh.jp>  Fri, 05 May 2017 20:56:47 +0900
-
-pulseaudio (7.1-2~bpo8+1) jessie-backports; urgency=medium
-
-  * Rebuild for jessie-backports.
-
- -- Felipe Sateler <fsateler@debian.org>  Fri, 13 Nov 2015 10:16:11 -0300
-=======
+pulseaudio-module-xrdp (10.0-1wm1) unstable; urgency=medium
+
+  * New upstream release
+
+ -- Nobuyuki Nishizawa <nobuyuki@westmarsh.jp>  Sat, 24 Jun 2017 16:26:33 +0900
+
 pulseaudio (10.0-1) unstable; urgency=medium
 
   * New upstream release
@@ -164,7 +157,6 @@
   * Add patch to fix install order of libpulsecore
 
  -- Felipe Sateler <fsateler@debian.org>  Mon, 28 Dec 2015 17:34:22 -0300
->>>>>>> 0a03f4e9
 
 pulseaudio (7.1-2) unstable; urgency=medium
 
@@ -180,12 +172,6 @@
   * Silence lintian warning about pulsecore: it is internal library
 
  -- Felipe Sateler <fsateler@debian.org>  Sun, 01 Nov 2015 16:27:53 -0300
-
-pulseaudio (7.0-1~bpo8+1) jessie-backports; urgency=medium
-
-  * Rebuild for jessie-backports.
-
- -- Felipe Sateler <fsateler@debian.org>  Thu, 08 Oct 2015 22:46:32 -0300
 
 pulseaudio (7.0-1) unstable; urgency=medium
 
