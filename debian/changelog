--- conflicted
+++ resolved
@@ -1,5 +1,4 @@
-<<<<<<< HEAD
-pulseaudio (1:5.99.1-2ubuntu1~vivid2) UNRELEASED; urgency=medium
+pulseaudio (1:5.99.2-2ubuntu1~vivid1) UNRELEASED; urgency=medium
 
   * Merge from Debian experimental, remaining changes:
     - epoch (my stupid fault :S)
@@ -31,7 +30,7 @@
     or are obsolete
 
  -- Luke Yelavich <themuso@ubuntu.com>  Wed, 19 Nov 2014 11:21:32 +1100
-=======
+
 pulseaudio (5.99.2-2) experimental; urgency=medium
 
   * Let configure guess if systemd is available. Closes: #773879
@@ -56,7 +55,6 @@
   * Simplify bug script: use a single pactl list call
 
  -- Felipe Sateler <fsateler@debian.org>  Wed, 10 Dec 2014 23:34:41 -0300
->>>>>>> b5b3bb67
 
 pulseaudio (5.99.1-2) experimental; urgency=medium
 
