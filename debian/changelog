--- conflicted
+++ resolved
@@ -1,5 +1,4 @@
-<<<<<<< HEAD
-pulseaudio (1:9.99.1-1ubuntu1~zesty1) UNRELEASED; urgency=medium
+pulseaudio (1:10.0-1ubuntu1) UNRELEASED; urgency=medium
 
   * Merge with Debian experimental:
     - epoch (my stupid fault :S)
@@ -32,7 +31,7 @@
     - Use liblirc-dev instead of liblircclient-dev
 
  -- Luke Yelavich <themuso@ubuntu.com>  Fri, 06 Jan 2017 09:05:55 +1100
-=======
+
 pulseaudio (10.0-1) unstable; urgency=medium
 
   * New upstream release
@@ -41,7 +40,6 @@
   * Document qpaeq AGPL license
 
  -- Felipe Sateler <fsateler@debian.org>  Thu, 19 Jan 2017 20:49:55 -0300
->>>>>>> 0a03f4e9
 
 pulseaudio (9.99.1-1) experimental; urgency=medium
 
