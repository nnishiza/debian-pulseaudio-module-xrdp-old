Source: pulseaudio
Section: sound
Priority: optional
Maintainer: Ubuntu Developers <ubuntu-devel-discuss@lists.ubuntu.com>
XSBC-Original-Maintainer: Pulseaudio maintenance team <pkg-pulseaudio-devel@lists.alioth.debian.org>
Uploaders: Sjoerd Simons <sjoerd@debian.org>,
    Balint Reczey <balint@balintreczey.hu>,
    Felipe Sateler <fsateler@debian.org>
<<<<<<< HEAD
Build-Depends: android-headers-19 (>= 23) [armhf i386 amd64],
    android-headers-22 (>= 23) [armhf i386 amd64],
    debhelper (>= 9.20141010),
    cdbs (>= 0.4.93),
=======
Build-Depends: debhelper (>= 9.20141010),
>>>>>>> 036d6fbf
    check,
    dh-autoreconf,
    dh-exec,
    dpkg-dev (>= 1.17.14),
    intltool,
    libapparmor-dev [linux-any],
    libandroid-properties-dev [armhf i386 amd64],
    libasound2-dev (>= 1.0.24) [linux-any],
    libasyncns-dev,
    libatomic-ops-dev,
    libavahi-client-dev,
    libbluetooth-dev (>= 4.99) [linux-any] <!stage1>,
    libsbc-dev [linux-any],
    libcap-dev [linux-any],
    libdbus-cpp-dev [armhf i386 amd64],
    libfftw3-dev,
    libgconf2-dev,
    libglib2.0-dev,
    libhardware-dev [armhf i386 amd64],
    libgtk-3-dev,
    libice-dev,
    libjack-dev,
    libjson-c-dev (>= 0.11),
    liblircclient-dev,
    libltdl-dev (>= 2.2.6a-2),
    liborc-0.4-dev (>= 1:0.4.11),
    libsamplerate0-dev,
    libsndfile1-dev (>= 1.0.20),
    libspeexdsp-dev (>= 1.2~rc1),
    libssl-dev,
    libsystemd-dev [linux-any],
    libtdb-dev [!hurd-any],
    libtrust-store-dev [armhf i386 amd64],
    libudev-dev (>= 143) [linux-any],
    libwebrtc-audio-processing-dev (>= 0.2) [linux-any],
    libwrap0-dev,
    libx11-xcb-dev,
    libxcb1-dev (>= 1.6),
    libxtst-dev
Standards-Version: 3.9.8
Vcs-Git: https://anonscm.debian.org/git/pkg-pulseaudio/pulseaudio.git
Vcs-Browser: https://anonscm.debian.org/cgit/pkg-pulseaudio/pulseaudio.git
Homepage: http://www.pulseaudio.org

Package: pulseaudio
Architecture: any
Multi-Arch: foreign
Depends: ${shlibs:Depends}, ${misc:Depends}, adduser,
  lsb-base (>= 3.2-13),
  libasound2-plugins [linux-any],
  libpulse0 (= ${binary:Version}),
  pulseaudio-utils
Conflicts: pulseaudio-module-udev (<< 1:9.0-2), pulseaudio-module-x11 (<< 1:9.0-2)
Replaces: pulseaudio-module-udev (<< 1:9.0-2), pulseaudio-module-x11 (<< 1:9.0-2)
Recommends: rtkit
Suggests: udev [linux-any], pavumeter, pavucontrol, paman, paprefs
Description: PulseAudio sound server
 PulseAudio, previously known as Polypaudio, is a sound server for POSIX and
 WIN32 systems. It is a drop in replacement for the ESD sound server with
 much better latency, mixing/re-sampling quality and overall architecture.
 .
 These are some of PulseAudio's features:
 .
   * High quality software mixing of multiple audio streams with support for
     more than one sink/source. May be used to combine multiple sound cards
     into one (with sample rate adjustment).
 .
   * Wide range of supported client libraries. ESD, ALSA, oss, libao and
     GStreamer client applications are supported as-is. Native PulseAudio
     plug-ins are also available for xmms and mplayer.
 .
   * Good low latency behaviour and very accurate latency measurement for
     playback and recording. Ability to fully synchronize multiple playback
     streams.
 .
   * Network transparency, allowing an application to play back or record
     audio on a different machine than the one it is running on.
 .
   * Extensible plug-in architecture with plug-ins for jackd, multicast-rtp
     lirc and avahi, just to name a few.
 .
 This package contains the daemon and basic module set.

Package: pulseaudio-utils
Architecture: any
Depends: ${shlibs:Depends}, ${misc:Depends}, libpulsedsp
Suggests: avahi-daemon, pulseaudio
Description: Command line tools for the PulseAudio sound server
 PulseAudio, previously known as Polypaudio, is a sound server for POSIX and
 WIN32 systems. It is a drop in replacement for the ESD sound server with
 much better latency, mixing/re-sampling quality and overall architecture.
 .
 These tools provide command line access to various features of the
 PulseAudio sound server. Included tools are:
 .
   paplay - Playback a WAV file via a PulseAudio sink.
   pacat - Cat raw audio data to a PulseAudio sink.
   parec - Cat raw audio data from a PulseAudio source.
   pacmd - Connect to PulseAudio's built-in command line control interface.
   pactl - Send a control command to a PulseAudio server.
   padsp - /dev/dsp wrapper to transparently support OSS applications.
   pax11publish - Store/retrieve PulseAudio default server/sink/source
                  settings in the X11 root window.

Package: pulseaudio-esound-compat
Architecture: any
Depends: ${shlibs:Depends}, ${misc:Depends}
Breaks: pulseaudio (<< 0.9.7)
Conflicts: esound
Replaces: esound
Provides: esound
Description: PulseAudio ESD compatibility layer
 PulseAudio, previously known as Polypaudio, is a sound server for POSIX and
 WIN32 systems. It is a drop in replacement for the ESD sound server with
 much better latency, mixing/re-sampling quality and overall architecture.
 .
 This package contains the ESD compatibility components used by some
 older versions of complete desktop environments, e.g., GNOME, and
 many useful applications. It enables a PulseAudio sound server to
 fully replace ESD.

Package: pulseaudio-module-zeroconf
Architecture: any
Depends: ${shlibs:Depends}, ${misc:Depends}, avahi-daemon
Description: Zeroconf module for PulseAudio sound server
 PulseAudio, previously known as Polypaudio, is a sound server for POSIX and
 WIN32 systems. It is a drop in replacement for the ESD sound server with
 much better latency, mixing/re-sampling quality and overall architecture.
 .
 This module enables PulseAudio to publish available sinks and sources via
 zeroconf (aka. Avahi, mdns).
 .
 The module is called module-zeroconf-publish.

Package: pulseaudio-module-jack
Architecture: any
Depends: ${shlibs:Depends}, ${misc:Depends}
Breaks: libjack-jackd2-0 (<< 1.9.7), libjack0 (<< 1:0.118+svn4104)
Description: jackd modules for PulseAudio sound server
 PulseAudio, previously known as Polypaudio, is a sound server for POSIX and
 WIN32 systems. It is a drop in replacement for the ESD sound server with
 much better latency, mixing/re-sampling quality and overall architecture.
 .
 These modules enables PulseAudio to connect to a jackd daemon.
 .
 The modules are called module-jack-sink, module-jack-source.

Package: pulseaudio-module-lirc
Architecture: any
Depends: ${shlibs:Depends}, ${misc:Depends}
Description: lirc module for PulseAudio sound server
 PulseAudio, previously known as Polypaudio, is a sound server for POSIX and
 WIN32 systems. It is a drop in replacement for the ESD sound server with
 much better latency, mixing/re-sampling quality and overall architecture.
 .
 This module enables the volume of a PulseAudio sink to be controlled when
 buttons of an infrared remote control are pressed (through LIRC).
 .
 The module is called module-lirc.

Package: pulseaudio-module-gconf
Architecture: any
Depends: ${shlibs:Depends}, ${misc:Depends}
Description: GConf module for PulseAudio sound server
 PulseAudio, previously known as Polypaudio, is a sound server for POSIX and
 WIN32 systems. It is a drop in replacement for the ESD sound server with
 much better latency, mixing/re-sampling quality and overall architecture.
 .
 This module enables PulseAudio to store additional configuration in GConf.
 .
 The module is called module-gconf.

Package: pulseaudio-module-raop
Architecture: any
Depends: ${shlibs:Depends}, ${misc:Depends}, pulseaudio-module-zeroconf
Description: RAOP module for PulseAudio sound server
 PulseAudio, previously known as Polypaudio, is a sound server for POSIX and
 WIN32 systems. It is a drop in replacement for the ESD sound server with
 much better latency, mixing/re-sampling quality and overall architecture.
 .
 This module enables PulseAudio to stream audio to an Apple Airport Express.

Package: pulseaudio-module-droid
Architecture: armhf i386 amd64
Priority: extra
Depends: ${shlibs:Depends}, ${misc:Depends}
Conflicts: pulseaudio (<< 0.9.14-2)
Description: Android Audio HAL module for PulseAudio sound server
 PulseAudio, previously known as Polypaudio, is a sound server for POSIX and
 WIN32 systems. It is a drop in replacement for the ESD sound server with
 much better latency, mixing/re-sampling quality and overall architecture.
 .
 This module enables PulseAudio to work on top of the Android Audio HAL.
 .
 The module is called module-droid.

Package: pulseaudio-module-trust-store
Architecture: armhf i386 amd64
Priority: extra
Depends: ${shlibs:Depends}, ${misc:Depends}
Conflicts: pulseaudio (<< 0.9.14-2)
Description: trust-store module for PulseAudio sound server
 PulseAudio, previously known as Polypaudio, is a sound server for POSIX and
 WIN32 systems. It is a drop in replacement for the ESD sound server with
 much better latency, mixing/re-sampling quality and overall architecture.
 .
 This module enables PulseAudio to use the trust-store in Ubuntu touch systems.
 .
 The module is called module-trust-store.

Package: pulseaudio-module-bluetooth
Build-Profiles: <!stage1>
Architecture: linux-any
Priority: extra
Depends: ${shlibs:Depends}, ${misc:Depends}, bluez (>= 5.23)
Breaks: pulseaudio (<< 0.9.14-2)
Description: Bluetooth module for PulseAudio sound server
 PulseAudio, previously known as Polypaudio, is a sound server for POSIX and
 WIN32 systems. It is a drop in replacement for the ESD sound server with
 much better latency, mixing/re-sampling quality and overall architecture.
 .
 This module enables PulseAudio to work with bluetooth devices, like headset
 or audio gateway.
 .
 The module is called module-bluetooth

Package: pulseaudio-equalizer
Architecture: any
Depends: ${shlibs:Depends}, ${misc:Depends},
 python, python-qt4, python-sip, python-qt4-dbus, python-dbus
Breaks: pulseaudio (<< 9.0-3~)
Replaces: pulseaudio (<< 9.0-3~)
Description: Equalizer sink module for PulseAudio sound server
 PulseAudio, previously known as Polypaudio, is a sound server for POSIX and
 WIN32 systems. It is a drop in replacement for the ESD sound server with
 much better latency, mixing/re-sampling quality and overall architecture.
 .
 This package provides an equalizer sink and an interface to configure the
 equalizer, qpaeq.
 .
 The module is called module-equalizer-sink.

Package: libpulse0
Section: libs
Architecture: any
Multi-Arch: same
Pre-Depends: ${misc:Pre-Depends}
Depends: ${shlibs:Depends}, ${misc:Depends}
Breaks: pavucontrol (<< 0.9.8)
Suggests: pulseaudio
Description: PulseAudio client libraries
 PulseAudio, previously known as Polypaudio, is a sound server for POSIX and
 WIN32 systems. It is a drop in replacement for the ESD sound server with
 much better latency, mixing/re-sampling quality and overall architecture.
 .
 Client libraries used by applications that access a PulseAudio sound server
 via PulseAudio's native interface.

Package: libpulse-mainloop-glib0
Architecture: any
Multi-Arch: same
Pre-Depends: ${misc:Pre-Depends}
Depends: ${shlibs:Depends}, ${misc:Depends}
Description: PulseAudio client libraries (glib support)
 PulseAudio, previously known as Polypaudio, is a sound server for POSIX and
 WIN32 systems. It is a drop in replacement for the ESD sound server with
 much better latency, mixing/re-sampling quality and overall architecture.
 .
 Client libraries used by applications that access a PulseAudio sound server
 via PulseAudio's native interface.
 .
 This package adds support for glib2 client applications.

Package: libpulse-dev
Section: libdevel
Architecture: any
Multi-Arch: same
Depends: ${misc:Depends},
  libpulse0 (= ${binary:Version}),
  libpulse-mainloop-glib0 (= ${binary:Version}),
  libglib2.0-dev,
Description: PulseAudio client development headers and libraries
 PulseAudio, previously known as Polypaudio, is a sound server for POSIX and
 WIN32 systems. It is a drop in replacement for the ESD sound server with
 much better latency, mixing/re-sampling quality and overall architecture.
 .
 Headers and libraries for developing applications that access a PulseAudio
 sound server via PulseAudio's native interface.

Package: libpulsedsp
Architecture: any
Multi-Arch: same
Pre-Depends: ${misc:Pre-Depends}
Depends: ${shlibs:Depends}, ${misc:Depends}
Description: PulseAudio OSS pre-load library
 PulseAudio, previously known as Polypaudio, is a sound server for POSIX and
 WIN32 systems. It is a drop in replacement for the ESD sound server with
 much better latency, mixing/re-sampling quality and overall architecture.
 .
 This package provides the pre-load library used to redirect applications
 using OSS through pulseaudio.
<|MERGE_RESOLUTION|>--- conflicted
+++ resolved
@@ -6,14 +6,9 @@
 Uploaders: Sjoerd Simons <sjoerd@debian.org>,
     Balint Reczey <balint@balintreczey.hu>,
     Felipe Sateler <fsateler@debian.org>
-<<<<<<< HEAD
 Build-Depends: android-headers-19 (>= 23) [armhf i386 amd64],
     android-headers-22 (>= 23) [armhf i386 amd64],
     debhelper (>= 9.20141010),
-    cdbs (>= 0.4.93),
-=======
-Build-Depends: debhelper (>= 9.20141010),
->>>>>>> 036d6fbf
     check,
     dh-autoreconf,
     dh-exec,
