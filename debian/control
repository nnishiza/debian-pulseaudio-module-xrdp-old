Source: pulseaudio
Section: sound
Priority: optional
Maintainer: Ubuntu Developers <ubuntu-devel-discuss@lists.ubuntu.com>
XSBC-Original-Maintainer: Pulseaudio maintenance team <pkg-pulseaudio-devel@lists.alioth.debian.org>
Uploaders: Sjoerd Simons <sjoerd@debian.org>,
    Balint Reczey <balint@balintreczey.hu>,
    Felipe Sateler <fsateler@debian.org>
# The following packages can be omitted for bootstrapping (DEB_BUILD_PROFILES=stage1):
#  libbluetooth-dev
Build-Depends: debhelper (>= 9),
    cdbs (>= 0.4.93),
    check,
    dh-autoreconf,
    dh-exec,
    intltool,
    libapparmor-dev [linux-any],
    libasound2-dev (>= 1.0.24) [linux-any],
    libasyncns-dev,
    libatomic-ops-dev,
    libavahi-client-dev,
    libbluetooth-dev (>= 4.40) [linux-any],
    libsbc-dev [linux-any],
    libcap-dev [linux-any],
    libdbus-cpp-dev [armhf i386 amd64],
    libfftw3-dev,
    libgconf2-dev,
    libglib2.0-dev,
    libhardware-dev [armhf i386 amd64],
    libgtk-3-dev,
    libice-dev,
    libjack-dev,
    libjson-c-dev (>= 0.11),
    liblircclient-dev,
    libltdl-dev (>= 2.2.6a-2),
    liborc-0.4-dev (>= 1:0.4.11),
    libsamplerate0-dev,
    libsndfile1-dev (>= 1.0.20),
    libsoxr-dev (>= 0.1.1),
    libspeexdsp-dev (>= 1.2~rc1),
    libssl-dev,
    libsystemd-dev [linux-any],
    libtdb-dev [!hurd-any],
    libtrust-store-dev [armhf i386 amd64],
    libudev-dev (>= 143) [linux-any],
    libwebrtc-audio-processing-dev,
    libwrap0-dev,
    libx11-xcb-dev,
    libxcb1-dev (>= 1.6),
    libxtst-dev
Standards-Version: 3.9.6
<<<<<<< HEAD
XS-Debian-Vcs-Git: git://anonscm.debian.org/git/pkg-pulseaudio/pulseaudio.git
XS-Debian-Vcs-Browser: http://anonscm.debian.org/gitweb/?p=pkg-pulseaudio/pulseaudio.git
XS-Testsuite: autopkgtest
=======
Vcs-Git: git://anonscm.debian.org/pkg-pulseaudio/pulseaudio.git
Vcs-Browser: http://anonscm.debian.org/gitweb/?p=pkg-pulseaudio/pulseaudio.git
>>>>>>> 033da49e
Homepage: http://www.pulseaudio.org
XS-Testsuite: autopkgtest

Package: pulseaudio
Architecture: any
Multi-Arch: foreign
Depends: ${shlibs:Depends}, ${misc:Depends}, adduser,
  lsb-base (>= 3.2-13), libpam-systemd,
  udev (>= 143) [linux-any],
  libasound2-plugins [linux-any],
  libpulse0 (= ${binary:Version}),
  pulseaudio-utils
Breaks: libltdl3 (<< 1.5.24-1), avahi-daemon (<< 0.6.31-3)
Recommends: pulseaudio-module-x11, rtkit
Suggests: pavumeter, pavucontrol, paman, paprefs
Description: PulseAudio sound server
 PulseAudio, previously known as Polypaudio, is a sound server for POSIX and
 WIN32 systems. It is a drop in replacement for the ESD sound server with
 much better latency, mixing/re-sampling quality and overall architecture.
 .
 These are some of PulseAudio's features:
 .
   * High quality software mixing of multiple audio streams with support for
     more than one sink/source. May be used to combine multiple sound cards
     into one (with sample rate adjustment).
 .
   * Wide range of supported client libraries. ESD, ALSA, oss, libao and
     GStreamer client applications are supported as-is. Native PulseAudio
     plug-ins are also available for xmms and mplayer.
 .
   * Good low latency behaviour and very accurate latency measurement for
     playback and recording. Ability to fully synchronize multiple playback
     streams.
 .
   * Network transparency, allowing an application to play back or record
     audio on a different machine than the one it is running on.
 .
   * Extensible plug-in architecture with plug-ins for jackd, multicast-rtp
     lirc and avahi, just to name a few.
 .
 This package contains the daemon and basic module set.

Package: pulseaudio-utils
Architecture: any
Depends: ${shlibs:Depends}, ${misc:Depends}, libpulsedsp
Suggests: avahi-daemon, pulseaudio
Description: Command line tools for the PulseAudio sound server
 PulseAudio, previously known as Polypaudio, is a sound server for POSIX and
 WIN32 systems. It is a drop in replacement for the ESD sound server with
 much better latency, mixing/re-sampling quality and overall architecture.
 .
 These tools provide command line access to various features of the
 PulseAudio sound server. Included tools are:
 .
   paplay - Playback a WAV file via a PulseAudio sink.
   pacat - Cat raw audio data to a PulseAudio sink.
   parec - Cat raw audio data from a PulseAudio source.
   pacmd - Connect to PulseAudio's built-in command line control interface.
   pactl - Send a control command to a PulseAudio server.
   padsp - /dev/dsp wrapper to transparently support OSS applications.
   pax11publish - Store/retrieve PulseAudio default server/sink/source
                  settings in the X11 root window.

Package: pulseaudio-esound-compat
Architecture: any
Depends: ${shlibs:Depends}, ${misc:Depends}
Breaks: pulseaudio (<< 0.9.7)
Conflicts: esound
Replaces: esound
Provides: esound
Description: PulseAudio ESD compatibility layer
 PulseAudio, previously known as Polypaudio, is a sound server for POSIX and
 WIN32 systems. It is a drop in replacement for the ESD sound server with
 much better latency, mixing/re-sampling quality and overall architecture.
 .
 This package contains the ESD compatibility components used by some
 older versions of complete desktop environments, e.g., GNOME, and
 many useful applications. It enables a PulseAudio sound server to
 fully replace ESD.

Package: pulseaudio-module-zeroconf
Architecture: any
Depends: ${shlibs:Depends}, ${misc:Depends}, avahi-daemon
Description: Zeroconf module for PulseAudio sound server
 PulseAudio, previously known as Polypaudio, is a sound server for POSIX and
 WIN32 systems. It is a drop in replacement for the ESD sound server with
 much better latency, mixing/re-sampling quality and overall architecture.
 .
 This module enables PulseAudio to publish available sinks and sources via
 zeroconf (aka. Avahi, mdns).
 .
 The module is called module-zeroconf-publish.

Package: pulseaudio-module-jack
Architecture: any
Depends: ${shlibs:Depends}, ${misc:Depends}
Breaks: libjack-jackd2-0 (<< 1.9.7), libjack0 (<< 1:0.118+svn4104)
Description: jackd modules for PulseAudio sound server
 PulseAudio, previously known as Polypaudio, is a sound server for POSIX and
 WIN32 systems. It is a drop in replacement for the ESD sound server with
 much better latency, mixing/re-sampling quality and overall architecture.
 .
 These modules enables PulseAudio to connect to a jackd daemon.
 .
 The modules are called module-jack-sink, module-jack-source.

Package: pulseaudio-module-lirc
Architecture: any
Depends: ${shlibs:Depends}, ${misc:Depends}
Description: lirc module for PulseAudio sound server
 PulseAudio, previously known as Polypaudio, is a sound server for POSIX and
 WIN32 systems. It is a drop in replacement for the ESD sound server with
 much better latency, mixing/re-sampling quality and overall architecture.
 .
 This module enables the volume of a PulseAudio sink to be controlled when
 buttons of an infrared remote control are pressed (through LIRC).
 .
 The module is called module-lirc.

Package: pulseaudio-module-gconf
Architecture: any
Depends: ${shlibs:Depends}, ${misc:Depends}
Description: GConf module for PulseAudio sound server
 PulseAudio, previously known as Polypaudio, is a sound server for POSIX and
 WIN32 systems. It is a drop in replacement for the ESD sound server with
 much better latency, mixing/re-sampling quality and overall architecture.
 .
 This module enables PulseAudio to store additional configuration in GConf.
 .
 The module is called module-gconf.

Package: pulseaudio-module-raop
Architecture: any
Depends: ${shlibs:Depends}, ${misc:Depends}, pulseaudio-module-zeroconf
Description: RAOP module for PulseAudio sound server
 PulseAudio, previously known as Polypaudio, is a sound server for POSIX and
 WIN32 systems. It is a drop in replacement for the ESD sound server with
 much better latency, mixing/re-sampling quality and overall architecture.
 .
 This module enables PulseAudio to stream audio to an Apple Airport Express.

<<<<<<< HEAD
Package: pulseaudio-module-raop-dbg
Architecture: any
Priority: extra
Section: debug
Depends: ${shlibs:Depends}, ${misc:Depends},
          pulseaudio-module-raop (= ${binary:Version})
Description: RAOP module for PulseAudio sound server (debugging symbols)
 PulseAudio, previously known as Polypaudio, is a sound server for POSIX and
 WIN32 systems. It is a drop in replacement for the ESD sound server with
 much better latency, mixing/re-sampling quality and overall architecture.
 .
 This package contains debugging symbols for the PulseAudio RAOP module.

Package: pulseaudio-module-droid
Architecture: armhf i386 amd64
Priority: extra
Depends: ${shlibs:Depends}, ${misc:Depends}
Conflicts: pulseaudio (<< 0.9.14-2)
Description: Android Audio HAL module for PulseAudio sound server
 PulseAudio, previously known as Polypaudio, is a sound server for POSIX and
 WIN32 systems. It is a drop in replacement for the ESD sound server with
 much better latency, mixing/re-sampling quality and overall architecture.
 .
 This module enables PulseAudio to work on top of the Android Audio HAL.
 .
 The module is called module-droid.

Package: pulseaudio-module-droid-dbg
Architecture: armhf i386 amd64
Priority: extra
Section: debug
Depends: ${misc:Depends}, pulseaudio-module-droid (= ${binary:Version})
Description: Android Audio HAL module for PulseAudio sound server (debugging)
 PulseAudio, previously known as Polypaudio, is a sound server for POSIX and
 WIN32 systems. It is a drop in replacement for the ESD sound server with
 much better latency, mixing/re-sampling quality and overall architecture.
 .
 This package contains debugging symbols for the PulseAudio droid module.

Package: pulseaudio-module-trust-store
Architecture: armhf i386 amd64
Priority: extra
Depends: ${shlibs:Depends}, ${misc:Depends}
Conflicts: pulseaudio (<< 0.9.14-2)
Description: trust-store module for PulseAudio sound server
 PulseAudio, previously known as Polypaudio, is a sound server for POSIX and
 WIN32 systems. It is a drop in replacement for the ESD sound server with
 much better latency, mixing/re-sampling quality and overall architecture.
 .
 This module enables PulseAudio to use the trust-store in Ubuntu touch systems.
 .
 The module is called module-trust-store.

Package: pulseaudio-module-trust-store-dbg
Architecture: armhf i386 amd64
Priority: extra
Section: debug
Depends: ${misc:Depends}, pulseaudio-module-trust-store (= ${binary:Version})
Description: trust-store module for PulseAudio sound server (debugging)
 PulseAudio, previously known as Polypaudio, is a sound server for POSIX and
 WIN32 systems. It is a drop in replacement for the ESD sound server with
 much better latency, mixing/re-sampling quality and overall architecture.
 .
 This package contains debugging symbols for the PulseAudio trust-store module.

=======
>>>>>>> 033da49e
Package: pulseaudio-module-bluetooth
Architecture: linux-any
Priority: extra
Depends: ${shlibs:Depends}, ${misc:Depends}, bluez (>= 5.23)
Breaks: pulseaudio (<< 0.9.14-2)
Description: Bluetooth module for PulseAudio sound server
 PulseAudio, previously known as Polypaudio, is a sound server for POSIX and
 WIN32 systems. It is a drop in replacement for the ESD sound server with
 much better latency, mixing/re-sampling quality and overall architecture.
 .
 This module enables PulseAudio to work with bluetooth devices, like headset
 or audio gateway.
 .
 The module is called module-bluetooth

Package: pulseaudio-module-x11
Architecture: any
Depends: ${shlibs:Depends}, ${misc:Depends}, pulseaudio-utils
Description: X11 module for PulseAudio sound server
 PulseAudio, previously known as Polypaudio, is a sound server for POSIX and
 WIN32 systems. It is a drop in replacement for the ESD sound server with
 much better latency, mixing/re-sampling quality and overall architecture.
 .
 This module enables PulseAudio to publish itself as the default sound
 server to the X11 root window automatically upon startup. There is also a
 module to playback a sound file in place of the X11 bell beep.
 .
 The modules are called module-x11-publish and module-x11-bell.

Package: libpulse0
Section: libs
Architecture: any
Multi-Arch: same
Pre-Depends: ${misc:Pre-Depends}
Depends: ${shlibs:Depends}, ${misc:Depends}
Breaks: pavucontrol (<< 0.9.8)
Suggests: pulseaudio
Description: PulseAudio client libraries
 PulseAudio, previously known as Polypaudio, is a sound server for POSIX and
 WIN32 systems. It is a drop in replacement for the ESD sound server with
 much better latency, mixing/re-sampling quality and overall architecture.
 .
 Client libraries used by applications that access a PulseAudio sound server
 via PulseAudio's native interface.

Package: libpulse-mainloop-glib0
Architecture: any
Multi-Arch: same
Pre-Depends: ${misc:Pre-Depends}
Depends: ${shlibs:Depends}, ${misc:Depends}
Description: PulseAudio client libraries (glib support)
 PulseAudio, previously known as Polypaudio, is a sound server for POSIX and
 WIN32 systems. It is a drop in replacement for the ESD sound server with
 much better latency, mixing/re-sampling quality and overall architecture.
 .
 Client libraries used by applications that access a PulseAudio sound server
 via PulseAudio's native interface.
 .
 This package adds support for glib2 client applications.

Package: libpulse-dev
Section: libdevel
Architecture: any
Multi-Arch: same
Depends: ${misc:Depends},
  libpulse0 (= ${binary:Version}),
  libpulse-mainloop-glib0 (= ${binary:Version}),
  libglib2.0-dev,
Description: PulseAudio client development headers and libraries
 PulseAudio, previously known as Polypaudio, is a sound server for POSIX and
 WIN32 systems. It is a drop in replacement for the ESD sound server with
 much better latency, mixing/re-sampling quality and overall architecture.
 .
 Headers and libraries for developing applications that access a PulseAudio
 sound server via PulseAudio's native interface.

Package: libpulsedsp
Architecture: any
Multi-Arch: same
Pre-Depends: ${misc:Pre-Depends}
Depends: ${shlibs:Depends}, ${misc:Depends}
Conflicts: pulseaudio-utils (<< 3.0)
Replaces: pulseaudio-utils (<< 3.0)
Description: PulseAudio OSS pre-load library
 PulseAudio, previously known as Polypaudio, is a sound server for POSIX and
 WIN32 systems. It is a drop in replacement for the ESD sound server with
 much better latency, mixing/re-sampling quality and overall architecture.
 .
 This package provides the pre-load library used to redirect applications
 using OSS through pulseaudio.
<|MERGE_RESOLUTION|>--- conflicted
+++ resolved
@@ -36,7 +36,6 @@
     liborc-0.4-dev (>= 1:0.4.11),
     libsamplerate0-dev,
     libsndfile1-dev (>= 1.0.20),
-    libsoxr-dev (>= 0.1.1),
     libspeexdsp-dev (>= 1.2~rc1),
     libssl-dev,
     libsystemd-dev [linux-any],
@@ -49,14 +48,8 @@
     libxcb1-dev (>= 1.6),
     libxtst-dev
 Standards-Version: 3.9.6
-<<<<<<< HEAD
-XS-Debian-Vcs-Git: git://anonscm.debian.org/git/pkg-pulseaudio/pulseaudio.git
-XS-Debian-Vcs-Browser: http://anonscm.debian.org/gitweb/?p=pkg-pulseaudio/pulseaudio.git
-XS-Testsuite: autopkgtest
-=======
 Vcs-Git: git://anonscm.debian.org/pkg-pulseaudio/pulseaudio.git
 Vcs-Browser: http://anonscm.debian.org/gitweb/?p=pkg-pulseaudio/pulseaudio.git
->>>>>>> 033da49e
 Homepage: http://www.pulseaudio.org
 XS-Testsuite: autopkgtest
 
@@ -198,20 +191,6 @@
  .
  This module enables PulseAudio to stream audio to an Apple Airport Express.
 
-<<<<<<< HEAD
-Package: pulseaudio-module-raop-dbg
-Architecture: any
-Priority: extra
-Section: debug
-Depends: ${shlibs:Depends}, ${misc:Depends},
-          pulseaudio-module-raop (= ${binary:Version})
-Description: RAOP module for PulseAudio sound server (debugging symbols)
- PulseAudio, previously known as Polypaudio, is a sound server for POSIX and
- WIN32 systems. It is a drop in replacement for the ESD sound server with
- much better latency, mixing/re-sampling quality and overall architecture.
- .
- This package contains debugging symbols for the PulseAudio RAOP module.
-
 Package: pulseaudio-module-droid
 Architecture: armhf i386 amd64
 Priority: extra
@@ -226,18 +205,6 @@
  .
  The module is called module-droid.
 
-Package: pulseaudio-module-droid-dbg
-Architecture: armhf i386 amd64
-Priority: extra
-Section: debug
-Depends: ${misc:Depends}, pulseaudio-module-droid (= ${binary:Version})
-Description: Android Audio HAL module for PulseAudio sound server (debugging)
- PulseAudio, previously known as Polypaudio, is a sound server for POSIX and
- WIN32 systems. It is a drop in replacement for the ESD sound server with
- much better latency, mixing/re-sampling quality and overall architecture.
- .
- This package contains debugging symbols for the PulseAudio droid module.
-
 Package: pulseaudio-module-trust-store
 Architecture: armhf i386 amd64
 Priority: extra
@@ -252,20 +219,6 @@
  .
  The module is called module-trust-store.
 
-Package: pulseaudio-module-trust-store-dbg
-Architecture: armhf i386 amd64
-Priority: extra
-Section: debug
-Depends: ${misc:Depends}, pulseaudio-module-trust-store (= ${binary:Version})
-Description: trust-store module for PulseAudio sound server (debugging)
- PulseAudio, previously known as Polypaudio, is a sound server for POSIX and
- WIN32 systems. It is a drop in replacement for the ESD sound server with
- much better latency, mixing/re-sampling quality and overall architecture.
- .
- This package contains debugging symbols for the PulseAudio trust-store module.
-
-=======
->>>>>>> 033da49e
 Package: pulseaudio-module-bluetooth
 Architecture: linux-any
 Priority: extra
