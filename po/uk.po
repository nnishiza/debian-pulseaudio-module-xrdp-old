--- conflicted
+++ resolved
@@ -6,13 +6,8 @@
 msgstr ""
 "Project-Id-Version: pulseaudio.master-tx\n"
 "Report-Msgid-Bugs-To: \n"
-<<<<<<< HEAD
-"POT-Creation-Date: 2009-09-10 01:47+0200\n"
-"PO-Revision-Date: 2009-08-22 09:51+0300\n"
-=======
 "POT-Creation-Date: 2009-09-05 08:44+0000\n"
 "PO-Revision-Date: 2009-09-05 16:47+0300\n"
->>>>>>> 4f24a625
 "Last-Translator: Yuri Chornoivan <yurchor@ukr.net>\n"
 "Language-Team: Ukrainian <translation@linux.org.ua>\n"
 "MIME-Version: 1.0\n"
@@ -22,12 +17,12 @@
 "Plural-Forms: nplurals=3; plural=(n%10==1 && n%100!=11 ? 0 : n%10>=2 && n%10<=4 "
 "&& (n%100<10 || n%100>=20) ? 1 : 2);\n"
 
-#: ../src/modules/alsa/alsa-util.c:858 ../src/pulsecore/sink.c:2629
+#: ../src/modules/alsa/alsa-util.c:775 ../src/pulsecore/sink.c:2629
 #, c-format
 msgid "%s %s"
 msgstr "%s %s"
 
-#: ../src/modules/alsa/alsa-util.c:1106
+#: ../src/modules/alsa/alsa-util.c:1023
 #, c-format
 msgid ""
 "snd_pcm_avail() returned a value that is exceptionally large: %lu bytes (%lu "
@@ -40,7 +35,7 @@
 "Ймовірно, ви натрапили на ваду у драйвері ALSA «%s». Будь ласка, повідомте "
 "про цю ваду розробникам ALSA."
 
-#: ../src/modules/alsa/alsa-util.c:1147
+#: ../src/modules/alsa/alsa-util.c:1064
 #, c-format
 msgid ""
 "snd_pcm_delay() returned a value that is exceptionally large: %li bytes (%s%"
@@ -53,7 +48,7 @@
 "Ймовірно, ви натрапили на ваду у драйвері ALSA «%s». Будь ласка, повідомте "
 "про цю ваду розробникам ALSA."
 
-#: ../src/modules/alsa/alsa-util.c:1194
+#: ../src/modules/alsa/alsa-util.c:1111
 #, c-format
 msgid ""
 "snd_pcm_mmap_begin() returned a value that is exceptionally large: %lu bytes "
@@ -65,14 +60,6 @@
 "(%lu мс).\n"
 "Ймовірно, ви натрапили на ваду у драйвері ALSA «%s». Будь ласка, повідомте "
 "про цю ваду розробникам ALSA."
-
-#: ../src/modules/module-always-sink.c:39
-msgid "Always keeps at least one sink loaded even if it's a null one"
-msgstr ""
-
-#: ../src/modules/module-always-sink.c:83
-msgid "Dummy Output"
-msgstr ""
 
 #: ../src/modules/module-ladspa-sink.c:49
 msgid "Virtual LADSPA sink"
@@ -92,14 +79,6 @@
 "каналів> plugin=<назва додатка ladspa> label=<мітка додатка ladspa> "
 "control=<розділений комами список значень вхідних параметрів>"
 
-#: ../src/modules/module-null-sink.c:55
-msgid "Clocked NULL sink"
-msgstr ""
-
-#: ../src/modules/module-null-sink.c:291
-msgid "Null Output"
-msgstr ""
-
 #: ../src/pulsecore/sink.c:2613
 msgid "Internal Audio"
 msgstr "Вбудоване аудіо"
@@ -259,7 +238,7 @@
 msgid "fork() failed: %s"
 msgstr "Спроба виконання fork() завершилася невдало: %s"
 
-#: ../src/daemon/main.c:641 ../src/utils/pacat.c:504
+#: ../src/daemon/main.c:641 ../src/utils/pacat.c:505
 #, c-format
 msgid "read() failed: %s"
 msgstr "Спроба виконання read() завершилася невдало: %s"
@@ -993,8 +972,8 @@
 msgstr "Верхній задній правий"
 
 #: ../src/pulse/channelmap.c:484 ../src/pulse/sample.c:170
-#: ../src/pulse/volume.c:295 ../src/pulse/volume.c:321
-#: ../src/pulse/volume.c:341 ../src/pulse/volume.c:371
+#: ../src/pulse/volume.c:285 ../src/pulse/volume.c:311
+#: ../src/pulse/volume.c:331 ../src/pulse/volume.c:361
 msgid "(invalid)"
 msgstr "(некоректний)"
 
@@ -1285,52 +1264,52 @@
 msgid "Stream buffer attributes changed.%s"
 msgstr "Недовантаження потоку. %s"
 
-#: ../src/utils/pacat.c:415
+#: ../src/utils/pacat.c:416
 #, c-format
 msgid "Connection established.%s"
 msgstr "Встановлено з’єднання. %s"
 
-#: ../src/utils/pacat.c:418
+#: ../src/utils/pacat.c:419
 #, c-format
 msgid "pa_stream_new() failed: %s"
 msgstr "Спроба виконання pa_stream_new() зазнала невдачі: %s"
 
-#: ../src/utils/pacat.c:446
+#: ../src/utils/pacat.c:447
 #, c-format
 msgid "pa_stream_connect_playback() failed: %s"
 msgstr "Спроба виконання pa_stream_connect_playback() зазнала невдачі: %s"
 
-#: ../src/utils/pacat.c:452
+#: ../src/utils/pacat.c:453
 #, c-format
 msgid "pa_stream_connect_record() failed: %s"
 msgstr "Спроба виконання pa_stream_connect_record() зазнала невдачі: %s"
 
-#: ../src/utils/pacat.c:466 ../src/utils/pactl.c:857
+#: ../src/utils/pacat.c:467 ../src/utils/pactl.c:857
 #, c-format
 msgid "Connection failure: %s"
 msgstr "Спроба встановлення з’єднання зазнала невдачі: %s"
 
-#: ../src/utils/pacat.c:499
+#: ../src/utils/pacat.c:500
 msgid "Got EOF."
 msgstr "Отримано EOF."
 
-#: ../src/utils/pacat.c:536
+#: ../src/utils/pacat.c:537
 #, c-format
 msgid "write() failed: %s"
 msgstr "Спроба виконання write() завершилася невдало: %s"
 
-#: ../src/utils/pacat.c:557
+#: ../src/utils/pacat.c:558
 msgid "Got signal, exiting."
 msgstr "Отримано сигнал, завершення роботи."
 
-#: ../src/utils/pacat.c:571
+#: ../src/utils/pacat.c:572
 #, c-format
 msgid "Failed to get latency: %s"
 msgstr "Не вдалося отримати латентність: %s"
 
-#: ../src/utils/pacat.c:576
-#, fuzzy, c-format
-msgid "Time: %0.3f sec; Latency: %0.0f usec."
+#: ../src/utils/pacat.c:577
+#, c-format
+msgid "Time: %0.3f sec; Latency: %0.0f usec.  \r"
 msgstr "Час: %0.3f сек.; Латентність: %0.0f мкс.  \r"
 
 #: ../src/utils/pacat.c:595
@@ -1468,63 +1447,63 @@
 msgid "Invalid client name '%s'"
 msgstr "Некоректна назва клієнта «%s»"
 
-#: ../src/utils/pacat.c:775
+#: ../src/utils/pacat.c:776
 #, c-format
 msgid "Invalid stream name '%s'"
 msgstr "Некоректна назва потоку «%s»"
 
-#: ../src/utils/pacat.c:812
+#: ../src/utils/pacat.c:813
 #, c-format
 msgid "Invalid channel map '%s'"
 msgstr "Некоректна карта каналів «%s»"
 
-#: ../src/utils/pacat.c:841
+#: ../src/utils/pacat.c:842
 #, c-format
 msgid "Invalid latency specification '%s'"
 msgstr "Некоректна специфікація латентності «%s»"
 
-#: ../src/utils/pacat.c:848
+#: ../src/utils/pacat.c:849
 #, c-format
 msgid "Invalid process time specification '%s'"
 msgstr "Некоректна часова специфікація «%s»"
 
-#: ../src/utils/pacat.c:860
+#: ../src/utils/pacat.c:861
 #, c-format
 msgid "Invalid property '%s'"
 msgstr "Некоректна властивість «%s»"
 
-#: ../src/utils/pacat.c:877
+#: ../src/utils/pacat.c:878
 #, c-format
 msgid "Unknown file format %s."
 msgstr "Невідомий формат файлів %s."
 
-#: ../src/utils/pacat.c:896
+#: ../src/utils/pacat.c:897
 msgid "Invalid sample specification"
 msgstr "Некоректна частотна специфікація"
 
-#: ../src/utils/pacat.c:906
+#: ../src/utils/pacat.c:907
 #, c-format
 msgid "open(): %s"
 msgstr "open(): %s"
 
-#: ../src/utils/pacat.c:911
+#: ../src/utils/pacat.c:912
 #, c-format
 msgid "dup2(): %s"
 msgstr "dup2(): %s"
 
-#: ../src/utils/pacat.c:918
+#: ../src/utils/pacat.c:919
 msgid "Too many arguments."
 msgstr "Забагато аргументів."
 
-#: ../src/utils/pacat.c:929
+#: ../src/utils/pacat.c:930
 msgid "Failed to generate sample specification for file."
 msgstr "Не вдалося створити частотну специфікацію для файла."
 
-#: ../src/utils/pacat.c:949
+#: ../src/utils/pacat.c:950
 msgid "Failed to open audio file."
 msgstr "Не вдалося відкрити звуковий файл."
 
-#: ../src/utils/pacat.c:955
+#: ../src/utils/pacat.c:956
 msgid ""
 "Warning: specified sample specification will be overwritten with "
 "specification from file."
@@ -1532,57 +1511,57 @@
 "Попередження: вказану частотну специфікацію буде перезаписано специфікацією "
 "з файла."
 
-#: ../src/utils/pacat.c:958 ../src/utils/pactl.c:997
+#: ../src/utils/pacat.c:959 ../src/utils/pactl.c:997
 msgid "Failed to determine sample specification from file."
 msgstr "Не вдалося отримати дані щодо частотної специфікації з файла."
 
-#: ../src/utils/pacat.c:967
+#: ../src/utils/pacat.c:968
 msgid "Warning: Failed to determine channel map from file."
 msgstr "Попередження: не вдалося отримати дані щодо карти каналів з файла."
 
-#: ../src/utils/pacat.c:978
+#: ../src/utils/pacat.c:979
 msgid "Channel map doesn't match sample specification"
 msgstr "Карта каналів не відповідає частотній специфікації"
 
-#: ../src/utils/pacat.c:989
+#: ../src/utils/pacat.c:990
 msgid "Warning: failed to write channel map to file."
 msgstr "Попередження: не вдалося записати карту каналів до файла."
 
-#: ../src/utils/pacat.c:1004
+#: ../src/utils/pacat.c:1005
 #, c-format
 msgid "Opening a %s stream with sample specification '%s' and channel map '%s'."
 msgstr "Відкриття потоку %s з частотною специфікацією «%s» і картою каналів «%s»."
 
-#: ../src/utils/pacat.c:1005
+#: ../src/utils/pacat.c:1006
 msgid "recording"
 msgstr "запис"
 
-#: ../src/utils/pacat.c:1005
+#: ../src/utils/pacat.c:1006
 msgid "playback"
 msgstr "відтворення"
 
-#: ../src/utils/pacat.c:1031 ../src/utils/pactl.c:1267
+#: ../src/utils/pacat.c:1032 ../src/utils/pactl.c:1267
 msgid "pa_mainloop_new() failed."
 msgstr "Спроба виконання pa_mainloop_new() завершилася невдало."
 
-#: ../src/utils/pacat.c:1050
+#: ../src/utils/pacat.c:1051
 msgid "io_new() failed."
 msgstr "Спроба виконання io_new() завершилася невдало."
 
-#: ../src/utils/pacat.c:1057 ../src/utils/pactl.c:1279
+#: ../src/utils/pacat.c:1058 ../src/utils/pactl.c:1279
 msgid "pa_context_new() failed."
 msgstr "Спроба виконання pa_context_new() завершилася невдало."
 
-#: ../src/utils/pacat.c:1065 ../src/utils/pactl.c:1285
+#: ../src/utils/pacat.c:1066 ../src/utils/pactl.c:1285
 #, c-format
 msgid "pa_context_connect() failed: %s"
 msgstr "Спроба виконання pa_context_connect() завершилася невдало: %s"
 
-#: ../src/utils/pacat.c:1071
+#: ../src/utils/pacat.c:1072
 msgid "pa_context_rttime_new() failed."
 msgstr "Спроба виконання pa_context_new() завершилася невдало."
 
-#: ../src/utils/pacat.c:1078 ../src/utils/pactl.c:1290
+#: ../src/utils/pacat.c:1079 ../src/utils/pactl.c:1290
 msgid "pa_mainloop_run() failed."
 msgstr "Спроба виконання pa_mainloop_run() завершилася невдало."
 
@@ -2320,7 +2299,7 @@
 msgid "Cannot access autospawn lock."
 msgstr "Не вдалося зняти блокування автоматичного розгалуження."
 
-#: ../src/modules/alsa/alsa-sink.c:530 ../src/modules/alsa/alsa-sink.c:689
+#: ../src/modules/alsa/alsa-sink.c:531 ../src/modules/alsa/alsa-sink.c:689
 #, c-format
 msgid ""
 "ALSA woke us up to write new data to the device, but there was actually "
@@ -2337,7 +2316,7 @@
 "Службу було викликано зі встановленим POLLOUT, але наступний виклик "
 "snd_pcm_avail() повернув 0 або інше значення < min_avail."
 
-#: ../src/modules/alsa/alsa-source.c:506 ../src/modules/alsa/alsa-source.c:656
+#: ../src/modules/alsa/alsa-source.c:508 ../src/modules/alsa/alsa-source.c:658
 #, c-format
 msgid ""
 "ALSA woke us up to read new data from the device, but there was actually "
@@ -2355,24 +2334,19 @@
 "snd_pcm_avail() повернув 0 або інше значення < min_avail."
 
 #: ../src/modules/alsa/module-alsa-card.c:152
-#: ../src/modules/bluetooth/module-bluetooth-device.c:2228
+#: ../src/modules/bluetooth/module-bluetooth-device.c:2225
 msgid "Off"
 msgstr "Вимкнено"
 
-#: ../src/modules/bluetooth/module-bluetooth-device.c:2184
+#: ../src/modules/bluetooth/module-bluetooth-device.c:2181
 msgid "High Fidelity Playback (A2DP)"
 msgstr "Високоточне відтворення (A2DP)"
 
-<<<<<<< HEAD
-#: ../src/modules/bluetooth/module-bluetooth-device.c:2198
-#, fuzzy
-=======
 #: ../src/modules/bluetooth/module-bluetooth-device.c:2195
->>>>>>> 4f24a625
 msgid "High Fidelity Capture (A2DP)"
 msgstr "Високоточне захоплення (A2DP)"
 
-#: ../src/modules/bluetooth/module-bluetooth-device.c:2213
+#: ../src/modules/bluetooth/module-bluetooth-device.c:2210
 msgid "Telephony Duplex (HSP/HFP)"
 msgstr "Телефонний дуплекс (HSP/HFP)"
 
