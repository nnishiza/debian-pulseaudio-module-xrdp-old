--- conflicted
+++ resolved
@@ -2,11 +2,7 @@
 msgstr ""
 "Project-Id-Version: pulseaudio\n"
 "Report-Msgid-Bugs-To: \n"
-<<<<<<< HEAD
-"POT-Creation-Date: 2009-07-28 01:38+0200\n"
-=======
 "POT-Creation-Date: 2009-08-05 08:37+0000\n"
->>>>>>> 19f2ffba
 "PO-Revision-Date: \n"
 "Last-Translator: Rui Gouveia <rui.gouveia@globaltek.pt>\n"
 "Language-Team: pt <fedora-trans-pt@redhat.com>\n"
@@ -260,7 +256,7 @@
 msgid "fork() failed: %s"
 msgstr "fork() falhou: %s"
 
-#: ../src/daemon/main.c:643 ../src/utils/pacat.c:505
+#: ../src/daemon/main.c:643
 #, c-format
 msgid "read() failed: %s"
 msgstr "read() falhou: %s"
@@ -1113,35 +1109,27 @@
 msgid "No cookie loaded. Attempting to connect without."
 msgstr "Nenhuma cookie carregada. A tentar ligar sem cookie."
 
-#: ../src/pulse/context.c:693
+#: ../src/pulse/context.c:680
 #, c-format
 msgid "fork(): %s"
 msgstr "fork(): %s"
 
-#: ../src/pulse/context.c:745
+#: ../src/pulse/context.c:733
 #, c-format
 msgid "waitpid(): %s"
 msgstr "waitpid(): %s"
 
-#: ../src/pulse/context.c:1432
+#: ../src/pulse/context.c:1415
 #, c-format
 msgid "Received message for unknown extension '%s'"
 msgstr "Recebida mensagem para extensão desconhecida '%s'"
 
 #: ../src/utils/pacat.c:108
-#, fuzzy, c-format
-msgid "Failed to drain stream: %s"
+#, c-format
+msgid "Failed to drain stream: %s\n"
 msgstr "Falhou ao esvaziar fluxo: %s\n"
 
 #: ../src/utils/pacat.c:113
-<<<<<<< HEAD
-msgid "Playback stream drained."
-msgstr ""
-
-#: ../src/utils/pacat.c:123
-msgid "Draining connection to server."
-msgstr ""
-=======
 #, fuzzy
 msgid "Playback stream drained.\n"
 msgstr "O álbum do fluxo actual."
@@ -1150,81 +1138,57 @@
 #, fuzzy
 msgid "Draining connection to server.\n"
 msgstr "Ligação ao Servidor Recusada"
->>>>>>> 19f2ffba
 
 #: ../src/utils/pacat.c:136
-#, fuzzy, c-format
-msgid "pa_stream_drain(): %s"
+#, c-format
+msgid "pa_stream_drain(): %s\n"
 msgstr "pa_stream_drain(): %s\n"
 
 #: ../src/utils/pacat.c:159
-#, fuzzy, c-format
-msgid "pa_stream_write() failed: %s"
+#, c-format
+msgid "pa_stream_write() failed: %s\n"
 msgstr "pa_stream_write() falhou: %s\n"
 
-<<<<<<< HEAD
-#: ../src/utils/pacat.c:197
-#, fuzzy, c-format
-msgid "pa_stream_begin_write() failed: %s"
-msgstr "pa_stream_write() falhou: %s\n"
-
-#: ../src/utils/pacat.c:237 ../src/utils/pacat.c:267
-#, fuzzy, c-format
-msgid "pa_stream_peek() failed: %s"
-=======
 #: ../src/utils/pacat.c:234
 #: ../src/utils/pacat.c:263
 #, c-format
 msgid "pa_stream_peek() failed: %s\n"
->>>>>>> 19f2ffba
 msgstr "pa_stream_peek() falhou: %s\n"
 
-#: ../src/utils/pacat.c:307
-#, fuzzy
-msgid "Stream successfully created."
+#: ../src/utils/pacat.c:303
+msgid "Stream successfully created.\n"
 msgstr "Fluxo criado com sucesso.\n"
 
+#: ../src/utils/pacat.c:306
+#, c-format
+msgid "pa_stream_get_buffer_attr() failed: %s\n"
+msgstr "pa_stream_get_buffer_attr() falhou: %s\n"
+
 #: ../src/utils/pacat.c:310
-#, fuzzy, c-format
-msgid "pa_stream_get_buffer_attr() failed: %s"
-msgstr "pa_stream_get_buffer_attr() falhou: %s\n"
-
-#: ../src/utils/pacat.c:314
-#, fuzzy, c-format
-msgid "Buffer metrics: maxlength=%u, tlength=%u, prebuf=%u, minreq=%u"
+#, c-format
+msgid "Buffer metrics: maxlength=%u, tlength=%u, prebuf=%u, minreq=%u\n"
 msgstr "Métricas do Buffer: maxlength=%u, tlength=%u, prebuf=%u, minreq=%u\n"
 
+#: ../src/utils/pacat.c:313
+#, c-format
+msgid "Buffer metrics: maxlength=%u, fragsize=%u\n"
+msgstr "Métricas do Buffer: maxlength=%u, fragsize=%u\n"
+
 #: ../src/utils/pacat.c:317
-#, fuzzy, c-format
-msgid "Buffer metrics: maxlength=%u, fragsize=%u"
-msgstr "Métricas do Buffer: maxlength=%u, fragsize=%u\n"
+#, c-format
+msgid "Using sample spec '%s', channel map '%s'.\n"
+msgstr ""
 
 #: ../src/utils/pacat.c:321
-#, fuzzy, c-format
-msgid "Using sample spec '%s', channel map '%s'."
-msgstr "Utilizando especificação da amostra '%s'\n"
-
-#: ../src/utils/pacat.c:325
-#, fuzzy, c-format
-msgid "Connected to device %s (%u, %ssuspended)."
+#, c-format
+msgid "Connected to device %s (%u, %ssuspended).\n"
 msgstr "Ligado ao dispositivo %s (%u, %ssuspended).\n"
 
-#: ../src/utils/pacat.c:335
-#, fuzzy, c-format
-msgid "Stream error: %s"
+#: ../src/utils/pacat.c:331
+#, c-format
+msgid "Stream error: %s\n"
 msgstr "Erro de fluxo: %s\n"
 
-<<<<<<< HEAD
-#: ../src/utils/pacat.c:345
-#, fuzzy, c-format
-msgid "Stream device suspended.%s"
-msgstr "Fluxo com excesso de dados.%s \n"
-
-#: ../src/utils/pacat.c:347
-#, fuzzy, c-format
-msgid "Stream device resumed.%s"
-msgstr "Fluxo com excesso de dados.%s \n"
-=======
 #: ../src/utils/pacat.c:341
 #, fuzzy, c-format
 msgid "Stream device suspended.%s \n"
@@ -1234,101 +1198,97 @@
 #, fuzzy, c-format
 msgid "Stream device resumed.%s \n"
 msgstr "Nenhum dispositivo configurado"
->>>>>>> 19f2ffba
-
-#: ../src/utils/pacat.c:355
-#, fuzzy, c-format
-msgid "Stream underrun.%s"
+
+#: ../src/utils/pacat.c:351
+#, c-format
+msgid "Stream underrun.%s \n"
 msgstr "Fluxo com falta de dados.%s \n"
 
-#: ../src/utils/pacat.c:362
-#, fuzzy, c-format
-msgid "Stream overrun.%s"
+#: ../src/utils/pacat.c:358
+#, c-format
+msgid "Stream overrun.%s \n"
 msgstr "Fluxo com excesso de dados.%s \n"
 
-#: ../src/utils/pacat.c:369
-#, fuzzy, c-format
-msgid "Stream started.%s"
+#: ../src/utils/pacat.c:365
+#, c-format
+msgid "Stream started.%s \n"
 msgstr "Fluxo iniciado.%s \n"
 
-#: ../src/utils/pacat.c:376
-#, fuzzy, c-format
-msgid "Stream moved to device %s (%u, %ssuspended).%s"
-msgstr "Ligado ao dispositivo %s (%u, %ssuspended).\n"
-
-#: ../src/utils/pacat.c:376
+#: ../src/utils/pacat.c:372
+#, c-format
+msgid "Stream moved to device %s (%u, %ssuspended).%s \n"
+msgstr ""
+
+#: ../src/utils/pacat.c:372
 msgid "not "
 msgstr "negação"
 
-#: ../src/utils/pacat.c:383
-#, c-format
-msgid "Stream buffer attributes changed.%s"
-msgstr ""
-
-#: ../src/utils/pacat.c:416
-#, fuzzy, c-format
-msgid "Connection established.%s"
+#: ../src/utils/pacat.c:379
+#, c-format
+msgid "Stream buffer attributes changed.%s \n"
+msgstr ""
+
+#: ../src/utils/pacat.c:412
+#, c-format
+msgid "Connection established.%s \n"
 msgstr "Ligação Estabelecida.%s \n"
 
-#: ../src/utils/pacat.c:419
-#, fuzzy, c-format
-msgid "pa_stream_new() failed: %s"
+#: ../src/utils/pacat.c:415
+#, c-format
+msgid "pa_stream_new() failed: %s\n"
 msgstr "pa_stream_new() falhou: %s\n"
 
-#: ../src/utils/pacat.c:447
-#, fuzzy, c-format
-msgid "pa_stream_connect_playback() failed: %s"
+#: ../src/utils/pacat.c:443
+#, c-format
+msgid "pa_stream_connect_playback() failed: %s\n"
 msgstr "pa_stream_connect_playback() falhou: %s\n"
 
-#: ../src/utils/pacat.c:453
-#, fuzzy, c-format
-msgid "pa_stream_connect_record() failed: %s"
+#: ../src/utils/pacat.c:449
+#, c-format
+msgid "pa_stream_connect_record() failed: %s\n"
 msgstr "pa_stream_connect_record() falhou: %s\n"
 
-<<<<<<< HEAD
-#: ../src/utils/pacat.c:467
-#, fuzzy, c-format
-msgid "Connection failure: %s"
-=======
 #: ../src/utils/pacat.c:463
 #: ../src/utils/pasuspender.c:159
 #: ../src/utils/pactl.c:814
 #, c-format
 msgid "Connection failure: %s\n"
->>>>>>> 19f2ffba
 msgstr "Ligação falhou: %s\n"
 
-#: ../src/utils/pacat.c:500
-#, fuzzy
-msgid "Got EOF."
+#: ../src/utils/pacat.c:496
+msgid "Got EOF.\n"
 msgstr "Obtive EOF.\n"
 
-#: ../src/utils/pacat.c:537
-#, fuzzy, c-format
-msgid "write() failed: %s"
+#: ../src/utils/pacat.c:501
+#, c-format
+msgid "read() failed: %s\n"
+msgstr "read() falhou: %s\n"
+
+#: ../src/utils/pacat.c:533
+#, c-format
+msgid "write() failed: %s\n"
 msgstr "write() falhou: %s\n"
 
-#: ../src/utils/pacat.c:558
-#, fuzzy
-msgid "Got signal, exiting."
+#: ../src/utils/pacat.c:554
+msgid "Got signal, exiting.\n"
 msgstr "Recebido sinal, a sair.\n"
 
-#: ../src/utils/pacat.c:572
-#, fuzzy, c-format
-msgid "Failed to get latency: %s"
+#: ../src/utils/pacat.c:568
+#, c-format
+msgid "Failed to get latency: %s\n"
 msgstr "Falhou a obtenção da latência: %s\n"
 
-#: ../src/utils/pacat.c:577
+#: ../src/utils/pacat.c:573
 #, c-format
 msgid "Time: %0.3f sec; Latency: %0.0f usec.  \r"
 msgstr "Tempo: %0.3f sec; Latency: %0.0f usec.  \r"
 
-#: ../src/utils/pacat.c:595
-#, fuzzy, c-format
-msgid "pa_stream_update_timing_info() failed: %s"
+#: ../src/utils/pacat.c:591
+#, c-format
+msgid "pa_stream_update_timing_info() failed: %s\n"
 msgstr "pa_stream_update_timing_info() falhou: %s\n"
 
-#: ../src/utils/pacat.c:605
+#: ../src/utils/pacat.c:601
 #, c-format
 msgid ""
 "%s [options]\n"
@@ -1369,7 +1329,7 @@
 "      --list-file-formats               List available file formats.\n"
 msgstr ""
 
-#: ../src/utils/pacat.c:727
+#: ../src/utils/pacat.c:723
 #, c-format
 msgid ""
 "pacat %s\n"
@@ -1380,30 +1340,14 @@
 "Compilado com libpulse %s\n"
 "Ligado com libpulse %s\n"
 
-<<<<<<< HEAD
-#: ../src/utils/pacat.c:760
-#, fuzzy, c-format
-msgid "Invalid client name '%s'"
-msgstr "Método de resample inválido '%s'."
-=======
 #: ../src/utils/pacat.c:756
 #: ../src/utils/pactl.c:900
 #, fuzzy, c-format
 msgid "Invalid client name '%s'\n"
 msgstr "Nome de máquina inválido"
->>>>>>> 19f2ffba
-
-#: ../src/utils/pacat.c:776
+
+#: ../src/utils/pacat.c:772
 #, fuzzy, c-format
-<<<<<<< HEAD
-msgid "Invalid stream name '%s'"
-msgstr "Método de resample inválido '%s'."
-
-#: ../src/utils/pacat.c:813
-#, fuzzy, c-format
-msgid "Invalid channel map '%s'"
-msgstr "Método de resample inválido '%s'."
-=======
 msgid "Invalid stream name '%s'\n"
 msgstr "Nome de máquina inválido"
 
@@ -1411,82 +1355,52 @@
 #, c-format
 msgid "Invalid channel map '%s'\n"
 msgstr "Mapa de canais inválido '%s'\n"
->>>>>>> 19f2ffba
-
-#: ../src/utils/pacat.c:842
-#, fuzzy, c-format
-msgid "Invalid latency specification '%s'"
+
+#: ../src/utils/pacat.c:838
+#, c-format
+msgid "Invalid latency specification '%s'\n"
 msgstr "Especificação da latência inválida '%s'\n"
 
-<<<<<<< HEAD
-#: ../src/utils/pacat.c:849
-#, fuzzy, c-format
-msgid "Invalid process time specification '%s'"
-msgstr "Especificação da latência inválida '%s'\n"
-=======
 #: ../src/utils/pacat.c:845
 #, fuzzy, c-format
 msgid "Invalid process time specification '%s'\n"
 msgstr "Especificação da infra-estrutura da impressora inválida: %1"
->>>>>>> 19f2ffba
-
-#: ../src/utils/pacat.c:861
+
+#: ../src/utils/pacat.c:857
 #, fuzzy, c-format
-<<<<<<< HEAD
-msgid "Invalid property '%s'"
-msgstr "Método de resample inválido '%s'."
-
-#: ../src/utils/pacat.c:878
-#, c-format
-=======
 msgid "Invalid property '%s'\n"
 msgstr "Tipo de propriedade inválido %s para propriedade %s"
 
 #: ../src/utils/pacat.c:874
 #, fuzzy, c-format
->>>>>>> 19f2ffba
 msgid "Unknown file format %s."
 msgstr "Formato de ficheiro desconhecido"
 
-#: ../src/utils/pacat.c:897
+#: ../src/utils/pacat.c:893
+msgid "Invalid sample specification\n"
+msgstr "Especificação da amostra inválida\n"
+
+#: ../src/utils/pacat.c:903
+#, c-format
+msgid "open(): %s\n"
+msgstr "open(): %s\n"
+
+#: ../src/utils/pacat.c:908
+#, c-format
+msgid "dup2(): %s\n"
+msgstr "dup2(): %s\n"
+
+#: ../src/utils/pacat.c:915
+msgid "Too many arguments.\n"
+msgstr "demasiados argumentos.\n"
+
+#: ../src/utils/pacat.c:926
 #, fuzzy
-msgid "Invalid sample specification"
-msgstr "Especificação da amostra inválida\n"
-
-#: ../src/utils/pacat.c:907
-#, fuzzy, c-format
-msgid "open(): %s"
-msgstr "open(): %s\n"
-
-#: ../src/utils/pacat.c:912
-#, fuzzy, c-format
-msgid "dup2(): %s"
-msgstr "dup2(): %s\n"
-
-#: ../src/utils/pacat.c:919
+msgid "Failed to generate sample specification for file.\n"
+msgstr "não foi possível obter informações da amostra: %s\n"
+
+#: ../src/utils/pacat.c:946
 #, fuzzy
-msgid "Too many arguments."
-msgstr "demasiados argumentos.\n"
-
-#: ../src/utils/pacat.c:930
-#, fuzzy
-msgid "Failed to generate sample specification for file."
-msgstr "não foi possível obter informações da amostra: %s\n"
-
-#: ../src/utils/pacat.c:950
-#, fuzzy
-<<<<<<< HEAD
-msgid "Failed to open audio file."
-msgstr "Falha ao abrir ficheiro de som.\n"
-
-#: ../src/utils/pacat.c:956
-msgid ""
-"Warning: specified sample specification will be overwritten with "
-"specification from file."
-msgstr ""
-
-#: ../src/utils/pacat.c:959
-=======
 msgid "Failed to open audio file.\n"
 msgstr "Falha ao abrir ficheiro temporário"
 
@@ -1496,72 +1410,46 @@
 
 #: ../src/utils/pacat.c:955
 #: ../src/utils/pactl.c:944
->>>>>>> 19f2ffba
 #, fuzzy
-msgid "Failed to determine sample specification from file."
+msgid "Failed to determine sample specification from file.\n"
 msgstr "não foi possível obter informações da amostra: %s\n"
 
-#: ../src/utils/pacat.c:968
-#, fuzzy
-msgid "Warning: Failed to determine channel map from file."
-msgstr "não foi possível obter informações da amostra: %s\n"
-
-#: ../src/utils/pacat.c:979
-#, fuzzy
-msgid "Channel map doesn't match sample specification"
-msgstr "Especificação da amostra inválida\n"
-
-#: ../src/utils/pacat.c:990
-msgid "Warning: failed to write channel map to file."
-msgstr ""
-
-#: ../src/utils/pacat.c:1005
-#, c-format
-<<<<<<< HEAD
-msgid ""
-"Opening a %s stream with sample specification '%s' and channel map '%s'."
-=======
+#: ../src/utils/pacat.c:964
+msgid "Warning: Failed to determine channel map from file.\n"
+msgstr ""
+
+#: ../src/utils/pacat.c:975
+msgid "Channel map doesn't match sample specification\n"
+msgstr ""
+
+#: ../src/utils/pacat.c:986
+msgid "Warning: failed to write channel map to file.\n"
+msgstr ""
+
+#: ../src/utils/pacat.c:1001
+#, c-format
 msgid "Opening a %s stream with sample specification '%s' and channel map '%s'.\n"
->>>>>>> 19f2ffba
-msgstr ""
-
-#: ../src/utils/pacat.c:1006
+msgstr ""
+
+#: ../src/utils/pacat.c:1002
 msgid "recording"
 msgstr "a gravar"
 
-#: ../src/utils/pacat.c:1006
+#: ../src/utils/pacat.c:1002
 msgid "playback"
 msgstr "reprodução"
 
-<<<<<<< HEAD
-#: ../src/utils/pacat.c:1032
-#, fuzzy
-msgid "pa_mainloop_new() failed."
-=======
 #: ../src/utils/pacat.c:1028
 #: ../src/utils/pasuspender.c:277
 #: ../src/utils/pactl.c:1104
 #, c-format
 msgid "pa_mainloop_new() failed.\n"
->>>>>>> 19f2ffba
 msgstr "pa_mainloop_new() falhou.\n"
 
-#: ../src/utils/pacat.c:1051
-#, fuzzy
-msgid "io_new() failed."
+#: ../src/utils/pacat.c:1047
+msgid "io_new() failed.\n"
 msgstr "io_new() falhou.\n"
 
-<<<<<<< HEAD
-#: ../src/utils/pacat.c:1058
-#, fuzzy
-msgid "pa_context_new() failed."
-msgstr "pa_context_new() falhou.\n"
-
-#: ../src/utils/pacat.c:1066 ../src/utils/pactl.c:1122
-#, c-format
-msgid "pa_context_connect() failed: %s"
-msgstr "pa_context_connect() falhou: %s"
-=======
 #: ../src/utils/pacat.c:1054
 #: ../src/utils/pasuspender.c:290
 #: ../src/utils/pactl.c:1116
@@ -1573,18 +1461,9 @@
 #, fuzzy, c-format
 msgid "pa_context_connect() failed: %s\n"
 msgstr "Impossível ligar ao servidor."
->>>>>>> 19f2ffba
-
-#: ../src/utils/pacat.c:1072
+
+#: ../src/utils/pacat.c:1068
 #, fuzzy
-<<<<<<< HEAD
-msgid "pa_context_rttime_new() failed."
-msgstr "pa_context_new() falhou.\n"
-
-#: ../src/utils/pacat.c:1079
-#, fuzzy
-msgid "pa_mainloop_run() failed."
-=======
 msgid "pa_context_rttime_new() failed.\n"
 msgstr "não foi possível obter o novo contexto.\n"
 
@@ -1593,7 +1472,6 @@
 #: ../src/utils/pactl.c:1127
 #, c-format
 msgid "pa_mainloop_run() failed.\n"
->>>>>>> 19f2ffba
 msgstr "pa_mainloop_run() falhou.\n"
 
 #: ../src/utils/pasuspender.c:81
@@ -1621,17 +1499,8 @@
 msgid "WARNING: Sound server is not local, not suspending.\n"
 msgstr "Atenção: Servidor de Som não local, suspender ignorado.\n"
 
-<<<<<<< HEAD
-#: ../src/utils/pasuspender.c:159 ../src/utils/pactl.c:814
-#, c-format
-msgid "Connection failure: %s\n"
-msgstr "Ligação falhou: %s\n"
-
-#: ../src/utils/pasuspender.c:176 ../src/utils/pactl.c:820
-=======
 #: ../src/utils/pasuspender.c:176
 #: ../src/utils/pactl.c:820
->>>>>>> 19f2ffba
 #, c-format
 msgid "Got SIGINT, exiting.\n"
 msgstr "Obtido SIGINT, a sair.\n"
@@ -1659,21 +1528,6 @@
 "Compiled with libpulse %s\n"
 "Linked with libpulse %s\n"
 msgstr ""
-
-#: ../src/utils/pasuspender.c:277 ../src/utils/pactl.c:1104
-#, c-format
-msgid "pa_mainloop_new() failed.\n"
-msgstr "pa_mainloop_new() falhou.\n"
-
-#: ../src/utils/pasuspender.c:290 ../src/utils/pactl.c:1116
-#, c-format
-msgid "pa_context_new() failed.\n"
-msgstr "pa_context_new() falhou.\n"
-
-#: ../src/utils/pasuspender.c:298 ../src/utils/pactl.c:1127
-#, c-format
-msgid "pa_mainloop_run() failed.\n"
-msgstr "pa_mainloop_run() falhou.\n"
 
 #: ../src/utils/pactl.c:128
 #, c-format
@@ -1976,11 +1830,6 @@
 "Compilado com libpulse %s\n"
 "Linkado com libpulse %s\n"
 
-#: ../src/utils/pactl.c:900
-#, fuzzy, c-format
-msgid "Invalid client name '%s'\n"
-msgstr "Método de resample inválido '%s'."
-
 #: ../src/utils/pactl.c:926
 msgid "Please specify a sample file to load\n"
 msgstr "Por favor, especifique um ficheiro de amostra para carregar\n"
@@ -1988,11 +1837,6 @@
 #: ../src/utils/pactl.c:939
 msgid "Failed to open sound file.\n"
 msgstr "Falha ao abrir ficheiro de som.\n"
-
-#: ../src/utils/pactl.c:944
-#, fuzzy
-msgid "Failed to determine sample specification from file.\n"
-msgstr "não foi possível obter informações da amostra: %s\n"
 
 #: ../src/utils/pactl.c:951
 msgid "Warning: Failed to determine sample specification from file.\n"
@@ -2047,6 +1891,11 @@
 #: ../src/utils/pactl.c:1099
 msgid "No valid command specified.\n"
 msgstr "O comando especificado é inválido.\n"
+
+#: ../src/utils/pactl.c:1122
+#, c-format
+msgid "pa_context_connect() failed: %s"
+msgstr "pa_context_connect() falhou: %s"
 
 #: ../src/utils/pax11publish.c:61
 #, c-format
@@ -2163,12 +2012,8 @@
 msgid "Cannot access autospawn lock."
 msgstr "Impossível aceder ao lock \"autospawn\"."
 
-<<<<<<< HEAD
-#: ../src/modules/alsa/alsa-sink.c:446 ../src/modules/alsa/alsa-sink.c:603
-=======
 #: ../src/modules/alsa/alsa-sink.c:445
 #: ../src/modules/alsa/alsa-sink.c:596
->>>>>>> 19f2ffba
 #, c-format
 msgid ""
 "ALSA woke us up to write new data to the device, but there was actually nothing to write!\n"
@@ -2179,12 +2024,8 @@
 "Provavelmente isto é um erro no driver ALSA '%s'. Por favor, reporte este problema aos programadores do ALSA.\n"
 "Fomos acordados pelo conjunto POLLOUT -- contudo uma chamada a seguir de snd_pcm_avail() retornou 0 ou outro valor < min_avail."
 
-<<<<<<< HEAD
-#: ../src/modules/alsa/alsa-source.c:426 ../src/modules/alsa/alsa-source.c:575
-=======
 #: ../src/modules/alsa/alsa-source.c:425
 #: ../src/modules/alsa/alsa-source.c:567
->>>>>>> 19f2ffba
 #, c-format
 msgid ""
 "ALSA woke us up to read new data from the device, but there was actually nothing to read!\n"
@@ -2212,15 +2053,6 @@
 msgid "PulseAudio Sound Server"
 msgstr "Servidor de Som PulseAudio"
 
-<<<<<<< HEAD
-#~ msgid "read() failed: %s\n"
-#~ msgstr "read() falhou: %s\n"
-
-#, fuzzy
-#~ msgid "pa_context_connect() failed: %s\n"
-#~ msgstr "pa_context_connect() falhou: %s"
-
-=======
 #~ msgid "Analog Mono"
 #~ msgstr "Mono Analógico"
 #~ msgid "Analog Stereo"
@@ -2243,7 +2075,6 @@
 #~ msgstr "Surround Digital 5.1 (IEC958/AC3)"
 #~ msgid "Analog Surround 7.1"
 #~ msgstr "Analog Surround 7.1"
->>>>>>> 19f2ffba
 #~ msgid "We're in the group '%s', allowing high-priority scheduling."
 #~ msgstr "Estamos no grupo '%s', permitindo escalonamento de alta-prioridade."
 #~ msgid "We're in the group '%s', allowing real-time scheduling."
@@ -2303,17 +2134,13 @@
 #~ msgstr "Mapa de canais inválido\n"
 #~ msgid "Failed to open file '%s'\n"
 #~ msgstr "Falha ao abrir o ficheiro '%s'\n"
-<<<<<<< HEAD
-
-=======
 #~ msgid "Channel map doesn't match file.\n"
 #~ msgstr "Mapa de canais não corresponde com ficheiro.\n"
 #~ msgid "Using sample spec '%s'\n"
 #~ msgstr "Utilizando especificação da amostra '%s'\n"
->>>>>>> 19f2ffba
 #~ msgid "Output %s + Input %s"
 #~ msgstr "Saída %s + Entrada %s"
 #~ msgid "Output %s"
 #~ msgstr "Saída %s"
 #~ msgid "Input %s"
-#~ msgstr "Entrada %s"
+#~ msgstr "Entrada %s"